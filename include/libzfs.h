/*
 * CDDL HEADER START
 *
 * The contents of this file are subject to the terms of the
 * Common Development and Distribution License (the "License").
 * You may not use this file except in compliance with the License.
 *
 * You can obtain a copy of the license at usr/src/OPENSOLARIS.LICENSE
 * or http://www.opensolaris.org/os/licensing.
 * See the License for the specific language governing permissions
 * and limitations under the License.
 *
 * When distributing Covered Code, include this CDDL HEADER in each
 * file and include the License file at usr/src/OPENSOLARIS.LICENSE.
 * If applicable, add the following below this CDDL HEADER, with the
 * fields enclosed by brackets "[]" replaced with your own identifying
 * information: Portions Copyright [yyyy] [name of copyright owner]
 *
 * CDDL HEADER END
 */

/*
 * Copyright (c) 2005, 2010, Oracle and/or its affiliates. All rights reserved.
 * Copyright (c) 2011, 2018 by Delphix. All rights reserved.
 * Copyright (c) 2012, Joyent, Inc. All rights reserved.
 * Copyright (c) 2013 Steven Hartland. All rights reserved.
 * Copyright (c) 2016, Intel Corporation.
 * Copyright 2016 Nexenta Systems, Inc.
 * Copyright (c) 2017 Open-E, Inc. All Rights Reserved.
 * Copyright (c) 2019 Datto Inc.
 */

#ifndef	_LIBZFS_H
#define	_LIBZFS_H

#include <assert.h>
#include <libnvpair.h>
#include <sys/mnttab.h>
#include <sys/param.h>
#include <sys/types.h>
#include <sys/varargs.h>
#include <sys/fs/zfs.h>
#include <sys/avl.h>
#include <ucred.h>
#include <libzfs_core.h>

#ifdef	__cplusplus
extern "C" {
#endif

/*
 * Miscellaneous ZFS constants
 */
#define	ZFS_MAXPROPLEN		MAXPATHLEN
#define	ZPOOL_MAXPROPLEN	MAXPATHLEN

/*
 * libzfs errors
 */
typedef enum zfs_error {
	EZFS_SUCCESS = 0,	/* no error -- success */
	EZFS_NOMEM = 2000,	/* out of memory */
	EZFS_BADPROP,		/* invalid property value */
	EZFS_PROPREADONLY,	/* cannot set readonly property */
	EZFS_PROPTYPE,		/* property does not apply to dataset type */
	EZFS_PROPNONINHERIT,	/* property is not inheritable */
	EZFS_PROPSPACE,		/* bad quota or reservation */
	EZFS_BADTYPE,		/* dataset is not of appropriate type */
	EZFS_BUSY,		/* pool or dataset is busy */
	EZFS_EXISTS,		/* pool or dataset already exists */
	EZFS_NOENT,		/* no such pool or dataset */
	EZFS_BADSTREAM,		/* bad backup stream */
	EZFS_DSREADONLY,	/* dataset is readonly */
	EZFS_VOLTOOBIG,		/* volume is too large for 32-bit system */
	EZFS_INVALIDNAME,	/* invalid dataset name */
	EZFS_BADRESTORE,	/* unable to restore to destination */
	EZFS_BADBACKUP,		/* backup failed */
	EZFS_BADTARGET,		/* bad attach/detach/replace target */
	EZFS_NODEVICE,		/* no such device in pool */
	EZFS_BADDEV,		/* invalid device to add */
	EZFS_NOREPLICAS,	/* no valid replicas */
	EZFS_RESILVERING,	/* currently resilvering */
	EZFS_BADVERSION,	/* unsupported version */
	EZFS_POOLUNAVAIL,	/* pool is currently unavailable */
	EZFS_DEVOVERFLOW,	/* too many devices in one vdev */
	EZFS_BADPATH,		/* must be an absolute path */
	EZFS_CROSSTARGET,	/* rename or clone across pool or dataset */
	EZFS_ZONED,		/* used improperly in local zone */
	EZFS_MOUNTFAILED,	/* failed to mount dataset */
	EZFS_UMOUNTFAILED,	/* failed to unmount dataset */
	EZFS_UNSHARENFSFAILED,	/* unshare(1M) failed */
	EZFS_SHARENFSFAILED,	/* share(1M) failed */
	EZFS_PERM,		/* permission denied */
	EZFS_NOSPC,		/* out of space */
	EZFS_FAULT,		/* bad address */
	EZFS_IO,		/* I/O error */
	EZFS_INTR,		/* signal received */
	EZFS_ISSPARE,		/* device is a hot spare */
	EZFS_INVALCONFIG,	/* invalid vdev configuration */
	EZFS_RECURSIVE,		/* recursive dependency */
	EZFS_NOHISTORY,		/* no history object */
	EZFS_POOLPROPS,		/* couldn't retrieve pool props */
	EZFS_POOL_NOTSUP,	/* ops not supported for this type of pool */
	EZFS_POOL_INVALARG,	/* invalid argument for this pool operation */
	EZFS_NAMETOOLONG,	/* dataset name is too long */
	EZFS_OPENFAILED,	/* open of device failed */
	EZFS_NOCAP,		/* couldn't get capacity */
	EZFS_LABELFAILED,	/* write of label failed */
	EZFS_BADWHO,		/* invalid permission who */
	EZFS_BADPERM,		/* invalid permission */
	EZFS_BADPERMSET,	/* invalid permission set name */
	EZFS_NODELEGATION,	/* delegated administration is disabled */
	EZFS_UNSHARESMBFAILED,	/* failed to unshare over smb */
	EZFS_SHARESMBFAILED,	/* failed to share over smb */
	EZFS_BADCACHE,		/* bad cache file */
	EZFS_ISL2CACHE,		/* device is for the level 2 ARC */
	EZFS_VDEVNOTSUP,	/* unsupported vdev type */
	EZFS_NOTSUP,		/* ops not supported on this dataset */
	EZFS_ACTIVE_SPARE,	/* pool has active shared spare devices */
	EZFS_UNPLAYED_LOGS,	/* log device has unplayed logs */
	EZFS_REFTAG_RELE,	/* snapshot release: tag not found */
	EZFS_REFTAG_HOLD,	/* snapshot hold: tag already exists */
	EZFS_TAGTOOLONG,	/* snapshot hold/rele: tag too long */
	EZFS_PIPEFAILED,	/* pipe create failed */
	EZFS_THREADCREATEFAILED, /* thread create failed */
	EZFS_POSTSPLIT_ONLINE,	/* onlining a disk after splitting it */
	EZFS_SCRUBBING,		/* currently scrubbing */
	EZFS_NO_SCRUB,		/* no active scrub */
	EZFS_DIFF,		/* general failure of zfs diff */
	EZFS_DIFFDATA,		/* bad zfs diff data */
	EZFS_POOLREADONLY,	/* pool is in read-only mode */
	EZFS_SCRUB_PAUSED,	/* scrub currently paused */
	EZFS_ACTIVE_POOL,	/* pool is imported on a different system */
	EZFS_CRYPTOFAILED,	/* failed to setup encryption */
	EZFS_NO_PENDING,	/* cannot cancel, no operation is pending */
	EZFS_CHECKPOINT_EXISTS,	/* checkpoint exists */
	EZFS_DISCARDING_CHECKPOINT,	/* currently discarding a checkpoint */
	EZFS_NO_CHECKPOINT,	/* pool has no checkpoint */
	EZFS_DEVRM_IN_PROGRESS,	/* a device is currently being removed */
	EZFS_VDEV_TOO_BIG,	/* a device is too big to be used */
	EZFS_IOC_NOTSUPPORTED,	/* operation not supported by zfs module */
	EZFS_TOOMANY,		/* argument list too long */
	EZFS_INITIALIZING,	/* currently initializing */
	EZFS_NO_INITIALIZE,	/* no active initialize */
	EZFS_WRONG_PARENT,	/* invalid parent dataset (e.g ZVOL) */
	EZFS_TRIMMING,		/* currently trimming */
	EZFS_NO_TRIM,		/* no active trim */
	EZFS_TRIM_NOTSUP,	/* device does not support trim */
	EZFS_NO_RESILVER_DEFER,	/* pool doesn't support resilver_defer */
	EZFS_UNKNOWN
} zfs_error_t;

/*
 * The following data structures are all part
 * of the zfs_allow_t data structure which is
 * used for printing 'allow' permissions.
 * It is a linked list of zfs_allow_t's which
 * then contain avl tree's for user/group/sets/...
 * and each one of the entries in those trees have
 * avl tree's for the permissions they belong to and
 * whether they are local,descendent or local+descendent
 * permissions.  The AVL trees are used primarily for
 * sorting purposes, but also so that we can quickly find
 * a given user and or permission.
 */
typedef struct zfs_perm_node {
	avl_node_t z_node;
	char z_pname[MAXPATHLEN];
} zfs_perm_node_t;

typedef struct zfs_allow_node {
	avl_node_t z_node;
	char z_key[MAXPATHLEN];		/* name, such as joe */
	avl_tree_t z_localdescend;	/* local+descendent perms */
	avl_tree_t z_local;		/* local permissions */
	avl_tree_t z_descend;		/* descendent permissions */
} zfs_allow_node_t;

typedef struct zfs_allow {
	struct zfs_allow *z_next;
	char z_setpoint[MAXPATHLEN];
	avl_tree_t z_sets;
	avl_tree_t z_crperms;
	avl_tree_t z_user;
	avl_tree_t z_group;
	avl_tree_t z_everyone;
} zfs_allow_t;

/*
 * Basic handle types
 */
typedef struct zfs_handle zfs_handle_t;
typedef struct zpool_handle zpool_handle_t;
typedef struct libzfs_handle libzfs_handle_t;

/*
 * Library initialization
 */
extern libzfs_handle_t *libzfs_init(void);
extern void libzfs_fini(libzfs_handle_t *);

extern libzfs_handle_t *zpool_get_handle(zpool_handle_t *);
extern libzfs_handle_t *zfs_get_handle(zfs_handle_t *);

extern void libzfs_print_on_error(libzfs_handle_t *, boolean_t);

extern void zfs_save_arguments(int argc, char **, char *, int);
extern int zpool_log_history(libzfs_handle_t *, const char *);

extern int libzfs_errno(libzfs_handle_t *);
extern const char *libzfs_error_init(int);
extern const char *libzfs_error_action(libzfs_handle_t *);
extern const char *libzfs_error_description(libzfs_handle_t *);
extern int zfs_standard_error(libzfs_handle_t *, int, const char *);
extern void libzfs_mnttab_init(libzfs_handle_t *);
extern void libzfs_mnttab_fini(libzfs_handle_t *);
extern void libzfs_mnttab_cache(libzfs_handle_t *, boolean_t);
extern int libzfs_mnttab_find(libzfs_handle_t *, const char *,
    struct mnttab *);
extern void libzfs_mnttab_add(libzfs_handle_t *, const char *,
    const char *, const char *);
extern void libzfs_mnttab_remove(libzfs_handle_t *, const char *);

/*
 * Basic handle functions
 */
extern zpool_handle_t *zpool_open(libzfs_handle_t *, const char *);
extern zpool_handle_t *zpool_open_canfail(libzfs_handle_t *, const char *);
extern void zpool_close(zpool_handle_t *);
extern const char *zpool_get_name(zpool_handle_t *);
extern int zpool_get_state(zpool_handle_t *);
extern const char *zpool_state_to_name(vdev_state_t, vdev_aux_t);
extern const char *zpool_pool_state_to_name(pool_state_t);
extern void zpool_free_handles(libzfs_handle_t *);

/*
 * Iterate over all active pools in the system.
 */
typedef int (*zpool_iter_f)(zpool_handle_t *, void *);
extern int zpool_iter(libzfs_handle_t *, zpool_iter_f, void *);
extern boolean_t zpool_skip_pool(const char *);

/*
 * Functions to create and destroy pools
 */
extern int zpool_create(libzfs_handle_t *, const char *, nvlist_t *,
    nvlist_t *, nvlist_t *);
extern int zpool_destroy(zpool_handle_t *, const char *);
extern int zpool_add(zpool_handle_t *, nvlist_t *);

typedef struct splitflags {
	/* do not split, but return the config that would be split off */
	int dryrun : 1;

	/* after splitting, import the pool */
	int import : 1;
	int name_flags;
} splitflags_t;

typedef struct trimflags {
	/* requested vdevs are for the entire pool */
	boolean_t fullpool;

	/* request a secure trim, requires support from device */
	boolean_t secure;

	/* trim at the requested rate in bytes/second */
	uint64_t rate;
} trimflags_t;

/*
 * Functions to manipulate pool and vdev state
 */
extern int zpool_scan(zpool_handle_t *, pool_scan_func_t, pool_scrub_cmd_t);
extern int zpool_initialize(zpool_handle_t *, pool_initialize_func_t,
    nvlist_t *);
extern int zpool_trim(zpool_handle_t *, pool_trim_func_t, nvlist_t *,
    trimflags_t *);

extern int zpool_clear(zpool_handle_t *, const char *, nvlist_t *);
extern int zpool_reguid(zpool_handle_t *);
extern int zpool_reopen_one(zpool_handle_t *, void *);

extern int zpool_sync_one(zpool_handle_t *, void *);

extern int zpool_vdev_online(zpool_handle_t *, const char *, int,
    vdev_state_t *);
extern int zpool_vdev_offline(zpool_handle_t *, const char *, boolean_t);
extern int zpool_vdev_attach(zpool_handle_t *, const char *,
    const char *, nvlist_t *, int);
extern int zpool_vdev_detach(zpool_handle_t *, const char *);
extern int zpool_vdev_remove(zpool_handle_t *, const char *);
extern int zpool_vdev_remove_cancel(zpool_handle_t *);
extern int zpool_vdev_indirect_size(zpool_handle_t *, const char *, uint64_t *);
extern int zpool_vdev_split(zpool_handle_t *, char *, nvlist_t **, nvlist_t *,
    splitflags_t);

extern int zpool_vdev_fault(zpool_handle_t *, uint64_t, vdev_aux_t);
extern int zpool_vdev_degrade(zpool_handle_t *, uint64_t, vdev_aux_t);
extern int zpool_vdev_clear(zpool_handle_t *, uint64_t);

extern nvlist_t *zpool_find_vdev(zpool_handle_t *, const char *, boolean_t *,
    boolean_t *, boolean_t *);
extern nvlist_t *zpool_find_vdev_by_physpath(zpool_handle_t *, const char *,
    boolean_t *, boolean_t *, boolean_t *);
extern int zpool_label_disk(libzfs_handle_t *, zpool_handle_t *, char *);
extern uint64_t zpool_vdev_path_to_guid(zpool_handle_t *zhp, const char *path);

const char *zpool_get_state_str(zpool_handle_t *);

/*
 * Functions to manage pool properties
 */
extern int zpool_set_prop(zpool_handle_t *, const char *, const char *);
extern int zpool_get_prop(zpool_handle_t *, zpool_prop_t, char *,
    size_t proplen, zprop_source_t *, boolean_t literal);
extern uint64_t zpool_get_prop_int(zpool_handle_t *, zpool_prop_t,
    zprop_source_t *);

extern const char *zpool_prop_to_name(zpool_prop_t);
extern const char *zpool_prop_values(zpool_prop_t);

/*
 * Pool health statistics.
 */
typedef enum {
	/*
	 * The following correspond to faults as defined in the (fault.fs.zfs.*)
	 * event namespace.  Each is associated with a corresponding message ID.
	 * This must be kept in sync with the zfs_msgid_table in
	 * lib/libzfs/libzfs_status.c.
	 */
	ZPOOL_STATUS_CORRUPT_CACHE,	/* corrupt /kernel/drv/zpool.cache */
	ZPOOL_STATUS_MISSING_DEV_R,	/* missing device with replicas */
	ZPOOL_STATUS_MISSING_DEV_NR,	/* missing device with no replicas */
	ZPOOL_STATUS_CORRUPT_LABEL_R,	/* bad device label with replicas */
	ZPOOL_STATUS_CORRUPT_LABEL_NR,	/* bad device label with no replicas */
	ZPOOL_STATUS_BAD_GUID_SUM,	/* sum of device guids didn't match */
	ZPOOL_STATUS_CORRUPT_POOL,	/* pool metadata is corrupted */
	ZPOOL_STATUS_CORRUPT_DATA,	/* data errors in user (meta)data */
	ZPOOL_STATUS_FAILING_DEV,	/* device experiencing errors */
	ZPOOL_STATUS_VERSION_NEWER,	/* newer on-disk version */
	ZPOOL_STATUS_HOSTID_MISMATCH,	/* last accessed by another system */
	ZPOOL_STATUS_HOSTID_ACTIVE,	/* currently active on another system */
	ZPOOL_STATUS_HOSTID_REQUIRED,	/* multihost=on and hostid=0 */
	ZPOOL_STATUS_IO_FAILURE_WAIT,	/* failed I/O, failmode 'wait' */
	ZPOOL_STATUS_IO_FAILURE_CONTINUE, /* failed I/O, failmode 'continue' */
	ZPOOL_STATUS_IO_FAILURE_MMP,	/* failed MMP, failmode not 'panic' */
	ZPOOL_STATUS_BAD_LOG,		/* cannot read log chain(s) */
	ZPOOL_STATUS_ERRATA,		/* informational errata available */

	/*
	 * If the pool has unsupported features but can still be opened in
	 * read-only mode, its status is ZPOOL_STATUS_UNSUP_FEAT_WRITE. If the
	 * pool has unsupported features but cannot be opened at all, its
	 * status is ZPOOL_STATUS_UNSUP_FEAT_READ.
	 */
	ZPOOL_STATUS_UNSUP_FEAT_READ,	/* unsupported features for read */
	ZPOOL_STATUS_UNSUP_FEAT_WRITE,	/* unsupported features for write */

	/*
	 * These faults have no corresponding message ID.  At the time we are
	 * checking the status, the original reason for the FMA fault (I/O or
	 * checksum errors) has been lost.
	 */
	ZPOOL_STATUS_FAULTED_DEV_R,	/* faulted device with replicas */
	ZPOOL_STATUS_FAULTED_DEV_NR,	/* faulted device with no replicas */

	/*
	 * The following are not faults per se, but still an error possibly
	 * requiring administrative attention.  There is no corresponding
	 * message ID.
	 */
	ZPOOL_STATUS_VERSION_OLDER,	/* older legacy on-disk version */
	ZPOOL_STATUS_FEAT_DISABLED,	/* supported features are disabled */
	ZPOOL_STATUS_RESILVERING,	/* device being resilvered */
	ZPOOL_STATUS_OFFLINE_DEV,	/* device offline */
	ZPOOL_STATUS_REMOVED_DEV,	/* removed device */

	/*
	 * Finally, the following indicates a healthy pool.
	 */
	ZPOOL_STATUS_OK
} zpool_status_t;

extern zpool_status_t zpool_get_status(zpool_handle_t *, char **,
    zpool_errata_t *);
extern zpool_status_t zpool_import_status(nvlist_t *, char **,
    zpool_errata_t *);

/*
 * Statistics and configuration functions.
 */
extern nvlist_t *zpool_get_config(zpool_handle_t *, nvlist_t **);
extern nvlist_t *zpool_get_features(zpool_handle_t *);
extern int zpool_refresh_stats(zpool_handle_t *, boolean_t *);
extern int zpool_get_errlog(zpool_handle_t *, nvlist_t **);

/*
 * Import and export functions
 */
extern int zpool_export(zpool_handle_t *, boolean_t, const char *);
extern int zpool_export_force(zpool_handle_t *, const char *);
extern int zpool_import(libzfs_handle_t *, nvlist_t *, const char *,
    char *altroot);
extern int zpool_import_props(libzfs_handle_t *, nvlist_t *, const char *,
    nvlist_t *, int);
extern void zpool_print_unsup_feat(nvlist_t *config);

/*
 * Miscellaneous pool functions
 */
struct zfs_cmd;

extern const char *zfs_history_event_names[];

typedef enum {
	VDEV_NAME_PATH		= 1 << 0,
	VDEV_NAME_GUID		= 1 << 1,
	VDEV_NAME_FOLLOW_LINKS	= 1 << 2,
	VDEV_NAME_TYPE_ID	= 1 << 3,
} vdev_name_t;

extern char *zpool_vdev_name(libzfs_handle_t *, zpool_handle_t *, nvlist_t *,
    int name_flags);
extern int zpool_upgrade(zpool_handle_t *, uint64_t);
extern int zpool_get_history(zpool_handle_t *, nvlist_t **);
extern int zpool_events_next(libzfs_handle_t *, nvlist_t **, int *, unsigned,
    int);
extern int zpool_events_clear(libzfs_handle_t *, int *);
extern int zpool_events_seek(libzfs_handle_t *, uint64_t, int);
extern void zpool_obj_to_path(zpool_handle_t *, uint64_t, uint64_t, char *,
    size_t len);
extern int zfs_ioctl(libzfs_handle_t *, int, struct zfs_cmd *);
extern int zpool_get_physpath(zpool_handle_t *, char *, size_t);
extern void zpool_explain_recover(libzfs_handle_t *, const char *, int,
    nvlist_t *);
extern int zpool_checkpoint(zpool_handle_t *);
extern int zpool_discard_checkpoint(zpool_handle_t *);

/*
 * Basic handle manipulations.  These functions do not create or destroy the
 * underlying datasets, only the references to them.
 */
extern zfs_handle_t *zfs_open(libzfs_handle_t *, const char *, int);
extern zfs_handle_t *zfs_handle_dup(zfs_handle_t *);
extern void zfs_close(zfs_handle_t *);
extern zfs_type_t zfs_get_type(const zfs_handle_t *);
extern const char *zfs_get_name(const zfs_handle_t *);
extern zpool_handle_t *zfs_get_pool_handle(const zfs_handle_t *);
extern const char *zfs_get_pool_name(const zfs_handle_t *);

/*
 * Property management functions.  Some functions are shared with the kernel,
 * and are found in sys/fs/zfs.h.
 */

/*
 * zfs dataset property management
 */
extern const char *zfs_prop_default_string(zfs_prop_t);
extern uint64_t zfs_prop_default_numeric(zfs_prop_t);
extern const char *zfs_prop_column_name(zfs_prop_t);
extern boolean_t zfs_prop_align_right(zfs_prop_t);

extern nvlist_t *zfs_valid_proplist(libzfs_handle_t *, zfs_type_t, nvlist_t *,
    uint64_t, zfs_handle_t *, zpool_handle_t *, boolean_t, const char *);

extern const char *zfs_prop_to_name(zfs_prop_t);
extern int zfs_prop_set(zfs_handle_t *, const char *, const char *);
extern int zfs_prop_set_list(zfs_handle_t *, nvlist_t *);
extern int zfs_prop_get(zfs_handle_t *, zfs_prop_t, char *, size_t,
    zprop_source_t *, char *, size_t, boolean_t);
extern int zfs_prop_get_recvd(zfs_handle_t *, const char *, char *, size_t,
    boolean_t);
extern int zfs_prop_get_numeric(zfs_handle_t *, zfs_prop_t, uint64_t *,
    zprop_source_t *, char *, size_t);
extern int zfs_prop_get_userquota_int(zfs_handle_t *zhp, const char *propname,
    uint64_t *propvalue);
extern int zfs_prop_get_userquota(zfs_handle_t *zhp, const char *propname,
    char *propbuf, int proplen, boolean_t literal);
extern int zfs_prop_get_written_int(zfs_handle_t *zhp, const char *propname,
    uint64_t *propvalue);
extern int zfs_prop_get_written(zfs_handle_t *zhp, const char *propname,
    char *propbuf, int proplen, boolean_t literal);
extern int zfs_prop_get_feature(zfs_handle_t *zhp, const char *propname,
    char *buf, size_t len);
extern uint64_t getprop_uint64(zfs_handle_t *, zfs_prop_t, char **);
extern uint64_t zfs_prop_get_int(zfs_handle_t *, zfs_prop_t);
extern int zfs_prop_inherit(zfs_handle_t *, const char *, boolean_t);
extern const char *zfs_prop_values(zfs_prop_t);
extern int zfs_prop_is_string(zfs_prop_t prop);
extern nvlist_t *zfs_get_all_props(zfs_handle_t *);
extern nvlist_t *zfs_get_user_props(zfs_handle_t *);
extern nvlist_t *zfs_get_recvd_props(zfs_handle_t *);
extern nvlist_t *zfs_get_clones_nvl(zfs_handle_t *);

/*
 * zfs encryption management
 */
extern int zfs_crypto_get_encryption_root(zfs_handle_t *, boolean_t *, char *);
extern int zfs_crypto_create(libzfs_handle_t *, char *, nvlist_t *, nvlist_t *,
    boolean_t stdin_available, uint8_t **, uint_t *);
extern int zfs_crypto_clone_check(libzfs_handle_t *, zfs_handle_t *, char *,
    nvlist_t *);
extern int zfs_crypto_attempt_load_keys(libzfs_handle_t *, char *);
extern int zfs_crypto_load_key(zfs_handle_t *, boolean_t, char *);
extern int zfs_crypto_unload_key(zfs_handle_t *);
extern int zfs_crypto_rewrap(zfs_handle_t *, nvlist_t *, boolean_t);

typedef struct zprop_list {
	int		pl_prop;
	char		*pl_user_prop;
	struct zprop_list *pl_next;
	boolean_t	pl_all;
	size_t		pl_width;
	size_t		pl_recvd_width;
	boolean_t	pl_fixed;
} zprop_list_t;

extern int zfs_expand_proplist(zfs_handle_t *, zprop_list_t **, boolean_t,
    boolean_t);
extern void zfs_prune_proplist(zfs_handle_t *, uint8_t *);

#define	ZFS_MOUNTPOINT_NONE	"none"
#define	ZFS_MOUNTPOINT_LEGACY	"legacy"

#define	ZFS_FEATURE_DISABLED	"disabled"
#define	ZFS_FEATURE_ENABLED	"enabled"
#define	ZFS_FEATURE_ACTIVE	"active"

#define	ZFS_UNSUPPORTED_INACTIVE	"inactive"
#define	ZFS_UNSUPPORTED_READONLY	"readonly"

/*
 * zpool property management
 */
extern int zpool_expand_proplist(zpool_handle_t *, zprop_list_t **);
extern int zpool_prop_get_feature(zpool_handle_t *, const char *, char *,
    size_t);
extern const char *zpool_prop_default_string(zpool_prop_t);
extern uint64_t zpool_prop_default_numeric(zpool_prop_t);
extern const char *zpool_prop_column_name(zpool_prop_t);
extern boolean_t zpool_prop_align_right(zpool_prop_t);

/*
 * Functions shared by zfs and zpool property management.
 */
extern int zprop_iter(zprop_func func, void *cb, boolean_t show_all,
    boolean_t ordered, zfs_type_t type);
extern int zprop_get_list(libzfs_handle_t *, char *, zprop_list_t **,
    zfs_type_t);
extern void zprop_free_list(zprop_list_t *);

#define	ZFS_GET_NCOLS	5

typedef enum {
	GET_COL_NONE,
	GET_COL_NAME,
	GET_COL_PROPERTY,
	GET_COL_VALUE,
	GET_COL_RECVD,
	GET_COL_SOURCE
} zfs_get_column_t;

/*
 * Functions for printing zfs or zpool properties
 */
typedef struct zprop_get_cbdata {
	int cb_sources;
	zfs_get_column_t cb_columns[ZFS_GET_NCOLS];
	int cb_colwidths[ZFS_GET_NCOLS + 1];
	boolean_t cb_scripted;
	boolean_t cb_literal;
	boolean_t cb_first;
	zprop_list_t *cb_proplist;
	zfs_type_t cb_type;
} zprop_get_cbdata_t;

void zprop_print_one_property(const char *, zprop_get_cbdata_t *,
    const char *, const char *, zprop_source_t, const char *,
    const char *);

/*
 * Iterator functions.
 */
typedef int (*zfs_iter_f)(zfs_handle_t *, void *);
extern int zfs_iter_root(libzfs_handle_t *, zfs_iter_f, void *);
extern int zfs_iter_children(zfs_handle_t *, zfs_iter_f, void *);
extern int zfs_iter_dependents(zfs_handle_t *, boolean_t, zfs_iter_f, void *);
extern int zfs_iter_filesystems(zfs_handle_t *, zfs_iter_f, void *);
extern int zfs_iter_snapshots(zfs_handle_t *, boolean_t, zfs_iter_f, void *,
    uint64_t, uint64_t);
extern int zfs_iter_snapshots_sorted(zfs_handle_t *, zfs_iter_f, void *,
    uint64_t, uint64_t);
extern int zfs_iter_snapspec(zfs_handle_t *, const char *, zfs_iter_f, void *);
extern int zfs_iter_bookmarks(zfs_handle_t *, zfs_iter_f, void *);
extern int zfs_iter_mounted(zfs_handle_t *, zfs_iter_f, void *);

typedef struct get_all_cb {
	zfs_handle_t	**cb_handles;
	size_t		cb_alloc;
	size_t		cb_used;
} get_all_cb_t;

void zfs_foreach_mountpoint(libzfs_handle_t *, zfs_handle_t **, size_t,
    zfs_iter_f, void *, boolean_t);
void libzfs_add_handle(get_all_cb_t *, zfs_handle_t *);

/*
 * Functions to create and destroy datasets.
 */
extern int zfs_create(libzfs_handle_t *, const char *, zfs_type_t,
    nvlist_t *);
extern int zfs_create_ancestors(libzfs_handle_t *, const char *);
extern int zfs_destroy(zfs_handle_t *, boolean_t);
extern int zfs_destroy_snaps(zfs_handle_t *, char *, boolean_t);
extern int zfs_destroy_snaps_nvl(libzfs_handle_t *, nvlist_t *, boolean_t);
extern int zfs_clone(zfs_handle_t *, const char *, nvlist_t *);
extern int zfs_snapshot(libzfs_handle_t *, const char *, boolean_t, nvlist_t *);
extern int zfs_snapshot_nvl(libzfs_handle_t *hdl, nvlist_t *snaps,
    nvlist_t *props);
extern int zfs_rollback(zfs_handle_t *, zfs_handle_t *, boolean_t);
extern int zfs_rename(zfs_handle_t *, const char *, boolean_t, boolean_t);

typedef struct sendflags {
	/* Amount of extra information to print. */
	int verbosity;

	/* recursive send  (ie, -R) */
	boolean_t replicate;

	/* for incrementals, do all intermediate snapshots */
	boolean_t doall;

	/* if dataset is a clone, do incremental from its origin */
	boolean_t fromorigin;

	/* do deduplication */
	boolean_t dedup;

	/* send properties (ie, -p) */
	boolean_t props;

	/* do not send (no-op, ie. -n) */
	boolean_t dryrun;

	/* parsable verbose output (ie. -P) */
	boolean_t parsable;

	/* show progress (ie. -v) */
	boolean_t progress;

	/* large blocks (>128K) are permitted */
	boolean_t largeblock;

	/* WRITE_EMBEDDED records of type DATA are permitted */
	boolean_t embed_data;

	/* compressed WRITE records are permitted */
	boolean_t compress;

	/* raw encrypted records are permitted */
	boolean_t raw;

	/* only send received properties (ie. -b) */
	boolean_t backup;

	/* include snapshot holds in send stream */
	boolean_t holds;
} sendflags_t;

typedef boolean_t (snapfilter_cb_t)(zfs_handle_t *, void *);

extern int zfs_send(zfs_handle_t *, const char *, const char *,
    sendflags_t *, int, snapfilter_cb_t, void *, nvlist_t **);
extern int zfs_send_one(zfs_handle_t *, const char *, int, sendflags_t *,
    const char *);
extern int zfs_send_progress(zfs_handle_t *, int, uint64_t *, uint64_t *);
extern int zfs_send_resume(libzfs_handle_t *, sendflags_t *, int outfd,
    const char *);
extern nvlist_t *zfs_send_resume_token_to_nvlist(libzfs_handle_t *hdl,
    const char *token);

extern int zfs_promote(zfs_handle_t *);
extern int zfs_hold(zfs_handle_t *, const char *, const char *,
    boolean_t, int);
extern int zfs_hold_nvl(zfs_handle_t *, int, nvlist_t *);
extern int zfs_release(zfs_handle_t *, const char *, const char *, boolean_t);
extern int zfs_get_holds(zfs_handle_t *, nvlist_t **);
extern uint64_t zvol_volsize_to_reservation(uint64_t, nvlist_t *);

typedef int (*zfs_userspace_cb_t)(void *arg, const char *domain,
    uid_t rid, uint64_t space);

extern int zfs_userspace(zfs_handle_t *, zfs_userquota_prop_t,
    zfs_userspace_cb_t, void *);

extern int zfs_get_fsacl(zfs_handle_t *, nvlist_t **);
extern int zfs_set_fsacl(zfs_handle_t *, boolean_t, nvlist_t *);

typedef struct recvflags {
	/* print informational messages (ie, -v was specified) */
	boolean_t verbose;

	/* the destination is a prefix, not the exact fs (ie, -d) */
	boolean_t isprefix;

	/*
	 * Only the tail of the sent snapshot path is appended to the
	 * destination to determine the received snapshot name (ie, -e).
	 */
	boolean_t istail;

	/* do not actually do the recv, just check if it would work (ie, -n) */
	boolean_t dryrun;

	/* rollback/destroy filesystems as necessary (eg, -F) */
	boolean_t force;

	/* set "canmount=off" on all modified filesystems */
	boolean_t canmountoff;

	/*
	 * Mark the file systems as "resumable" and do not destroy them if the
	 * receive is interrupted
	 */
	boolean_t resumable;

	/* byteswap flag is used internally; callers need not specify */
	boolean_t byteswap;

	/* do not mount file systems as they are extracted (private) */
	boolean_t nomount;

	/* Was holds flag set in the compound header? */
	boolean_t holds;

	/* skip receive of snapshot holds */
	boolean_t skipholds;
} recvflags_t;

extern int zfs_receive(libzfs_handle_t *, const char *, nvlist_t *,
    recvflags_t *, int, avl_tree_t *);

typedef enum diff_flags {
	ZFS_DIFF_PARSEABLE = 0x1,
	ZFS_DIFF_TIMESTAMP = 0x2,
	ZFS_DIFF_CLASSIFY = 0x4
} diff_flags_t;

extern int zfs_show_diffs(zfs_handle_t *, int, const char *, const char *,
    int);

/*
 * Miscellaneous functions.
 */
extern const char *zfs_type_to_name(zfs_type_t);
extern void zfs_refresh_properties(zfs_handle_t *);
extern int zfs_name_valid(const char *, zfs_type_t);
extern zfs_handle_t *zfs_path_to_zhandle(libzfs_handle_t *, char *, zfs_type_t);
extern int zfs_parent_name(zfs_handle_t *, char *, size_t);
extern boolean_t zfs_dataset_exists(libzfs_handle_t *, const char *,
    zfs_type_t);
extern int zfs_spa_version(zfs_handle_t *, int *);
extern boolean_t zfs_bookmark_exists(const char *path);

/*
 * Mount support functions.
 */
extern boolean_t is_mounted(libzfs_handle_t *, const char *special, char **);
extern boolean_t zfs_is_mounted(zfs_handle_t *, char **);
extern int zfs_mount(zfs_handle_t *, const char *, int);
extern int zfs_unmount(zfs_handle_t *, const char *, int);
extern int zfs_unmountall(zfs_handle_t *, int);

/*
 * Share support functions.
 */
extern boolean_t zfs_is_shared(zfs_handle_t *);
extern int zfs_share(zfs_handle_t *);
extern int zfs_unshare(zfs_handle_t *);

/*
 * Protocol-specific share support functions.
 */
extern boolean_t zfs_is_shared_nfs(zfs_handle_t *, char **);
extern boolean_t zfs_is_shared_smb(zfs_handle_t *, char **);
extern int zfs_share_nfs(zfs_handle_t *);
extern int zfs_share_smb(zfs_handle_t *);
extern int zfs_shareall(zfs_handle_t *);
extern int zfs_unshare_nfs(zfs_handle_t *, const char *);
extern int zfs_unshare_smb(zfs_handle_t *, const char *);
extern int zfs_unshareall_nfs(zfs_handle_t *);
extern int zfs_unshareall_smb(zfs_handle_t *);
extern int zfs_unshareall_bypath(zfs_handle_t *, const char *);
extern int zfs_unshareall_bytype(zfs_handle_t *, const char *, const char *);
extern int zfs_unshareall(zfs_handle_t *);
extern int zfs_deleg_share_nfs(libzfs_handle_t *, char *, char *, char *,
    void *, void *, int, zfs_share_op_t);

extern int zfs_nicestrtonum(libzfs_handle_t *, const char *, uint64_t *);

/*
 * Utility functions to run an external process.
 */
#define	STDOUT_VERBOSE	0x01
#define	STDERR_VERBOSE	0x02
#define	NO_DEFAULT_PATH	0x04 /* Don't use $PATH to lookup the command */

int libzfs_run_process(const char *, char **, int flags);
int libzfs_run_process_get_stdout(const char *path, char *argv[], char *env[],
    char **lines[], int *lines_cnt);
int libzfs_run_process_get_stdout_nopath(const char *path, char *argv[],
    char *env[], char **lines[], int *lines_cnt);

void libzfs_free_str_array(char **strs, int count);

int libzfs_envvar_is_set(char *envvar);

/*
 * Utility functions for zfs version
 */
extern void zfs_version_userland(char *, int);
extern int zfs_version_kernel(char *, int);
extern int zfs_version_print(void);

/*
 * Given a device or file, determine if it is part of a pool.
 */
extern int zpool_in_use(libzfs_handle_t *, int, pool_state_t *, char **,
    boolean_t *);

/*
 * Label manipulation.
 */
extern int zpool_clear_label(int);

/*
 * Management interfaces for SMB ACL files
 */

int zfs_smb_acl_add(libzfs_handle_t *, char *, char *, char *);
int zfs_smb_acl_remove(libzfs_handle_t *, char *, char *, char *);
int zfs_smb_acl_purge(libzfs_handle_t *, char *, char *);
int zfs_smb_acl_rename(libzfs_handle_t *, char *, char *, char *, char *);

/*
 * Enable and disable datasets within a pool by mounting/unmounting and
 * sharing/unsharing them.
 */
extern int zpool_enable_datasets(zpool_handle_t *, const char *, int);
extern int zpool_disable_datasets(zpool_handle_t *, boolean_t);

<<<<<<< HEAD
extern int zfs_remap_indirects(libzfs_handle_t *hdl, const char *);

extern int zfs_get_hole_count(const char *, uint64_t *, uint64_t *);

=======
>>>>>>> 3fab4d9e
#ifdef	__cplusplus
}
#endif

#endif	/* _LIBZFS_H */<|MERGE_RESOLUTION|>--- conflicted
+++ resolved
@@ -852,13 +852,8 @@
 extern int zpool_enable_datasets(zpool_handle_t *, const char *, int);
 extern int zpool_disable_datasets(zpool_handle_t *, boolean_t);
 
-<<<<<<< HEAD
-extern int zfs_remap_indirects(libzfs_handle_t *hdl, const char *);
-
 extern int zfs_get_hole_count(const char *, uint64_t *, uint64_t *);
 
-=======
->>>>>>> 3fab4d9e
 #ifdef	__cplusplus
 }
 #endif
