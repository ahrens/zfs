--- conflicted
+++ resolved
@@ -1194,11 +1194,7 @@
  */
 typedef enum zfs_ioc {
 	/*
-<<<<<<< HEAD
-	 * Illumos - 73/128 numbers reserved.
-=======
 	 * illumos - 81/128 numbers reserved.
->>>>>>> c2c6eadf
 	 */
 	ZFS_IOC_FIRST =	('Z' << 8),
 	ZFS_IOC = ZFS_IOC_FIRST,
