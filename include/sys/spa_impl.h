--- conflicted
+++ resolved
@@ -226,11 +226,7 @@
 	boolean_t	spa_is_exporting;	/* true while exporting pool */
 	metaslab_class_t *spa_normal_class;	/* normal data class */
 	metaslab_class_t *spa_log_class;	/* intent log data class */
-<<<<<<< HEAD
-	int		spa_log_devices;	/* number of log devices */
-=======
 	metaslab_class_t *spa_embedded_log_class; /* log on normal vdevs */
->>>>>>> aa755b35
 	metaslab_class_t *spa_special_class;	/* special allocation class */
 	metaslab_class_t *spa_dedup_class;	/* dedup allocation class */
 	uint64_t	spa_first_txg;		/* first txg after spa_open() */
