/*
 * CDDL HEADER START
 *
 * The contents of this file are subject to the terms of the
 * Common Development and Distribution License (the "License").
 * You may not use this file except in compliance with the License.
 *
 * You can obtain a copy of the license at usr/src/OPENSOLARIS.LICENSE
 * or http://www.opensolaris.org/os/licensing.
 * See the License for the specific language governing permissions
 * and limitations under the License.
 *
 * When distributing Covered Code, include this CDDL HEADER in each
 * file and include the License file at usr/src/OPENSOLARIS.LICENSE.
 * If applicable, add the following below this CDDL HEADER, with the
 * fields enclosed by brackets "[]" replaced with your own identifying
 * information: Portions Copyright [yyyy] [name of copyright owner]
 *
 * CDDL HEADER END
 */

/*
 * Copyright (c) 2005, 2010, Oracle and/or its affiliates. All rights reserved.
 * Copyright (c) 2012, 2018 by Delphix. All rights reserved.
 * Copyright 2011 Nexenta Systems, Inc. All rights reserved.
 * Copyright (c) 2013, Joyent, Inc. All rights reserved.
 */

#ifndef _DMU_RECV_H
#define	_DMU_RECV_H

#include <sys/inttypes.h>
#include <sys/dsl_bookmark.h>
#include <sys/dsl_dataset.h>
#include <sys/spa.h>
#include <sys/objlist.h>
#include <sys/dsl_bookmark.h>

extern const char *recv_clone_name;

typedef struct dmu_recv_cookie {
	struct dsl_dataset *drc_ds;
	struct dmu_replay_record *drc_drr_begin;
	struct drr_begin *drc_drrb;
	const char *drc_tofs;
	const char *drc_tosnap;
	boolean_t drc_newfs;
	boolean_t drc_byteswap;
	uint64_t drc_featureflags;
	boolean_t drc_force;
	boolean_t drc_resumable;
	boolean_t drc_raw;
	boolean_t drc_clone;
	boolean_t drc_illumos;
	boolean_t drc_spill;
	struct avl_tree *drc_guid_to_ds_map;
	nvlist_t *drc_keynvl;
	uint64_t drc_fromsnapobj;
	uint64_t drc_newsnapobj;
	uint64_t drc_ivset_guid;
	void *drc_owner;
	cred_t *drc_cred;
	nvlist_t *drc_begin_nvl;

	objset_t *drc_os;
	zfs_file_t *drc_fp; /* The file to read the stream from */
	uint64_t drc_voff; /* The current offset in the stream */
	uint64_t drc_bytes_read;
	/*
	 * A record that has had its payload read in, but hasn't yet been handed
	 * off to the worker thread.
	 */
	struct receive_record_arg *drc_rrd;
	/* A record that has had its header read in, but not its payload. */
	struct receive_record_arg *drc_next_rrd;
	zio_cksum_t drc_cksum;
	zio_cksum_t drc_prev_cksum;
	int drc_err;
	/* Sorted list of objects not to issue prefetches for. */
	objlist_t *drc_ignore_objlist;
} dmu_recv_cookie_t;

int dmu_recv_begin(char *tofs, char *tosnap, dmu_replay_record_t *drr_begin,
<<<<<<< HEAD
    boolean_t force, boolean_t resumable, boolean_t illumos,
    nvlist_t *localprops, nvlist_t *hidden_args, char *origin,
    dmu_recv_cookie_t *drc, vnode_t *vp, offset_t *voffp);
=======
    boolean_t force, boolean_t resumable, nvlist_t *localprops,
    nvlist_t *hidden_args, char *origin, dmu_recv_cookie_t *drc,
    zfs_file_t *fp, offset_t *voffp);
>>>>>>> 0c468138
int dmu_recv_stream(dmu_recv_cookie_t *drc, int cleanup_fd,
    uint64_t *action_handlep, offset_t *voffp);
int dmu_recv_end(dmu_recv_cookie_t *drc, void *owner);
boolean_t dmu_objset_is_receiving(objset_t *os);

#endif /* _DMU_RECV_H */<|MERGE_RESOLUTION|>--- conflicted
+++ resolved
@@ -81,15 +81,9 @@
 } dmu_recv_cookie_t;
 
 int dmu_recv_begin(char *tofs, char *tosnap, dmu_replay_record_t *drr_begin,
-<<<<<<< HEAD
     boolean_t force, boolean_t resumable, boolean_t illumos,
     nvlist_t *localprops, nvlist_t *hidden_args, char *origin,
-    dmu_recv_cookie_t *drc, vnode_t *vp, offset_t *voffp);
-=======
-    boolean_t force, boolean_t resumable, nvlist_t *localprops,
-    nvlist_t *hidden_args, char *origin, dmu_recv_cookie_t *drc,
-    zfs_file_t *fp, offset_t *voffp);
->>>>>>> 0c468138
+    dmu_recv_cookie_t *drc, zfs_file_t *fp, offset_t *voffp);
 int dmu_recv_stream(dmu_recv_cookie_t *drc, int cleanup_fd,
     uint64_t *action_handlep, offset_t *voffp);
 int dmu_recv_end(dmu_recv_cookie_t *drc, void *owner);
