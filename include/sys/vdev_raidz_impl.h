--- conflicted
+++ resolved
@@ -116,15 +116,12 @@
 	uint8_t rc_tried;		/* Did we attempt this I/O column? */
 	uint8_t rc_skipped;		/* Did we skip this I/O column? */
 	uint8_t rc_need_orig_restore;	/* need to restore from orig_data? */
-<<<<<<< HEAD
-	uint8_t rc_repair;		/* Write good data to this column */
+	uint8_t rc_force_repair;	/* Write good data to this column */
+	uint8_t rc_allow_repair;	/* Allow repair I/O to this column */
+	// XXX change above to 'int flags' to save 8 bytes
 	int rc_shadow_devidx;		/* for double write during expansion */
 	int rc_shadow_error;		/* for double write during expansion */
 	uint64_t rc_shadow_offset;	/* for double write during expansion */
-=======
-	uint8_t rc_force_repair;	/* Write good data to this column */
-	uint8_t rc_allow_repair;	/* Allow repair I/O to this column */
->>>>>>> 6c7c7201
 } raidz_col_t;
 
 typedef struct raidz_row {
