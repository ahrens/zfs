--- conflicted
+++ resolved
@@ -123,22 +123,12 @@
 } raidz_col_t;
 
 typedef struct raidz_row {
-<<<<<<< HEAD
 	int rr_cols;			/* Regular column count */
 	int rr_scols;			/* Count including skipped columns */
 	int rr_bigcols;			/* Remainder data column count */
 	int rr_missingdata;		/* Count of missing data devices */
 	int rr_missingparity;		/* Count of missing parity devices */
 	int rr_firstdatacol;		/* First data column/parity count */
-	abd_t *rr_abd_copy;		/* rm_asize-buffer of copied data */
-=======
-	uint64_t rr_cols;		/* Regular column count */
-	uint64_t rr_scols;		/* Count including skipped columns */
-	uint64_t rr_bigcols;		/* Remainder data column count */
-	uint64_t rr_missingdata;	/* Count of missing data devices */
-	uint64_t rr_missingparity;	/* Count of missing parity devices */
-	uint64_t rr_firstdatacol;	/* First data column/parity count */
->>>>>>> 60ffc1c4
 	abd_t *rr_abd_empty;		/* dRAID empty sector buffer */
 	int rr_nempty;			/* empty sectors included in parity */
 #ifdef ZFS_DEBUG
