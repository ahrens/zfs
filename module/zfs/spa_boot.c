--- conflicted
+++ resolved
@@ -24,13 +24,7 @@
  * Use is subject to license terms.
  */
 
-<<<<<<< HEAD
 #ifdef _KERNEL
-
-#pragma ident	"%Z%%M%	%I%	%E% SMI"
-=======
-
->>>>>>> dff484a3
 
 #include <sys/spa.h>
 #include <sys/sunddi.h>
