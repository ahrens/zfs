--- conflicted
+++ resolved
@@ -1401,12 +1401,8 @@
 void
 vdev_close(vdev_t *vd)
 {
-<<<<<<< HEAD
 	ASSERTV(spa_t *spa = vd->vdev_spa);
-=======
-	spa_t *spa = vd->vdev_spa;
 	vdev_t *pvd = vd->vdev_parent;
->>>>>>> 428870ff
 
 	ASSERT(spa_config_held(spa, SCL_STATE_ALL, RW_WRITER) == SCL_STATE_ALL);
 
