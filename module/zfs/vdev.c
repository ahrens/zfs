--- conflicted
+++ resolved
@@ -1070,10 +1070,12 @@
 boolean_t
 vdev_uses_zvols(vdev_t *vd)
 {
+	int c;
+
 	if (vd->vdev_path && strncmp(vd->vdev_path, ZVOL_DIR,
 	    strlen(ZVOL_DIR)) == 0)
 		return (B_TRUE);
-	for (int c = 0; c < vd->vdev_children; c++)
+	for (c = 0; c < vd->vdev_children; c++)
 		if (vdev_uses_zvols(vd->vdev_child[c]))
 			return (B_TRUE);
 	return (B_FALSE);
@@ -1092,7 +1094,7 @@
 	 * spa_namespace_lock
 	 */
 	if (vdev_uses_zvols(vd)) {
-		for (int c = 0; c < children; c++)
+		for (c = 0; c < children; c++)
 			vd->vdev_child[c]->vdev_open_error =
 			    vdev_open(vd->vdev_child[c]);
 		return;
@@ -1191,17 +1193,13 @@
 		vdev_set_state(vd, B_TRUE, VDEV_STATE_HEALTHY, 0);
 	}
 
-<<<<<<< HEAD
-	for (c = 0; c < vd->vdev_children; c++) {
-=======
 	/*
 	 * For hole or missing vdevs we just return success.
 	 */
 	if (vd->vdev_ishole || vd->vdev_ops == &vdev_missing_ops)
 		return (0);
 
-	for (int c = 0; c < vd->vdev_children; c++) {
->>>>>>> 428870ff
+	for (c = 0; c < vd->vdev_children; c++) {
 		if (vd->vdev_child[c]->vdev_state != VDEV_STATE_HEALTHY) {
 			vdev_set_state(vd, B_TRUE, VDEV_STATE_DEGRADED,
 			    VDEV_AUX_NONE);
@@ -1451,12 +1449,13 @@
 vdev_hold(vdev_t *vd)
 {
 	spa_t *spa = vd->vdev_spa;
+	int c;
 
 	ASSERT(spa_is_root(spa));
 	if (spa->spa_state == POOL_STATE_UNINITIALIZED)
 		return;
 
-	for (int c = 0; c < vd->vdev_children; c++)
+	for (c = 0; c < vd->vdev_children; c++)
 		vdev_hold(vd->vdev_child[c]);
 
 	if (vd->vdev_ops->vdev_op_leaf)
@@ -1467,9 +1466,10 @@
 vdev_rele(vdev_t *vd)
 {
 	spa_t *spa = vd->vdev_spa;
+	int c;
 
 	ASSERT(spa_is_root(spa));
-	for (int c = 0; c < vd->vdev_children; c++)
+	for (c = 0; c < vd->vdev_children; c++)
 		vdev_rele(vd->vdev_child[c]);
 
 	if (vd->vdev_ops->vdev_op_leaf)
@@ -1724,13 +1724,9 @@
 	}
 
 	mutex_enter(&vd->vdev_dtl_lock);
-<<<<<<< HEAD
 	for (t = 0; t < DTL_TYPES; t++) {
-=======
-	for (int t = 0; t < DTL_TYPES; t++) {
 		/* account for child's outage in parent's missing map */
 		int s = (t == DTL_MISSING) ? DTL_OUTAGE: t;
->>>>>>> 428870ff
 		if (t == DTL_SCRUB)
 			continue;			/* leaf vdevs only */
 		if (t == DTL_PARTIAL)
@@ -1998,6 +1994,7 @@
 	spa_t *spa = vd->vdev_spa;
 	objset_t *mos = spa->spa_meta_objset;
 	dmu_tx_t *tx;
+	int m;
 
 	tx = dmu_tx_create_assigned(spa_get_dsl(spa), txg);
 
@@ -2008,7 +2005,7 @@
 	}
 
 	if (vd->vdev_ms != NULL) {
-		for (int m = 0; m < vd->vdev_ms_count; m++) {
+		for (m = 0; m < vd->vdev_ms_count; m++) {
 			metaslab_t *msp = vd->vdev_ms[m];
 
 			if (msp == NULL || msp->ms_smo.smo_object == 0)
@@ -2513,8 +2510,9 @@
 vdev_scan_stat_init(vdev_t *vd)
 {
 	vdev_stat_t *vs = &vd->vdev_stat;
-
-	for (int c = 0; c < vd->vdev_children; c++)
+	int c;
+
+	for (c = 0; c < vd->vdev_children; c++)
 		vdev_scan_stat_init(vd->vdev_child[c]);
 
 	mutex_enter(&vd->vdev_stat_lock);
@@ -2662,39 +2660,6 @@
 	}
 }
 
-<<<<<<< HEAD
-void
-vdev_scrub_stat_update(vdev_t *vd, pool_scrub_type_t type, boolean_t complete)
-{
-	vdev_stat_t *vs = &vd->vdev_stat;
-	int c;
-
-	for (c = 0; c < vd->vdev_children; c++)
-		vdev_scrub_stat_update(vd->vdev_child[c], type, complete);
-
-	mutex_enter(&vd->vdev_stat_lock);
-
-	if (type == POOL_SCRUB_NONE) {
-		/*
-		 * Update completion and end time.  Leave everything else alone
-		 * so we can report what happened during the previous scrub.
-		 */
-		vs->vs_scrub_complete = complete;
-		vs->vs_scrub_end = gethrestime_sec();
-	} else {
-		vs->vs_scrub_type = type;
-		vs->vs_scrub_complete = 0;
-		vs->vs_scrub_examined = 0;
-		vs->vs_scrub_repaired = 0;
-		vs->vs_scrub_start = gethrestime_sec();
-		vs->vs_scrub_end = 0;
-	}
-
-	mutex_exit(&vd->vdev_stat_lock);
-}
-
-=======
->>>>>>> 428870ff
 /*
  * Update the in-core space usage stats for this vdev, its metaslab class,
  * and the root vdev.
@@ -3109,26 +3074,13 @@
 void
 vdev_load_log_state(vdev_t *nvd, vdev_t *ovd)
 {
-<<<<<<< HEAD
-	uint_t children;
-	nvlist_t **child;
-	uint64_t val;
-	spa_t *spa = vd->vdev_spa;
+	spa_t *spa = nvd->vdev_spa;
 	int c;
-
-	if (nvlist_lookup_nvlist_array(nv, ZPOOL_CONFIG_CHILDREN,
-	    &child, &children) == 0) {
-		for (c = 0; c < children; c++)
-			vdev_load_log_state(vd->vdev_child[c], child[c]);
-	}
-=======
-	spa_t *spa = nvd->vdev_spa;
 
 	ASSERT(spa_config_held(spa, SCL_STATE_ALL, RW_WRITER) == SCL_STATE_ALL);
 	ASSERT3U(nvd->vdev_guid, ==, ovd->vdev_guid);
->>>>>>> 428870ff
-
-	for (int c = 0; c < nvd->vdev_children; c++)
+
+	for (c = 0; c < nvd->vdev_children; c++)
 		vdev_load_log_state(nvd->vdev_child[c], ovd->vdev_child[c]);
 
 	if (nvd->vdev_ops->vdev_op_leaf && ovd->vdev_offline) {
