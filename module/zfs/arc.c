/*
 * CDDL HEADER START
 *
 * The contents of this file are subject to the terms of the
 * Common Development and Distribution License (the "License").
 * You may not use this file except in compliance with the License.
 *
 * You can obtain a copy of the license at usr/src/OPENSOLARIS.LICENSE
 * or http://www.opensolaris.org/os/licensing.
 * See the License for the specific language governing permissions
 * and limitations under the License.
 *
 * When distributing Covered Code, include this CDDL HEADER in each
 * file and include the License file at usr/src/OPENSOLARIS.LICENSE.
 * If applicable, add the following below this CDDL HEADER, with the
 * fields enclosed by brackets "[]" replaced with your own identifying
 * information: Portions Copyright [yyyy] [name of copyright owner]
 *
 * CDDL HEADER END
 */
/*
 * Copyright (c) 2005, 2010, Oracle and/or its affiliates. All rights reserved.
 */

/*
 * DVA-based Adjustable Replacement Cache
 *
 * While much of the theory of operation used here is
 * based on the self-tuning, low overhead replacement cache
 * presented by Megiddo and Modha at FAST 2003, there are some
 * significant differences:
 *
 * 1. The Megiddo and Modha model assumes any page is evictable.
 * Pages in its cache cannot be "locked" into memory.  This makes
 * the eviction algorithm simple: evict the last page in the list.
 * This also make the performance characteristics easy to reason
 * about.  Our cache is not so simple.  At any given moment, some
 * subset of the blocks in the cache are un-evictable because we
 * have handed out a reference to them.  Blocks are only evictable
 * when there are no external references active.  This makes
 * eviction far more problematic:  we choose to evict the evictable
 * blocks that are the "lowest" in the list.
 *
 * There are times when it is not possible to evict the requested
 * space.  In these circumstances we are unable to adjust the cache
 * size.  To prevent the cache growing unbounded at these times we
 * implement a "cache throttle" that slows the flow of new data
 * into the cache until we can make space available.
 *
 * 2. The Megiddo and Modha model assumes a fixed cache size.
 * Pages are evicted when the cache is full and there is a cache
 * miss.  Our model has a variable sized cache.  It grows with
 * high use, but also tries to react to memory pressure from the
 * operating system: decreasing its size when system memory is
 * tight.
 *
 * 3. The Megiddo and Modha model assumes a fixed page size. All
 * elements of the cache are therefor exactly the same size.  So
 * when adjusting the cache size following a cache miss, its simply
 * a matter of choosing a single page to evict.  In our model, we
 * have variable sized cache blocks (rangeing from 512 bytes to
 * 128K bytes).  We therefor choose a set of blocks to evict to make
 * space for a cache miss that approximates as closely as possible
 * the space used by the new block.
 *
 * See also:  "ARC: A Self-Tuning, Low Overhead Replacement Cache"
 * by N. Megiddo & D. Modha, FAST 2003
 */

/*
 * The locking model:
 *
 * A new reference to a cache buffer can be obtained in two
 * ways: 1) via a hash table lookup using the DVA as a key,
 * or 2) via one of the ARC lists.  The arc_read() interface
 * uses method 1, while the internal arc algorithms for
 * adjusting the cache use method 2.  We therefor provide two
 * types of locks: 1) the hash table lock array, and 2) the
 * arc list locks.
 *
 * Buffers do not have their own mutexs, rather they rely on the
 * hash table mutexs for the bulk of their protection (i.e. most
 * fields in the arc_buf_hdr_t are protected by these mutexs).
 *
 * buf_hash_find() returns the appropriate mutex (held) when it
 * locates the requested buffer in the hash table.  It returns
 * NULL for the mutex if the buffer was not in the table.
 *
 * buf_hash_remove() expects the appropriate hash mutex to be
 * already held before it is invoked.
 *
 * Each arc state also has a mutex which is used to protect the
 * buffer list associated with the state.  When attempting to
 * obtain a hash table lock while holding an arc list lock you
 * must use: mutex_tryenter() to avoid deadlock.  Also note that
 * the active state mutex must be held before the ghost state mutex.
 *
 * Arc buffers may have an associated eviction callback function.
 * This function will be invoked prior to removing the buffer (e.g.
 * in arc_do_user_evicts()).  Note however that the data associated
 * with the buffer may be evicted prior to the callback.  The callback
 * must be made with *no locks held* (to prevent deadlock).  Additionally,
 * the users of callbacks must ensure that their private data is
 * protected from simultaneous callbacks from arc_buf_evict()
 * and arc_do_user_evicts().
 *
 * Note that the majority of the performance stats are manipulated
 * with atomic operations.
 *
 * The L2ARC uses the l2arc_buflist_mtx global mutex for the following:
 *
 *	- L2ARC buflist creation
 *	- L2ARC buflist eviction
 *	- L2ARC write completion, which walks L2ARC buflists
 *	- ARC header destruction, as it removes from L2ARC buflists
 *	- ARC header release, as it removes from L2ARC buflists
 */

#include <sys/spa.h>
#include <sys/zio.h>
#include <sys/zfs_context.h>
#include <sys/arc.h>
#include <sys/refcount.h>
#include <sys/vdev.h>
#include <sys/vdev_impl.h>
#ifdef _KERNEL
#include <sys/vmsystm.h>
#include <vm/anon.h>
#include <sys/fs/swapnode.h>
#include <sys/dnlc.h>
#endif
#include <sys/callb.h>
#include <sys/kstat.h>
#include <zfs_fletcher.h>

static kmutex_t		arc_reclaim_thr_lock;
static kcondvar_t	arc_reclaim_thr_cv;	/* used to signal reclaim thr */
static uint8_t		arc_thread_exit;

extern int zfs_write_limit_shift;
extern uint64_t zfs_write_limit_max;
extern kmutex_t zfs_write_limit_lock;

#define	ARC_REDUCE_DNLC_PERCENT	3
uint_t arc_reduce_dnlc_percent = ARC_REDUCE_DNLC_PERCENT;

typedef enum arc_reclaim_strategy {
	ARC_RECLAIM_AGGR,		/* Aggressive reclaim strategy */
	ARC_RECLAIM_CONS		/* Conservative reclaim strategy */
} arc_reclaim_strategy_t;

/* number of seconds before growing cache again */
static int		arc_grow_retry = 60;

/* shift of arc_c for calculating both min and max arc_p */
static int		arc_p_min_shift = 4;

/* log2(fraction of arc to reclaim) */
static int		arc_shrink_shift = 5;

/*
 * minimum lifespan of a prefetch block in clock ticks
 * (initialized in arc_init())
 */
static int		arc_min_prefetch_lifespan;

static int arc_dead;

/*
 * The arc has filled available memory and has now warmed up.
 */
static boolean_t arc_warm;

/*
 * These tunables are for performance analysis.
 */
<<<<<<< HEAD
unsigned long zfs_arc_max = 0;
unsigned long zfs_arc_min = 0;
unsigned long zfs_arc_meta_limit = 0;
int zfs_mdcomp_disable = 0;
=======
uint64_t zfs_arc_max;
uint64_t zfs_arc_min;
uint64_t zfs_arc_meta_limit = 0;
>>>>>>> 812761ea
int zfs_arc_grow_retry = 0;
int zfs_arc_shrink_shift = 0;
int zfs_arc_p_min_shift = 0;

/*
 * Note that buffers can be in one of 6 states:
 *	ARC_anon	- anonymous (discussed below)
 *	ARC_mru		- recently used, currently cached
 *	ARC_mru_ghost	- recentely used, no longer in cache
 *	ARC_mfu		- frequently used, currently cached
 *	ARC_mfu_ghost	- frequently used, no longer in cache
 *	ARC_l2c_only	- exists in L2ARC but not other states
 * When there are no active references to the buffer, they are
 * are linked onto a list in one of these arc states.  These are
 * the only buffers that can be evicted or deleted.  Within each
 * state there are multiple lists, one for meta-data and one for
 * non-meta-data.  Meta-data (indirect blocks, blocks of dnodes,
 * etc.) is tracked separately so that it can be managed more
 * explicitly: favored over data, limited explicitly.
 *
 * Anonymous buffers are buffers that are not associated with
 * a DVA.  These are buffers that hold dirty block copies
 * before they are written to stable storage.  By definition,
 * they are "ref'd" and are considered part of arc_mru
 * that cannot be freed.  Generally, they will aquire a DVA
 * as they are written and migrate onto the arc_mru list.
 *
 * The ARC_l2c_only state is for buffers that are in the second
 * level ARC but no longer in any of the ARC_m* lists.  The second
 * level ARC itself may also contain buffers that are in any of
 * the ARC_m* states - meaning that a buffer can exist in two
 * places.  The reason for the ARC_l2c_only state is to keep the
 * buffer header in the hash table, so that reads that hit the
 * second level ARC benefit from these fast lookups.
 */

typedef struct arc_state {
	list_t	arcs_list[ARC_BUFC_NUMTYPES];	/* list of evictable buffers */
	uint64_t arcs_lsize[ARC_BUFC_NUMTYPES];	/* amount of evictable data */
	uint64_t arcs_size;	/* total amount of data in this state */
	kmutex_t arcs_mtx;
} arc_state_t;

/* The 6 states: */
static arc_state_t ARC_anon;
static arc_state_t ARC_mru;
static arc_state_t ARC_mru_ghost;
static arc_state_t ARC_mfu;
static arc_state_t ARC_mfu_ghost;
static arc_state_t ARC_l2c_only;

typedef struct arc_stats {
	kstat_named_t arcstat_hits;
	kstat_named_t arcstat_misses;
	kstat_named_t arcstat_demand_data_hits;
	kstat_named_t arcstat_demand_data_misses;
	kstat_named_t arcstat_demand_metadata_hits;
	kstat_named_t arcstat_demand_metadata_misses;
	kstat_named_t arcstat_prefetch_data_hits;
	kstat_named_t arcstat_prefetch_data_misses;
	kstat_named_t arcstat_prefetch_metadata_hits;
	kstat_named_t arcstat_prefetch_metadata_misses;
	kstat_named_t arcstat_mru_hits;
	kstat_named_t arcstat_mru_ghost_hits;
	kstat_named_t arcstat_mfu_hits;
	kstat_named_t arcstat_mfu_ghost_hits;
	kstat_named_t arcstat_deleted;
	kstat_named_t arcstat_recycle_miss;
	kstat_named_t arcstat_mutex_miss;
	kstat_named_t arcstat_evict_skip;
	kstat_named_t arcstat_evict_l2_cached;
	kstat_named_t arcstat_evict_l2_eligible;
	kstat_named_t arcstat_evict_l2_ineligible;
	kstat_named_t arcstat_hash_elements;
	kstat_named_t arcstat_hash_elements_max;
	kstat_named_t arcstat_hash_collisions;
	kstat_named_t arcstat_hash_chains;
	kstat_named_t arcstat_hash_chain_max;
	kstat_named_t arcstat_p;
	kstat_named_t arcstat_c;
	kstat_named_t arcstat_c_min;
	kstat_named_t arcstat_c_max;
	kstat_named_t arcstat_size;
	kstat_named_t arcstat_hdr_size;
	kstat_named_t arcstat_data_size;
	kstat_named_t arcstat_other_size;
	kstat_named_t arcstat_l2_hits;
	kstat_named_t arcstat_l2_misses;
	kstat_named_t arcstat_l2_feeds;
	kstat_named_t arcstat_l2_rw_clash;
	kstat_named_t arcstat_l2_read_bytes;
	kstat_named_t arcstat_l2_write_bytes;
	kstat_named_t arcstat_l2_writes_sent;
	kstat_named_t arcstat_l2_writes_done;
	kstat_named_t arcstat_l2_writes_error;
	kstat_named_t arcstat_l2_writes_hdr_miss;
	kstat_named_t arcstat_l2_evict_lock_retry;
	kstat_named_t arcstat_l2_evict_reading;
	kstat_named_t arcstat_l2_free_on_write;
	kstat_named_t arcstat_l2_abort_lowmem;
	kstat_named_t arcstat_l2_cksum_bad;
	kstat_named_t arcstat_l2_io_error;
	kstat_named_t arcstat_l2_size;
	kstat_named_t arcstat_l2_hdr_size;
	kstat_named_t arcstat_memory_throttle_count;
} arc_stats_t;

static arc_stats_t arc_stats = {
	{ "hits",			KSTAT_DATA_UINT64 },
	{ "misses",			KSTAT_DATA_UINT64 },
	{ "demand_data_hits",		KSTAT_DATA_UINT64 },
	{ "demand_data_misses",		KSTAT_DATA_UINT64 },
	{ "demand_metadata_hits",	KSTAT_DATA_UINT64 },
	{ "demand_metadata_misses",	KSTAT_DATA_UINT64 },
	{ "prefetch_data_hits",		KSTAT_DATA_UINT64 },
	{ "prefetch_data_misses",	KSTAT_DATA_UINT64 },
	{ "prefetch_metadata_hits",	KSTAT_DATA_UINT64 },
	{ "prefetch_metadata_misses",	KSTAT_DATA_UINT64 },
	{ "mru_hits",			KSTAT_DATA_UINT64 },
	{ "mru_ghost_hits",		KSTAT_DATA_UINT64 },
	{ "mfu_hits",			KSTAT_DATA_UINT64 },
	{ "mfu_ghost_hits",		KSTAT_DATA_UINT64 },
	{ "deleted",			KSTAT_DATA_UINT64 },
	{ "recycle_miss",		KSTAT_DATA_UINT64 },
	{ "mutex_miss",			KSTAT_DATA_UINT64 },
	{ "evict_skip",			KSTAT_DATA_UINT64 },
	{ "evict_l2_cached",		KSTAT_DATA_UINT64 },
	{ "evict_l2_eligible",		KSTAT_DATA_UINT64 },
	{ "evict_l2_ineligible",	KSTAT_DATA_UINT64 },
	{ "hash_elements",		KSTAT_DATA_UINT64 },
	{ "hash_elements_max",		KSTAT_DATA_UINT64 },
	{ "hash_collisions",		KSTAT_DATA_UINT64 },
	{ "hash_chains",		KSTAT_DATA_UINT64 },
	{ "hash_chain_max",		KSTAT_DATA_UINT64 },
	{ "p",				KSTAT_DATA_UINT64 },
	{ "c",				KSTAT_DATA_UINT64 },
	{ "c_min",			KSTAT_DATA_UINT64 },
	{ "c_max",			KSTAT_DATA_UINT64 },
	{ "size",			KSTAT_DATA_UINT64 },
	{ "hdr_size",			KSTAT_DATA_UINT64 },
	{ "data_size",			KSTAT_DATA_UINT64 },
	{ "other_size",			KSTAT_DATA_UINT64 },
	{ "l2_hits",			KSTAT_DATA_UINT64 },
	{ "l2_misses",			KSTAT_DATA_UINT64 },
	{ "l2_feeds",			KSTAT_DATA_UINT64 },
	{ "l2_rw_clash",		KSTAT_DATA_UINT64 },
	{ "l2_read_bytes",		KSTAT_DATA_UINT64 },
	{ "l2_write_bytes",		KSTAT_DATA_UINT64 },
	{ "l2_writes_sent",		KSTAT_DATA_UINT64 },
	{ "l2_writes_done",		KSTAT_DATA_UINT64 },
	{ "l2_writes_error",		KSTAT_DATA_UINT64 },
	{ "l2_writes_hdr_miss",		KSTAT_DATA_UINT64 },
	{ "l2_evict_lock_retry",	KSTAT_DATA_UINT64 },
	{ "l2_evict_reading",		KSTAT_DATA_UINT64 },
	{ "l2_free_on_write",		KSTAT_DATA_UINT64 },
	{ "l2_abort_lowmem",		KSTAT_DATA_UINT64 },
	{ "l2_cksum_bad",		KSTAT_DATA_UINT64 },
	{ "l2_io_error",		KSTAT_DATA_UINT64 },
	{ "l2_size",			KSTAT_DATA_UINT64 },
	{ "l2_hdr_size",		KSTAT_DATA_UINT64 },
	{ "memory_throttle_count",	KSTAT_DATA_UINT64 }
};

#define	ARCSTAT(stat)	(arc_stats.stat.value.ui64)

#define	ARCSTAT_INCR(stat, val) \
	atomic_add_64(&arc_stats.stat.value.ui64, (val));

#define	ARCSTAT_BUMP(stat)	ARCSTAT_INCR(stat, 1)
#define	ARCSTAT_BUMPDOWN(stat)	ARCSTAT_INCR(stat, -1)

#define	ARCSTAT_MAX(stat, val) {					\
	uint64_t m;							\
	while ((val) > (m = arc_stats.stat.value.ui64) &&		\
	    (m != atomic_cas_64(&arc_stats.stat.value.ui64, m, (val))))	\
		continue;						\
}

#define	ARCSTAT_MAXSTAT(stat) \
	ARCSTAT_MAX(stat##_max, arc_stats.stat.value.ui64)

/*
 * We define a macro to allow ARC hits/misses to be easily broken down by
 * two separate conditions, giving a total of four different subtypes for
 * each of hits and misses (so eight statistics total).
 */
#define	ARCSTAT_CONDSTAT(cond1, stat1, notstat1, cond2, stat2, notstat2, stat) \
	if (cond1) {							\
		if (cond2) {						\
			ARCSTAT_BUMP(arcstat_##stat1##_##stat2##_##stat); \
		} else {						\
			ARCSTAT_BUMP(arcstat_##stat1##_##notstat2##_##stat); \
		}							\
	} else {							\
		if (cond2) {						\
			ARCSTAT_BUMP(arcstat_##notstat1##_##stat2##_##stat); \
		} else {						\
			ARCSTAT_BUMP(arcstat_##notstat1##_##notstat2##_##stat);\
		}							\
	}

kstat_t			*arc_ksp;
static arc_state_t	*arc_anon;
static arc_state_t	*arc_mru;
static arc_state_t	*arc_mru_ghost;
static arc_state_t	*arc_mfu;
static arc_state_t	*arc_mfu_ghost;
static arc_state_t	*arc_l2c_only;

/*
 * There are several ARC variables that are critical to export as kstats --
 * but we don't want to have to grovel around in the kstat whenever we wish to
 * manipulate them.  For these variables, we therefore define them to be in
 * terms of the statistic variable.  This assures that we are not introducing
 * the possibility of inconsistency by having shadow copies of the variables,
 * while still allowing the code to be readable.
 */
#define	arc_size	ARCSTAT(arcstat_size)	/* actual total arc size */
#define	arc_p		ARCSTAT(arcstat_p)	/* target size of MRU */
#define	arc_c		ARCSTAT(arcstat_c)	/* target size of cache */
#define	arc_c_min	ARCSTAT(arcstat_c_min)	/* min target cache size */
#define	arc_c_max	ARCSTAT(arcstat_c_max)	/* max target cache size */

static int		arc_no_grow;	/* Don't try to grow cache size */
static uint64_t		arc_tempreserve;
static uint64_t		arc_loaned_bytes;
static uint64_t		arc_meta_used;
static uint64_t		arc_meta_limit;
static uint64_t		arc_meta_max = 0;

typedef struct l2arc_buf_hdr l2arc_buf_hdr_t;

typedef struct arc_callback arc_callback_t;

struct arc_callback {
	void			*acb_private;
	arc_done_func_t		*acb_done;
	arc_buf_t		*acb_buf;
	zio_t			*acb_zio_dummy;
	arc_callback_t		*acb_next;
};

typedef struct arc_write_callback arc_write_callback_t;

struct arc_write_callback {
	void		*awcb_private;
	arc_done_func_t	*awcb_ready;
	arc_done_func_t	*awcb_done;
	arc_buf_t	*awcb_buf;
};

struct arc_buf_hdr {
	/* protected by hash lock */
	dva_t			b_dva;
	uint64_t		b_birth;
	uint64_t		b_cksum0;

	kmutex_t		b_freeze_lock;
	zio_cksum_t		*b_freeze_cksum;
	void			*b_thawed;

	arc_buf_hdr_t		*b_hash_next;
	arc_buf_t		*b_buf;
	uint32_t		b_flags;
	uint32_t		b_datacnt;

	arc_callback_t		*b_acb;
	kcondvar_t		b_cv;

	/* immutable */
	arc_buf_contents_t	b_type;
	uint64_t		b_size;
	uint64_t		b_spa;

	/* protected by arc state mutex */
	arc_state_t		*b_state;
	list_node_t		b_arc_node;

	/* updated atomically */
	clock_t			b_arc_access;

	/* self protecting */
	refcount_t		b_refcnt;

	l2arc_buf_hdr_t		*b_l2hdr;
	list_node_t		b_l2node;
};

static arc_buf_t *arc_eviction_list;
static kmutex_t arc_eviction_mtx;
static arc_buf_hdr_t arc_eviction_hdr;
static void arc_get_data_buf(arc_buf_t *buf);
static void arc_access(arc_buf_hdr_t *buf, kmutex_t *hash_lock);
static int arc_evict_needed(arc_buf_contents_t type);
static void arc_evict_ghost(arc_state_t *state, uint64_t spa, int64_t bytes);

static boolean_t l2arc_write_eligible(uint64_t spa_guid, arc_buf_hdr_t *ab);

#define	GHOST_STATE(state)	\
	((state) == arc_mru_ghost || (state) == arc_mfu_ghost ||	\
	(state) == arc_l2c_only)

/*
 * Private ARC flags.  These flags are private ARC only flags that will show up
 * in b_flags in the arc_hdr_buf_t.  Some flags are publicly declared, and can
 * be passed in as arc_flags in things like arc_read.  However, these flags
 * should never be passed and should only be set by ARC code.  When adding new
 * public flags, make sure not to smash the private ones.
 */

#define	ARC_IN_HASH_TABLE	(1 << 9)	/* this buffer is hashed */
#define	ARC_IO_IN_PROGRESS	(1 << 10)	/* I/O in progress for buf */
#define	ARC_IO_ERROR		(1 << 11)	/* I/O failed for buf */
#define	ARC_FREED_IN_READ	(1 << 12)	/* buf freed while in read */
#define	ARC_BUF_AVAILABLE	(1 << 13)	/* block not in active use */
#define	ARC_INDIRECT		(1 << 14)	/* this is an indirect block */
#define	ARC_FREE_IN_PROGRESS	(1 << 15)	/* hdr about to be freed */
#define	ARC_L2_WRITING		(1 << 16)	/* L2ARC write in progress */
#define	ARC_L2_EVICTED		(1 << 17)	/* evicted during I/O */
#define	ARC_L2_WRITE_HEAD	(1 << 18)	/* head of write list */

#define	HDR_IN_HASH_TABLE(hdr)	((hdr)->b_flags & ARC_IN_HASH_TABLE)
#define	HDR_IO_IN_PROGRESS(hdr)	((hdr)->b_flags & ARC_IO_IN_PROGRESS)
#define	HDR_IO_ERROR(hdr)	((hdr)->b_flags & ARC_IO_ERROR)
#define	HDR_PREFETCH(hdr)	((hdr)->b_flags & ARC_PREFETCH)
#define	HDR_FREED_IN_READ(hdr)	((hdr)->b_flags & ARC_FREED_IN_READ)
#define	HDR_BUF_AVAILABLE(hdr)	((hdr)->b_flags & ARC_BUF_AVAILABLE)
#define	HDR_FREE_IN_PROGRESS(hdr)	((hdr)->b_flags & ARC_FREE_IN_PROGRESS)
#define	HDR_L2CACHE(hdr)	((hdr)->b_flags & ARC_L2CACHE)
#define	HDR_L2_READING(hdr)	((hdr)->b_flags & ARC_IO_IN_PROGRESS &&	\
				    (hdr)->b_l2hdr != NULL)
#define	HDR_L2_WRITING(hdr)	((hdr)->b_flags & ARC_L2_WRITING)
#define	HDR_L2_EVICTED(hdr)	((hdr)->b_flags & ARC_L2_EVICTED)
#define	HDR_L2_WRITE_HEAD(hdr)	((hdr)->b_flags & ARC_L2_WRITE_HEAD)

/*
 * Other sizes
 */

#define	HDR_SIZE ((int64_t)sizeof (arc_buf_hdr_t))
#define	L2HDR_SIZE ((int64_t)sizeof (l2arc_buf_hdr_t))

/*
 * Hash table routines
 */

#define	HT_LOCK_PAD	64

struct ht_lock {
	kmutex_t	ht_lock;
#ifdef _KERNEL
	unsigned char	pad[(HT_LOCK_PAD - sizeof (kmutex_t))];
#endif
};

#define	BUF_LOCKS 256
typedef struct buf_hash_table {
	uint64_t ht_mask;
	arc_buf_hdr_t **ht_table;
	struct ht_lock ht_locks[BUF_LOCKS];
} buf_hash_table_t;

static buf_hash_table_t buf_hash_table;

#define	BUF_HASH_INDEX(spa, dva, birth) \
	(buf_hash(spa, dva, birth) & buf_hash_table.ht_mask)
#define	BUF_HASH_LOCK_NTRY(idx) (buf_hash_table.ht_locks[idx & (BUF_LOCKS-1)])
#define	BUF_HASH_LOCK(idx)	(&(BUF_HASH_LOCK_NTRY(idx).ht_lock))
#define	HDR_LOCK(hdr) \
	(BUF_HASH_LOCK(BUF_HASH_INDEX(hdr->b_spa, &hdr->b_dva, hdr->b_birth)))

uint64_t zfs_crc64_table[256];

/*
 * Level 2 ARC
 */

#define	L2ARC_WRITE_SIZE	(8 * 1024 * 1024)	/* initial write max */
#define	L2ARC_HEADROOM		2		/* num of writes */
#define	L2ARC_FEED_SECS		1		/* caching interval secs */
#define	L2ARC_FEED_MIN_MS	200		/* min caching interval ms */

#define	l2arc_writes_sent	ARCSTAT(arcstat_l2_writes_sent)
#define	l2arc_writes_done	ARCSTAT(arcstat_l2_writes_done)

/*
 * L2ARC Performance Tunables
 */
uint64_t l2arc_write_max = L2ARC_WRITE_SIZE;	/* default max write size */
uint64_t l2arc_write_boost = L2ARC_WRITE_SIZE;	/* extra write during warmup */
uint64_t l2arc_headroom = L2ARC_HEADROOM;	/* number of dev writes */
uint64_t l2arc_feed_secs = L2ARC_FEED_SECS;	/* interval seconds */
uint64_t l2arc_feed_min_ms = L2ARC_FEED_MIN_MS;	/* min interval milliseconds */
boolean_t l2arc_noprefetch = B_TRUE;		/* don't cache prefetch bufs */
boolean_t l2arc_feed_again = B_TRUE;		/* turbo warmup */
boolean_t l2arc_norw = B_TRUE;			/* no reads during writes */

/*
 * L2ARC Internals
 */
typedef struct l2arc_dev {
	vdev_t			*l2ad_vdev;	/* vdev */
	spa_t			*l2ad_spa;	/* spa */
	uint64_t		l2ad_hand;	/* next write location */
	uint64_t		l2ad_write;	/* desired write size, bytes */
	uint64_t		l2ad_boost;	/* warmup write boost, bytes */
	uint64_t		l2ad_start;	/* first addr on device */
	uint64_t		l2ad_end;	/* last addr on device */
	uint64_t		l2ad_evict;	/* last addr eviction reached */
	boolean_t		l2ad_first;	/* first sweep through */
	boolean_t		l2ad_writing;	/* currently writing */
	list_t			*l2ad_buflist;	/* buffer list */
	list_node_t		l2ad_node;	/* device list node */
} l2arc_dev_t;

static list_t L2ARC_dev_list;			/* device list */
static list_t *l2arc_dev_list;			/* device list pointer */
static kmutex_t l2arc_dev_mtx;			/* device list mutex */
static l2arc_dev_t *l2arc_dev_last;		/* last device used */
static kmutex_t l2arc_buflist_mtx;		/* mutex for all buflists */
static list_t L2ARC_free_on_write;		/* free after write buf list */
static list_t *l2arc_free_on_write;		/* free after write list ptr */
static kmutex_t l2arc_free_on_write_mtx;	/* mutex for list */
static uint64_t l2arc_ndev;			/* number of devices */

typedef struct l2arc_read_callback {
	arc_buf_t	*l2rcb_buf;		/* read buffer */
	spa_t		*l2rcb_spa;		/* spa */
	blkptr_t	l2rcb_bp;		/* original blkptr */
	zbookmark_t	l2rcb_zb;		/* original bookmark */
	int		l2rcb_flags;		/* original flags */
} l2arc_read_callback_t;

typedef struct l2arc_write_callback {
	l2arc_dev_t	*l2wcb_dev;		/* device info */
	arc_buf_hdr_t	*l2wcb_head;		/* head of write buflist */
} l2arc_write_callback_t;

struct l2arc_buf_hdr {
	/* protected by arc_buf_hdr  mutex */
	l2arc_dev_t	*b_dev;			/* L2ARC device */
	uint64_t	b_daddr;		/* disk address, offset byte */
};

typedef struct l2arc_data_free {
	/* protected by l2arc_free_on_write_mtx */
	void		*l2df_data;
	size_t		l2df_size;
	void		(*l2df_func)(void *, size_t);
	list_node_t	l2df_list_node;
} l2arc_data_free_t;

static kmutex_t l2arc_feed_thr_lock;
static kcondvar_t l2arc_feed_thr_cv;
static uint8_t l2arc_thread_exit;

static void l2arc_read_done(zio_t *zio);
static void l2arc_hdr_stat_add(void);
static void l2arc_hdr_stat_remove(void);

static uint64_t
buf_hash(uint64_t spa, const dva_t *dva, uint64_t birth)
{
	uint8_t *vdva = (uint8_t *)dva;
	uint64_t crc = -1ULL;
	int i;

	ASSERT(zfs_crc64_table[128] == ZFS_CRC64_POLY);

	for (i = 0; i < sizeof (dva_t); i++)
		crc = (crc >> 8) ^ zfs_crc64_table[(crc ^ vdva[i]) & 0xFF];

	crc ^= (spa>>8) ^ birth;

	return (crc);
}

#define	BUF_EMPTY(buf)						\
	((buf)->b_dva.dva_word[0] == 0 &&			\
	(buf)->b_dva.dva_word[1] == 0 &&			\
	(buf)->b_birth == 0)

#define	BUF_EQUAL(spa, dva, birth, buf)				\
	((buf)->b_dva.dva_word[0] == (dva)->dva_word[0]) &&	\
	((buf)->b_dva.dva_word[1] == (dva)->dva_word[1]) &&	\
	((buf)->b_birth == birth) && ((buf)->b_spa == spa)

static void
buf_discard_identity(arc_buf_hdr_t *hdr)
{
	hdr->b_dva.dva_word[0] = 0;
	hdr->b_dva.dva_word[1] = 0;
	hdr->b_birth = 0;
	hdr->b_cksum0 = 0;
}

static arc_buf_hdr_t *
buf_hash_find(uint64_t spa, const dva_t *dva, uint64_t birth, kmutex_t **lockp)
{
	uint64_t idx = BUF_HASH_INDEX(spa, dva, birth);
	kmutex_t *hash_lock = BUF_HASH_LOCK(idx);
	arc_buf_hdr_t *buf;

	mutex_enter(hash_lock);
	for (buf = buf_hash_table.ht_table[idx]; buf != NULL;
	    buf = buf->b_hash_next) {
		if (BUF_EQUAL(spa, dva, birth, buf)) {
			*lockp = hash_lock;
			return (buf);
		}
	}
	mutex_exit(hash_lock);
	*lockp = NULL;
	return (NULL);
}

/*
 * Insert an entry into the hash table.  If there is already an element
 * equal to elem in the hash table, then the already existing element
 * will be returned and the new element will not be inserted.
 * Otherwise returns NULL.
 */
static arc_buf_hdr_t *
buf_hash_insert(arc_buf_hdr_t *buf, kmutex_t **lockp)
{
	uint64_t idx = BUF_HASH_INDEX(buf->b_spa, &buf->b_dva, buf->b_birth);
	kmutex_t *hash_lock = BUF_HASH_LOCK(idx);
	arc_buf_hdr_t *fbuf;
	uint32_t i;

	ASSERT(!HDR_IN_HASH_TABLE(buf));
	*lockp = hash_lock;
	mutex_enter(hash_lock);
	for (fbuf = buf_hash_table.ht_table[idx], i = 0; fbuf != NULL;
	    fbuf = fbuf->b_hash_next, i++) {
		if (BUF_EQUAL(buf->b_spa, &buf->b_dva, buf->b_birth, fbuf))
			return (fbuf);
	}

	buf->b_hash_next = buf_hash_table.ht_table[idx];
	buf_hash_table.ht_table[idx] = buf;
	buf->b_flags |= ARC_IN_HASH_TABLE;

	/* collect some hash table performance data */
	if (i > 0) {
		ARCSTAT_BUMP(arcstat_hash_collisions);
		if (i == 1)
			ARCSTAT_BUMP(arcstat_hash_chains);

		ARCSTAT_MAX(arcstat_hash_chain_max, i);
	}

	ARCSTAT_BUMP(arcstat_hash_elements);
	ARCSTAT_MAXSTAT(arcstat_hash_elements);

	return (NULL);
}

static void
buf_hash_remove(arc_buf_hdr_t *buf)
{
	arc_buf_hdr_t *fbuf, **bufp;
	uint64_t idx = BUF_HASH_INDEX(buf->b_spa, &buf->b_dva, buf->b_birth);

	ASSERT(MUTEX_HELD(BUF_HASH_LOCK(idx)));
	ASSERT(HDR_IN_HASH_TABLE(buf));

	bufp = &buf_hash_table.ht_table[idx];
	while ((fbuf = *bufp) != buf) {
		ASSERT(fbuf != NULL);
		bufp = &fbuf->b_hash_next;
	}
	*bufp = buf->b_hash_next;
	buf->b_hash_next = NULL;
	buf->b_flags &= ~ARC_IN_HASH_TABLE;

	/* collect some hash table performance data */
	ARCSTAT_BUMPDOWN(arcstat_hash_elements);

	if (buf_hash_table.ht_table[idx] &&
	    buf_hash_table.ht_table[idx]->b_hash_next == NULL)
		ARCSTAT_BUMPDOWN(arcstat_hash_chains);
}

/*
 * Global data structures and functions for the buf kmem cache.
 */
static kmem_cache_t *hdr_cache;
static kmem_cache_t *buf_cache;

static void
buf_fini(void)
{
	int i;

	kmem_free(buf_hash_table.ht_table,
	    (buf_hash_table.ht_mask + 1) * sizeof (void *));
	for (i = 0; i < BUF_LOCKS; i++)
		mutex_destroy(&buf_hash_table.ht_locks[i].ht_lock);
	kmem_cache_destroy(hdr_cache);
	kmem_cache_destroy(buf_cache);
}

/*
 * Constructor callback - called when the cache is empty
 * and a new buf is requested.
 */
/* ARGSUSED */
static int
hdr_cons(void *vbuf, void *unused, int kmflag)
{
	arc_buf_hdr_t *buf = vbuf;

	bzero(buf, sizeof (arc_buf_hdr_t));
	refcount_create(&buf->b_refcnt);
	cv_init(&buf->b_cv, NULL, CV_DEFAULT, NULL);
	mutex_init(&buf->b_freeze_lock, NULL, MUTEX_DEFAULT, NULL);
	list_link_init(&buf->b_arc_node);
	list_link_init(&buf->b_l2node);
	arc_space_consume(sizeof (arc_buf_hdr_t), ARC_SPACE_HDRS);

	return (0);
}

/* ARGSUSED */
static int
buf_cons(void *vbuf, void *unused, int kmflag)
{
	arc_buf_t *buf = vbuf;

	bzero(buf, sizeof (arc_buf_t));
	mutex_init(&buf->b_evict_lock, NULL, MUTEX_DEFAULT, NULL);
	rw_init(&buf->b_data_lock, NULL, RW_DEFAULT, NULL);
	arc_space_consume(sizeof (arc_buf_t), ARC_SPACE_HDRS);

	return (0);
}

/*
 * Destructor callback - called when a cached buf is
 * no longer required.
 */
/* ARGSUSED */
static void
hdr_dest(void *vbuf, void *unused)
{
	arc_buf_hdr_t *buf = vbuf;

	ASSERT(BUF_EMPTY(buf));
	refcount_destroy(&buf->b_refcnt);
	cv_destroy(&buf->b_cv);
	mutex_destroy(&buf->b_freeze_lock);
	arc_space_return(sizeof (arc_buf_hdr_t), ARC_SPACE_HDRS);
}

/* ARGSUSED */
static void
buf_dest(void *vbuf, void *unused)
{
	arc_buf_t *buf = vbuf;

	mutex_destroy(&buf->b_evict_lock);
	rw_destroy(&buf->b_data_lock);
	arc_space_return(sizeof (arc_buf_t), ARC_SPACE_HDRS);
}

/*
 * Reclaim callback -- invoked when memory is low.
 */
/* ARGSUSED */
static void
hdr_recl(void *unused)
{
	dprintf("hdr_recl called\n");
	/*
	 * umem calls the reclaim func when we destroy the buf cache,
	 * which is after we do arc_fini().
	 */
	if (!arc_dead)
		cv_signal(&arc_reclaim_thr_cv);
}

static void
buf_init(void)
{
	uint64_t *ct;
	uint64_t hsize = 1ULL << 12;
	int i, j;

	/*
	 * The hash table is big enough to fill all of physical memory
	 * with an average 64K block size.  The table will take up
	 * totalmem*sizeof(void*)/64K (eg. 128KB/GB with 8-byte pointers).
	 */
	while (hsize * 65536 < physmem * PAGESIZE)
		hsize <<= 1;
retry:
	buf_hash_table.ht_mask = hsize - 1;
	buf_hash_table.ht_table =
	    kmem_zalloc(hsize * sizeof (void*), KM_NOSLEEP);
	if (buf_hash_table.ht_table == NULL) {
		ASSERT(hsize > (1ULL << 8));
		hsize >>= 1;
		goto retry;
	}

	hdr_cache = kmem_cache_create("arc_buf_hdr_t", sizeof (arc_buf_hdr_t),
	    0, hdr_cons, hdr_dest, hdr_recl, NULL, NULL, 0);
	buf_cache = kmem_cache_create("arc_buf_t", sizeof (arc_buf_t),
	    0, buf_cons, buf_dest, NULL, NULL, NULL, 0);

	for (i = 0; i < 256; i++)
		for (ct = zfs_crc64_table + i, *ct = i, j = 8; j > 0; j--)
			*ct = (*ct >> 1) ^ (-(*ct & 1) & ZFS_CRC64_POLY);

	for (i = 0; i < BUF_LOCKS; i++) {
		mutex_init(&buf_hash_table.ht_locks[i].ht_lock,
		    NULL, MUTEX_DEFAULT, NULL);
	}
}

#define	ARC_MINTIME	(hz>>4) /* 62 ms */

static void
arc_cksum_verify(arc_buf_t *buf)
{
	zio_cksum_t zc;

	if (!(zfs_flags & ZFS_DEBUG_MODIFY))
		return;

	mutex_enter(&buf->b_hdr->b_freeze_lock);
	if (buf->b_hdr->b_freeze_cksum == NULL ||
	    (buf->b_hdr->b_flags & ARC_IO_ERROR)) {
		mutex_exit(&buf->b_hdr->b_freeze_lock);
		return;
	}
	fletcher_2_native(buf->b_data, buf->b_hdr->b_size, &zc);
	if (!ZIO_CHECKSUM_EQUAL(*buf->b_hdr->b_freeze_cksum, zc))
		panic("buffer modified while frozen!");
	mutex_exit(&buf->b_hdr->b_freeze_lock);
}

static int
arc_cksum_equal(arc_buf_t *buf)
{
	zio_cksum_t zc;
	int equal;

	mutex_enter(&buf->b_hdr->b_freeze_lock);
	fletcher_2_native(buf->b_data, buf->b_hdr->b_size, &zc);
	equal = ZIO_CHECKSUM_EQUAL(*buf->b_hdr->b_freeze_cksum, zc);
	mutex_exit(&buf->b_hdr->b_freeze_lock);

	return (equal);
}

static void
arc_cksum_compute(arc_buf_t *buf, boolean_t force)
{
	if (!force && !(zfs_flags & ZFS_DEBUG_MODIFY))
		return;

	mutex_enter(&buf->b_hdr->b_freeze_lock);
	if (buf->b_hdr->b_freeze_cksum != NULL) {
		mutex_exit(&buf->b_hdr->b_freeze_lock);
		return;
	}
	buf->b_hdr->b_freeze_cksum = kmem_alloc(sizeof (zio_cksum_t), KM_SLEEP);
	fletcher_2_native(buf->b_data, buf->b_hdr->b_size,
	    buf->b_hdr->b_freeze_cksum);
	mutex_exit(&buf->b_hdr->b_freeze_lock);
}

void
arc_buf_thaw(arc_buf_t *buf)
{
	kmutex_t *hash_lock;

	hash_lock = HDR_LOCK(buf->b_hdr);
	mutex_enter(hash_lock);

	if (zfs_flags & ZFS_DEBUG_MODIFY) {
		if (buf->b_hdr->b_state != arc_anon)
			panic("modifying non-anon buffer!");
		if (buf->b_hdr->b_flags & ARC_IO_IN_PROGRESS)
			panic("modifying buffer while i/o in progress!");
		arc_cksum_verify(buf);
	}

	mutex_enter(&buf->b_hdr->b_freeze_lock);
	if (buf->b_hdr->b_freeze_cksum != NULL) {
		kmem_free(buf->b_hdr->b_freeze_cksum, sizeof (zio_cksum_t));
		buf->b_hdr->b_freeze_cksum = NULL;
	}

	if (zfs_flags & ZFS_DEBUG_MODIFY) {
		if (buf->b_hdr->b_thawed)
			kmem_free(buf->b_hdr->b_thawed, 1);
		buf->b_hdr->b_thawed = kmem_alloc(1, KM_SLEEP);
	}

	mutex_exit(&buf->b_hdr->b_freeze_lock);
	mutex_exit(hash_lock);
}

void
arc_buf_freeze(arc_buf_t *buf)
{
	kmutex_t *hash_lock;

	if (!(zfs_flags & ZFS_DEBUG_MODIFY))
		return;

	hash_lock = HDR_LOCK(buf->b_hdr);
	mutex_enter(hash_lock);

	ASSERT(buf->b_hdr->b_freeze_cksum != NULL ||
	    buf->b_hdr->b_state == arc_anon);
	arc_cksum_compute(buf, B_FALSE);
	mutex_exit(hash_lock);
}

static void
add_reference(arc_buf_hdr_t *ab, kmutex_t *hash_lock, void *tag)
{
	ASSERT(MUTEX_HELD(hash_lock));

	if ((refcount_add(&ab->b_refcnt, tag) == 1) &&
	    (ab->b_state != arc_anon)) {
		uint64_t delta = ab->b_size * ab->b_datacnt;
		list_t *list = &ab->b_state->arcs_list[ab->b_type];
		uint64_t *size = &ab->b_state->arcs_lsize[ab->b_type];

		ASSERT(!MUTEX_HELD(&ab->b_state->arcs_mtx));
		mutex_enter(&ab->b_state->arcs_mtx);
		ASSERT(list_link_active(&ab->b_arc_node));
		list_remove(list, ab);
		if (GHOST_STATE(ab->b_state)) {
			ASSERT3U(ab->b_datacnt, ==, 0);
			ASSERT3P(ab->b_buf, ==, NULL);
			delta = ab->b_size;
		}
		ASSERT(delta > 0);
		ASSERT3U(*size, >=, delta);
		atomic_add_64(size, -delta);
		mutex_exit(&ab->b_state->arcs_mtx);
		/* remove the prefetch flag if we get a reference */
		if (ab->b_flags & ARC_PREFETCH)
			ab->b_flags &= ~ARC_PREFETCH;
	}
}

static int
remove_reference(arc_buf_hdr_t *ab, kmutex_t *hash_lock, void *tag)
{
	int cnt;
	arc_state_t *state = ab->b_state;

	ASSERT(state == arc_anon || MUTEX_HELD(hash_lock));
	ASSERT(!GHOST_STATE(state));

	if (((cnt = refcount_remove(&ab->b_refcnt, tag)) == 0) &&
	    (state != arc_anon)) {
		uint64_t *size = &state->arcs_lsize[ab->b_type];

		ASSERT(!MUTEX_HELD(&state->arcs_mtx));
		mutex_enter(&state->arcs_mtx);
		ASSERT(!list_link_active(&ab->b_arc_node));
		list_insert_head(&state->arcs_list[ab->b_type], ab);
		ASSERT(ab->b_datacnt > 0);
		atomic_add_64(size, ab->b_size * ab->b_datacnt);
		mutex_exit(&state->arcs_mtx);
	}
	return (cnt);
}

/*
 * Move the supplied buffer to the indicated state.  The mutex
 * for the buffer must be held by the caller.
 */
static void
arc_change_state(arc_state_t *new_state, arc_buf_hdr_t *ab, kmutex_t *hash_lock)
{
	arc_state_t *old_state = ab->b_state;
	int64_t refcnt = refcount_count(&ab->b_refcnt);
	uint64_t from_delta, to_delta;

	ASSERT(MUTEX_HELD(hash_lock));
	ASSERT(new_state != old_state);
	ASSERT(refcnt == 0 || ab->b_datacnt > 0);
	ASSERT(ab->b_datacnt == 0 || !GHOST_STATE(new_state));
	ASSERT(ab->b_datacnt <= 1 || old_state != arc_anon);

	from_delta = to_delta = ab->b_datacnt * ab->b_size;

	/*
	 * If this buffer is evictable, transfer it from the
	 * old state list to the new state list.
	 */
	if (refcnt == 0) {
		if (old_state != arc_anon) {
			int use_mutex = !MUTEX_HELD(&old_state->arcs_mtx);
			uint64_t *size = &old_state->arcs_lsize[ab->b_type];

			if (use_mutex)
				mutex_enter(&old_state->arcs_mtx);

			ASSERT(list_link_active(&ab->b_arc_node));
			list_remove(&old_state->arcs_list[ab->b_type], ab);

			/*
			 * If prefetching out of the ghost cache,
			 * we will have a non-zero datacnt.
			 */
			if (GHOST_STATE(old_state) && ab->b_datacnt == 0) {
				/* ghost elements have a ghost size */
				ASSERT(ab->b_buf == NULL);
				from_delta = ab->b_size;
			}
			ASSERT3U(*size, >=, from_delta);
			atomic_add_64(size, -from_delta);

			if (use_mutex)
				mutex_exit(&old_state->arcs_mtx);
		}
		if (new_state != arc_anon) {
			int use_mutex = !MUTEX_HELD(&new_state->arcs_mtx);
			uint64_t *size = &new_state->arcs_lsize[ab->b_type];

			if (use_mutex)
				mutex_enter(&new_state->arcs_mtx);

			list_insert_head(&new_state->arcs_list[ab->b_type], ab);

			/* ghost elements have a ghost size */
			if (GHOST_STATE(new_state)) {
				ASSERT(ab->b_datacnt == 0);
				ASSERT(ab->b_buf == NULL);
				to_delta = ab->b_size;
			}
			atomic_add_64(size, to_delta);

			if (use_mutex)
				mutex_exit(&new_state->arcs_mtx);
		}
	}

	ASSERT(!BUF_EMPTY(ab));
	if (new_state == arc_anon && HDR_IN_HASH_TABLE(ab))
		buf_hash_remove(ab);

	/* adjust state sizes */
	if (to_delta)
		atomic_add_64(&new_state->arcs_size, to_delta);
	if (from_delta) {
		ASSERT3U(old_state->arcs_size, >=, from_delta);
		atomic_add_64(&old_state->arcs_size, -from_delta);
	}
	ab->b_state = new_state;

	/* adjust l2arc hdr stats */
	if (new_state == arc_l2c_only)
		l2arc_hdr_stat_add();
	else if (old_state == arc_l2c_only)
		l2arc_hdr_stat_remove();
}

void
arc_space_consume(uint64_t space, arc_space_type_t type)
{
	ASSERT(type >= 0 && type < ARC_SPACE_NUMTYPES);

	switch (type) {
	default:
		break;
	case ARC_SPACE_DATA:
		ARCSTAT_INCR(arcstat_data_size, space);
		break;
	case ARC_SPACE_OTHER:
		ARCSTAT_INCR(arcstat_other_size, space);
		break;
	case ARC_SPACE_HDRS:
		ARCSTAT_INCR(arcstat_hdr_size, space);
		break;
	case ARC_SPACE_L2HDRS:
		ARCSTAT_INCR(arcstat_l2_hdr_size, space);
		break;
	}

	atomic_add_64(&arc_meta_used, space);
	atomic_add_64(&arc_size, space);
}

void
arc_space_return(uint64_t space, arc_space_type_t type)
{
	ASSERT(type >= 0 && type < ARC_SPACE_NUMTYPES);

	switch (type) {
	default:
		break;
	case ARC_SPACE_DATA:
		ARCSTAT_INCR(arcstat_data_size, -space);
		break;
	case ARC_SPACE_OTHER:
		ARCSTAT_INCR(arcstat_other_size, -space);
		break;
	case ARC_SPACE_HDRS:
		ARCSTAT_INCR(arcstat_hdr_size, -space);
		break;
	case ARC_SPACE_L2HDRS:
		ARCSTAT_INCR(arcstat_l2_hdr_size, -space);
		break;
	}

	ASSERT(arc_meta_used >= space);
	if (arc_meta_max < arc_meta_used)
		arc_meta_max = arc_meta_used;
	atomic_add_64(&arc_meta_used, -space);
	ASSERT(arc_size >= space);
	atomic_add_64(&arc_size, -space);
}

void *
arc_data_buf_alloc(uint64_t size)
{
	if (arc_evict_needed(ARC_BUFC_DATA))
		cv_signal(&arc_reclaim_thr_cv);
	atomic_add_64(&arc_size, size);
	return (zio_data_buf_alloc(size));
}

void
arc_data_buf_free(void *buf, uint64_t size)
{
	zio_data_buf_free(buf, size);
	ASSERT(arc_size >= size);
	atomic_add_64(&arc_size, -size);
}

arc_buf_t *
arc_buf_alloc(spa_t *spa, int size, void *tag, arc_buf_contents_t type)
{
	arc_buf_hdr_t *hdr;
	arc_buf_t *buf;

	ASSERT3U(size, >, 0);
	hdr = kmem_cache_alloc(hdr_cache, KM_PUSHPAGE);
	ASSERT(BUF_EMPTY(hdr));
	hdr->b_size = size;
	hdr->b_type = type;
	hdr->b_spa = spa_guid(spa);
	hdr->b_state = arc_anon;
	hdr->b_arc_access = 0;
	buf = kmem_cache_alloc(buf_cache, KM_PUSHPAGE);
	buf->b_hdr = hdr;
	buf->b_data = NULL;
	buf->b_efunc = NULL;
	buf->b_private = NULL;
	buf->b_next = NULL;
	hdr->b_buf = buf;
	arc_get_data_buf(buf);
	hdr->b_datacnt = 1;
	hdr->b_flags = 0;
	ASSERT(refcount_is_zero(&hdr->b_refcnt));
	(void) refcount_add(&hdr->b_refcnt, tag);

	return (buf);
}

static char *arc_onloan_tag = "onloan";

/*
 * Loan out an anonymous arc buffer. Loaned buffers are not counted as in
 * flight data by arc_tempreserve_space() until they are "returned". Loaned
 * buffers must be returned to the arc before they can be used by the DMU or
 * freed.
 */
arc_buf_t *
arc_loan_buf(spa_t *spa, int size)
{
	arc_buf_t *buf;

	buf = arc_buf_alloc(spa, size, arc_onloan_tag, ARC_BUFC_DATA);

	atomic_add_64(&arc_loaned_bytes, size);
	return (buf);
}

/*
 * Return a loaned arc buffer to the arc.
 */
void
arc_return_buf(arc_buf_t *buf, void *tag)
{
	arc_buf_hdr_t *hdr = buf->b_hdr;

	ASSERT(buf->b_data != NULL);
	(void) refcount_add(&hdr->b_refcnt, tag);
	(void) refcount_remove(&hdr->b_refcnt, arc_onloan_tag);

	atomic_add_64(&arc_loaned_bytes, -hdr->b_size);
}

/* Detach an arc_buf from a dbuf (tag) */
void
arc_loan_inuse_buf(arc_buf_t *buf, void *tag)
{
	arc_buf_hdr_t *hdr;

	ASSERT(buf->b_data != NULL);
	hdr = buf->b_hdr;
	(void) refcount_add(&hdr->b_refcnt, arc_onloan_tag);
	(void) refcount_remove(&hdr->b_refcnt, tag);
	buf->b_efunc = NULL;
	buf->b_private = NULL;

	atomic_add_64(&arc_loaned_bytes, hdr->b_size);
}

static arc_buf_t *
arc_buf_clone(arc_buf_t *from)
{
	arc_buf_t *buf;
	arc_buf_hdr_t *hdr = from->b_hdr;
	uint64_t size = hdr->b_size;

	ASSERT(hdr->b_state != arc_anon);

	buf = kmem_cache_alloc(buf_cache, KM_PUSHPAGE);
	buf->b_hdr = hdr;
	buf->b_data = NULL;
	buf->b_efunc = NULL;
	buf->b_private = NULL;
	buf->b_next = hdr->b_buf;
	hdr->b_buf = buf;
	arc_get_data_buf(buf);
	bcopy(from->b_data, buf->b_data, size);
	hdr->b_datacnt += 1;
	return (buf);
}

void
arc_buf_add_ref(arc_buf_t *buf, void* tag)
{
	arc_buf_hdr_t *hdr;
	kmutex_t *hash_lock;

	/*
	 * Check to see if this buffer is evicted.  Callers
	 * must verify b_data != NULL to know if the add_ref
	 * was successful.
	 */
	mutex_enter(&buf->b_evict_lock);
	if (buf->b_data == NULL) {
		mutex_exit(&buf->b_evict_lock);
		return;
	}
	hash_lock = HDR_LOCK(buf->b_hdr);
	mutex_enter(hash_lock);
	hdr = buf->b_hdr;
	ASSERT3P(hash_lock, ==, HDR_LOCK(hdr));
	mutex_exit(&buf->b_evict_lock);

	ASSERT(hdr->b_state == arc_mru || hdr->b_state == arc_mfu);
	add_reference(hdr, hash_lock, tag);
	DTRACE_PROBE1(arc__hit, arc_buf_hdr_t *, hdr);
	arc_access(hdr, hash_lock);
	mutex_exit(hash_lock);
	ARCSTAT_BUMP(arcstat_hits);
	ARCSTAT_CONDSTAT(!(hdr->b_flags & ARC_PREFETCH),
	    demand, prefetch, hdr->b_type != ARC_BUFC_METADATA,
	    data, metadata, hits);
}

/*
 * Free the arc data buffer.  If it is an l2arc write in progress,
 * the buffer is placed on l2arc_free_on_write to be freed later.
 */
static void
arc_buf_data_free(arc_buf_hdr_t *hdr, void (*free_func)(void *, size_t),
    void *data, size_t size)
{
	if (HDR_L2_WRITING(hdr)) {
		l2arc_data_free_t *df;
		df = kmem_alloc(sizeof (l2arc_data_free_t), KM_SLEEP);
		df->l2df_data = data;
		df->l2df_size = size;
		df->l2df_func = free_func;
		mutex_enter(&l2arc_free_on_write_mtx);
		list_insert_head(l2arc_free_on_write, df);
		mutex_exit(&l2arc_free_on_write_mtx);
		ARCSTAT_BUMP(arcstat_l2_free_on_write);
	} else {
		free_func(data, size);
	}
}

static void
arc_buf_destroy(arc_buf_t *buf, boolean_t recycle, boolean_t all)
{
	arc_buf_t **bufp;

	/* free up data associated with the buf */
	if (buf->b_data) {
		arc_state_t *state = buf->b_hdr->b_state;
		uint64_t size = buf->b_hdr->b_size;
		arc_buf_contents_t type = buf->b_hdr->b_type;

		arc_cksum_verify(buf);

		if (!recycle) {
			if (type == ARC_BUFC_METADATA) {
				arc_buf_data_free(buf->b_hdr, zio_buf_free,
				    buf->b_data, size);
				arc_space_return(size, ARC_SPACE_DATA);
			} else {
				ASSERT(type == ARC_BUFC_DATA);
				arc_buf_data_free(buf->b_hdr,
				    zio_data_buf_free, buf->b_data, size);
				ARCSTAT_INCR(arcstat_data_size, -size);
				atomic_add_64(&arc_size, -size);
			}
		}
		if (list_link_active(&buf->b_hdr->b_arc_node)) {
			uint64_t *cnt = &state->arcs_lsize[type];

			ASSERT(refcount_is_zero(&buf->b_hdr->b_refcnt));
			ASSERT(state != arc_anon);

			ASSERT3U(*cnt, >=, size);
			atomic_add_64(cnt, -size);
		}
		ASSERT3U(state->arcs_size, >=, size);
		atomic_add_64(&state->arcs_size, -size);
		buf->b_data = NULL;
		ASSERT(buf->b_hdr->b_datacnt > 0);
		buf->b_hdr->b_datacnt -= 1;
	}

	/* only remove the buf if requested */
	if (!all)
		return;

	/* remove the buf from the hdr list */
	for (bufp = &buf->b_hdr->b_buf; *bufp != buf; bufp = &(*bufp)->b_next)
		continue;
	*bufp = buf->b_next;
	buf->b_next = NULL;

	ASSERT(buf->b_efunc == NULL);

	/* clean up the buf */
	buf->b_hdr = NULL;
	kmem_cache_free(buf_cache, buf);
}

static void
arc_hdr_destroy(arc_buf_hdr_t *hdr)
{
	ASSERT(refcount_is_zero(&hdr->b_refcnt));
	ASSERT3P(hdr->b_state, ==, arc_anon);
	ASSERT(!HDR_IO_IN_PROGRESS(hdr));
	l2arc_buf_hdr_t *l2hdr = hdr->b_l2hdr;

	if (l2hdr != NULL) {
		boolean_t buflist_held = MUTEX_HELD(&l2arc_buflist_mtx);
		/*
		 * To prevent arc_free() and l2arc_evict() from
		 * attempting to free the same buffer at the same time,
		 * a FREE_IN_PROGRESS flag is given to arc_free() to
		 * give it priority.  l2arc_evict() can't destroy this
		 * header while we are waiting on l2arc_buflist_mtx.
		 *
		 * The hdr may be removed from l2ad_buflist before we
		 * grab l2arc_buflist_mtx, so b_l2hdr is rechecked.
		 */
		if (!buflist_held) {
			mutex_enter(&l2arc_buflist_mtx);
			l2hdr = hdr->b_l2hdr;
		}

		if (l2hdr != NULL) {
			list_remove(l2hdr->b_dev->l2ad_buflist, hdr);
			ARCSTAT_INCR(arcstat_l2_size, -hdr->b_size);
			kmem_free(l2hdr, sizeof (l2arc_buf_hdr_t));
			if (hdr->b_state == arc_l2c_only)
				l2arc_hdr_stat_remove();
			hdr->b_l2hdr = NULL;
		}

		if (!buflist_held)
			mutex_exit(&l2arc_buflist_mtx);
	}

	if (!BUF_EMPTY(hdr)) {
		ASSERT(!HDR_IN_HASH_TABLE(hdr));
		buf_discard_identity(hdr);
	}
	while (hdr->b_buf) {
		arc_buf_t *buf = hdr->b_buf;

		if (buf->b_efunc) {
			mutex_enter(&arc_eviction_mtx);
			mutex_enter(&buf->b_evict_lock);
			ASSERT(buf->b_hdr != NULL);
			arc_buf_destroy(hdr->b_buf, FALSE, FALSE);
			hdr->b_buf = buf->b_next;
			buf->b_hdr = &arc_eviction_hdr;
			buf->b_next = arc_eviction_list;
			arc_eviction_list = buf;
			mutex_exit(&buf->b_evict_lock);
			mutex_exit(&arc_eviction_mtx);
		} else {
			arc_buf_destroy(hdr->b_buf, FALSE, TRUE);
		}
	}
	if (hdr->b_freeze_cksum != NULL) {
		kmem_free(hdr->b_freeze_cksum, sizeof (zio_cksum_t));
		hdr->b_freeze_cksum = NULL;
	}
	if (hdr->b_thawed) {
		kmem_free(hdr->b_thawed, 1);
		hdr->b_thawed = NULL;
	}

	ASSERT(!list_link_active(&hdr->b_arc_node));
	ASSERT3P(hdr->b_hash_next, ==, NULL);
	ASSERT3P(hdr->b_acb, ==, NULL);
	kmem_cache_free(hdr_cache, hdr);
}

void
arc_buf_free(arc_buf_t *buf, void *tag)
{
	arc_buf_hdr_t *hdr = buf->b_hdr;
	int hashed = hdr->b_state != arc_anon;

	ASSERT(buf->b_efunc == NULL);
	ASSERT(buf->b_data != NULL);

	if (hashed) {
		kmutex_t *hash_lock = HDR_LOCK(hdr);

		mutex_enter(hash_lock);
		hdr = buf->b_hdr;
		ASSERT3P(hash_lock, ==, HDR_LOCK(hdr));

		(void) remove_reference(hdr, hash_lock, tag);
		if (hdr->b_datacnt > 1) {
			arc_buf_destroy(buf, FALSE, TRUE);
		} else {
			ASSERT(buf == hdr->b_buf);
			ASSERT(buf->b_efunc == NULL);
			hdr->b_flags |= ARC_BUF_AVAILABLE;
		}
		mutex_exit(hash_lock);
	} else if (HDR_IO_IN_PROGRESS(hdr)) {
		int destroy_hdr;
		/*
		 * We are in the middle of an async write.  Don't destroy
		 * this buffer unless the write completes before we finish
		 * decrementing the reference count.
		 */
		mutex_enter(&arc_eviction_mtx);
		(void) remove_reference(hdr, NULL, tag);
		ASSERT(refcount_is_zero(&hdr->b_refcnt));
		destroy_hdr = !HDR_IO_IN_PROGRESS(hdr);
		mutex_exit(&arc_eviction_mtx);
		if (destroy_hdr)
			arc_hdr_destroy(hdr);
	} else {
		if (remove_reference(hdr, NULL, tag) > 0)
			arc_buf_destroy(buf, FALSE, TRUE);
		else
			arc_hdr_destroy(hdr);
	}
}

int
arc_buf_remove_ref(arc_buf_t *buf, void* tag)
{
	arc_buf_hdr_t *hdr = buf->b_hdr;
	kmutex_t *hash_lock = HDR_LOCK(hdr);
	int no_callback = (buf->b_efunc == NULL);

	if (hdr->b_state == arc_anon) {
		ASSERT(hdr->b_datacnt == 1);
		arc_buf_free(buf, tag);
		return (no_callback);
	}

	mutex_enter(hash_lock);
	hdr = buf->b_hdr;
	ASSERT3P(hash_lock, ==, HDR_LOCK(hdr));
	ASSERT(hdr->b_state != arc_anon);
	ASSERT(buf->b_data != NULL);

	(void) remove_reference(hdr, hash_lock, tag);
	if (hdr->b_datacnt > 1) {
		if (no_callback)
			arc_buf_destroy(buf, FALSE, TRUE);
	} else if (no_callback) {
		ASSERT(hdr->b_buf == buf && buf->b_next == NULL);
		ASSERT(buf->b_efunc == NULL);
		hdr->b_flags |= ARC_BUF_AVAILABLE;
	}
	ASSERT(no_callback || hdr->b_datacnt > 1 ||
	    refcount_is_zero(&hdr->b_refcnt));
	mutex_exit(hash_lock);
	return (no_callback);
}

int
arc_buf_size(arc_buf_t *buf)
{
	return (buf->b_hdr->b_size);
}

/*
 * Evict buffers from list until we've removed the specified number of
 * bytes.  Move the removed buffers to the appropriate evict state.
 * If the recycle flag is set, then attempt to "recycle" a buffer:
 * - look for a buffer to evict that is `bytes' long.
 * - return the data block from this buffer rather than freeing it.
 * This flag is used by callers that are trying to make space for a
 * new buffer in a full arc cache.
 *
 * This function makes a "best effort".  It skips over any buffers
 * it can't get a hash_lock on, and so may not catch all candidates.
 * It may also return without evicting as much space as requested.
 */
static void *
arc_evict(arc_state_t *state, uint64_t spa, int64_t bytes, boolean_t recycle,
    arc_buf_contents_t type)
{
	arc_state_t *evicted_state;
	uint64_t bytes_evicted = 0, skipped = 0, missed = 0;
	arc_buf_hdr_t *ab, *ab_prev = NULL;
	list_t *list = &state->arcs_list[type];
	kmutex_t *hash_lock;
	boolean_t have_lock;
	void *stolen = NULL;

	ASSERT(state == arc_mru || state == arc_mfu);

	evicted_state = (state == arc_mru) ? arc_mru_ghost : arc_mfu_ghost;

	mutex_enter(&state->arcs_mtx);
	mutex_enter(&evicted_state->arcs_mtx);

	for (ab = list_tail(list); ab; ab = ab_prev) {
		ab_prev = list_prev(list, ab);
		/* prefetch buffers have a minimum lifespan */
		if (HDR_IO_IN_PROGRESS(ab) ||
		    (spa && ab->b_spa != spa) ||
		    (ab->b_flags & (ARC_PREFETCH|ARC_INDIRECT) &&
		    ddi_get_lbolt() - ab->b_arc_access <
		    arc_min_prefetch_lifespan)) {
			skipped++;
			continue;
		}
		/* "lookahead" for better eviction candidate */
		if (recycle && ab->b_size != bytes &&
		    ab_prev && ab_prev->b_size == bytes)
			continue;
		hash_lock = HDR_LOCK(ab);
		have_lock = MUTEX_HELD(hash_lock);
		if (have_lock || mutex_tryenter(hash_lock)) {
			ASSERT3U(refcount_count(&ab->b_refcnt), ==, 0);
			ASSERT(ab->b_datacnt > 0);
			while (ab->b_buf) {
				arc_buf_t *buf = ab->b_buf;
				if (!mutex_tryenter(&buf->b_evict_lock)) {
					missed += 1;
					break;
				}
				if (buf->b_data) {
					bytes_evicted += ab->b_size;
					if (recycle && ab->b_type == type &&
					    ab->b_size == bytes &&
					    !HDR_L2_WRITING(ab)) {
						stolen = buf->b_data;
						recycle = FALSE;
					}
				}
				if (buf->b_efunc) {
					mutex_enter(&arc_eviction_mtx);
					arc_buf_destroy(buf,
					    buf->b_data == stolen, FALSE);
					ab->b_buf = buf->b_next;
					buf->b_hdr = &arc_eviction_hdr;
					buf->b_next = arc_eviction_list;
					arc_eviction_list = buf;
					mutex_exit(&arc_eviction_mtx);
					mutex_exit(&buf->b_evict_lock);
				} else {
					mutex_exit(&buf->b_evict_lock);
					arc_buf_destroy(buf,
					    buf->b_data == stolen, TRUE);
				}
			}

			if (ab->b_l2hdr) {
				ARCSTAT_INCR(arcstat_evict_l2_cached,
				    ab->b_size);
			} else {
				if (l2arc_write_eligible(ab->b_spa, ab)) {
					ARCSTAT_INCR(arcstat_evict_l2_eligible,
					    ab->b_size);
				} else {
					ARCSTAT_INCR(
					    arcstat_evict_l2_ineligible,
					    ab->b_size);
				}
			}

			if (ab->b_datacnt == 0) {
				arc_change_state(evicted_state, ab, hash_lock);
				ASSERT(HDR_IN_HASH_TABLE(ab));
				ab->b_flags |= ARC_IN_HASH_TABLE;
				ab->b_flags &= ~ARC_BUF_AVAILABLE;
				DTRACE_PROBE1(arc__evict, arc_buf_hdr_t *, ab);
			}
			if (!have_lock)
				mutex_exit(hash_lock);
			if (bytes >= 0 && bytes_evicted >= bytes)
				break;
		} else {
			missed += 1;
		}
	}

	mutex_exit(&evicted_state->arcs_mtx);
	mutex_exit(&state->arcs_mtx);

	if (bytes_evicted < bytes)
		dprintf("only evicted %lld bytes from %x\n",
		    (longlong_t)bytes_evicted, state);

	if (skipped)
		ARCSTAT_INCR(arcstat_evict_skip, skipped);

	if (missed)
		ARCSTAT_INCR(arcstat_mutex_miss, missed);

	/*
	 * We have just evicted some date into the ghost state, make
	 * sure we also adjust the ghost state size if necessary.
	 */
	if (arc_no_grow &&
	    arc_mru_ghost->arcs_size + arc_mfu_ghost->arcs_size > arc_c) {
		int64_t mru_over = arc_anon->arcs_size + arc_mru->arcs_size +
		    arc_mru_ghost->arcs_size - arc_c;

		if (mru_over > 0 && arc_mru_ghost->arcs_lsize[type] > 0) {
			int64_t todelete =
			    MIN(arc_mru_ghost->arcs_lsize[type], mru_over);
			arc_evict_ghost(arc_mru_ghost, 0, todelete);
		} else if (arc_mfu_ghost->arcs_lsize[type] > 0) {
			int64_t todelete = MIN(arc_mfu_ghost->arcs_lsize[type],
			    arc_mru_ghost->arcs_size +
			    arc_mfu_ghost->arcs_size - arc_c);
			arc_evict_ghost(arc_mfu_ghost, 0, todelete);
		}
	}

	return (stolen);
}

/*
 * Remove buffers from list until we've removed the specified number of
 * bytes.  Destroy the buffers that are removed.
 */
static void
arc_evict_ghost(arc_state_t *state, uint64_t spa, int64_t bytes)
{
	arc_buf_hdr_t *ab, *ab_prev;
	list_t *list = &state->arcs_list[ARC_BUFC_DATA];
	kmutex_t *hash_lock;
	uint64_t bytes_deleted = 0;
	uint64_t bufs_skipped = 0;

	ASSERT(GHOST_STATE(state));
top:
	mutex_enter(&state->arcs_mtx);
	for (ab = list_tail(list); ab; ab = ab_prev) {
		ab_prev = list_prev(list, ab);
		if (spa && ab->b_spa != spa)
			continue;
		hash_lock = HDR_LOCK(ab);
		/* caller may be trying to modify this buffer, skip it */
		if (MUTEX_HELD(hash_lock))
			continue;
		if (mutex_tryenter(hash_lock)) {
			ASSERT(!HDR_IO_IN_PROGRESS(ab));
			ASSERT(ab->b_buf == NULL);
			ARCSTAT_BUMP(arcstat_deleted);
			bytes_deleted += ab->b_size;

			if (ab->b_l2hdr != NULL) {
				/*
				 * This buffer is cached on the 2nd Level ARC;
				 * don't destroy the header.
				 */
				arc_change_state(arc_l2c_only, ab, hash_lock);
				mutex_exit(hash_lock);
			} else {
				arc_change_state(arc_anon, ab, hash_lock);
				mutex_exit(hash_lock);
				arc_hdr_destroy(ab);
			}

			DTRACE_PROBE1(arc__delete, arc_buf_hdr_t *, ab);
			if (bytes >= 0 && bytes_deleted >= bytes)
				break;
		} else {
			if (bytes < 0) {
				mutex_exit(&state->arcs_mtx);
				mutex_enter(hash_lock);
				mutex_exit(hash_lock);
				goto top;
			}
			bufs_skipped += 1;
		}
	}
	mutex_exit(&state->arcs_mtx);

	if (list == &state->arcs_list[ARC_BUFC_DATA] &&
	    (bytes < 0 || bytes_deleted < bytes)) {
		list = &state->arcs_list[ARC_BUFC_METADATA];
		goto top;
	}

	if (bufs_skipped) {
		ARCSTAT_INCR(arcstat_mutex_miss, bufs_skipped);
		ASSERT(bytes >= 0);
	}

	if (bytes_deleted < bytes)
		dprintf("only deleted %lld bytes from %p\n",
		    (longlong_t)bytes_deleted, state);
}

static void
arc_adjust(void)
{
	int64_t adjustment, delta;

	/*
	 * Adjust MRU size
	 */

	adjustment = MIN(arc_size - arc_c,
	    arc_anon->arcs_size + arc_mru->arcs_size + arc_meta_used - arc_p);

	if (adjustment > 0 && arc_mru->arcs_lsize[ARC_BUFC_DATA] > 0) {
		delta = MIN(arc_mru->arcs_lsize[ARC_BUFC_DATA], adjustment);
		(void) arc_evict(arc_mru, 0, delta, FALSE, ARC_BUFC_DATA);
		adjustment -= delta;
	}

	if (adjustment > 0 && arc_mru->arcs_lsize[ARC_BUFC_METADATA] > 0) {
		delta = MIN(arc_mru->arcs_lsize[ARC_BUFC_METADATA], adjustment);
		(void) arc_evict(arc_mru, 0, delta, FALSE,
		    ARC_BUFC_METADATA);
	}

	/*
	 * Adjust MFU size
	 */

	adjustment = arc_size - arc_c;

	if (adjustment > 0 && arc_mfu->arcs_lsize[ARC_BUFC_DATA] > 0) {
		delta = MIN(adjustment, arc_mfu->arcs_lsize[ARC_BUFC_DATA]);
		(void) arc_evict(arc_mfu, 0, delta, FALSE, ARC_BUFC_DATA);
		adjustment -= delta;
	}

	if (adjustment > 0 && arc_mfu->arcs_lsize[ARC_BUFC_METADATA] > 0) {
		int64_t delta = MIN(adjustment,
		    arc_mfu->arcs_lsize[ARC_BUFC_METADATA]);
		(void) arc_evict(arc_mfu, 0, delta, FALSE,
		    ARC_BUFC_METADATA);
	}

	/*
	 * Adjust ghost lists
	 */

	adjustment = arc_mru->arcs_size + arc_mru_ghost->arcs_size - arc_c;

	if (adjustment > 0 && arc_mru_ghost->arcs_size > 0) {
		delta = MIN(arc_mru_ghost->arcs_size, adjustment);
		arc_evict_ghost(arc_mru_ghost, 0, delta);
	}

	adjustment =
	    arc_mru_ghost->arcs_size + arc_mfu_ghost->arcs_size - arc_c;

	if (adjustment > 0 && arc_mfu_ghost->arcs_size > 0) {
		delta = MIN(arc_mfu_ghost->arcs_size, adjustment);
		arc_evict_ghost(arc_mfu_ghost, 0, delta);
	}
}

static void
arc_do_user_evicts(void)
{
	mutex_enter(&arc_eviction_mtx);
	while (arc_eviction_list != NULL) {
		arc_buf_t *buf = arc_eviction_list;
		arc_eviction_list = buf->b_next;
		mutex_enter(&buf->b_evict_lock);
		buf->b_hdr = NULL;
		mutex_exit(&buf->b_evict_lock);
		mutex_exit(&arc_eviction_mtx);

		if (buf->b_efunc != NULL)
			VERIFY(buf->b_efunc(buf) == 0);

		buf->b_efunc = NULL;
		buf->b_private = NULL;
		kmem_cache_free(buf_cache, buf);
		mutex_enter(&arc_eviction_mtx);
	}
	mutex_exit(&arc_eviction_mtx);
}

/*
 * Flush all *evictable* data from the cache for the given spa.
 * NOTE: this will not touch "active" (i.e. referenced) data.
 */
void
arc_flush(spa_t *spa)
{
	uint64_t guid = 0;

	if (spa)
		guid = spa_guid(spa);

	while (list_head(&arc_mru->arcs_list[ARC_BUFC_DATA])) {
		(void) arc_evict(arc_mru, guid, -1, FALSE, ARC_BUFC_DATA);
		if (spa)
			break;
	}
	while (list_head(&arc_mru->arcs_list[ARC_BUFC_METADATA])) {
		(void) arc_evict(arc_mru, guid, -1, FALSE, ARC_BUFC_METADATA);
		if (spa)
			break;
	}
	while (list_head(&arc_mfu->arcs_list[ARC_BUFC_DATA])) {
		(void) arc_evict(arc_mfu, guid, -1, FALSE, ARC_BUFC_DATA);
		if (spa)
			break;
	}
	while (list_head(&arc_mfu->arcs_list[ARC_BUFC_METADATA])) {
		(void) arc_evict(arc_mfu, guid, -1, FALSE, ARC_BUFC_METADATA);
		if (spa)
			break;
	}

	arc_evict_ghost(arc_mru_ghost, guid, -1);
	arc_evict_ghost(arc_mfu_ghost, guid, -1);

	mutex_enter(&arc_reclaim_thr_lock);
	arc_do_user_evicts();
	mutex_exit(&arc_reclaim_thr_lock);
	ASSERT(spa || arc_eviction_list == NULL);
}

void
arc_shrink(void)
{
	if (arc_c > arc_c_min) {
		uint64_t to_free;

#ifdef _KERNEL
		to_free = MAX(arc_c >> arc_shrink_shift, ptob(needfree));
#else
		to_free = arc_c >> arc_shrink_shift;
#endif
		if (arc_c > arc_c_min + to_free)
			atomic_add_64(&arc_c, -to_free);
		else
			arc_c = arc_c_min;

		atomic_add_64(&arc_p, -(arc_p >> arc_shrink_shift));
		if (arc_c > arc_size)
			arc_c = MAX(arc_size, arc_c_min);
		if (arc_p > arc_c)
			arc_p = (arc_c >> 1);
		ASSERT(arc_c >= arc_c_min);
		ASSERT((int64_t)arc_p >= 0);
	}

	if (arc_size > arc_c)
		arc_adjust();
}

static int
arc_reclaim_needed(void)
{
#ifdef _KERNEL
	uint64_t extra;

	if (needfree)
		return (1);

	/*
	 * take 'desfree' extra pages, so we reclaim sooner, rather than later
	 */
	extra = desfree;

	/*
	 * check that we're out of range of the pageout scanner.  It starts to
	 * schedule paging if freemem is less than lotsfree and needfree.
	 * lotsfree is the high-water mark for pageout, and needfree is the
	 * number of needed free pages.  We add extra pages here to make sure
	 * the scanner doesn't start up while we're freeing memory.
	 */
	if (freemem < lotsfree + needfree + extra)
		return (1);

	/*
	 * check to make sure that swapfs has enough space so that anon
	 * reservations can still succeed. anon_resvmem() checks that the
	 * availrmem is greater than swapfs_minfree, and the number of reserved
	 * swap pages.  We also add a bit of extra here just to prevent
	 * circumstances from getting really dire.
	 */
	if (availrmem < swapfs_minfree + swapfs_reserve + extra)
		return (1);

#if defined(__i386)
	/*
	 * If we're on an i386 platform, it's possible that we'll exhaust the
	 * kernel heap space before we ever run out of available physical
	 * memory.  Most checks of the size of the heap_area compare against
	 * tune.t_minarmem, which is the minimum available real memory that we
	 * can have in the system.  However, this is generally fixed at 25 pages
	 * which is so low that it's useless.  In this comparison, we seek to
	 * calculate the total heap-size, and reclaim if more than 3/4ths of the
	 * heap is allocated.  (Or, in the calculation, if less than 1/4th is
	 * free)
	 */
	if (btop(vmem_size(heap_arena, VMEM_FREE)) <
	    (btop(vmem_size(heap_arena, VMEM_FREE | VMEM_ALLOC)) >> 2))
		return (1);
#endif

#else
	if (spa_get_random(100) == 0)
		return (1);
#endif
	return (0);
}

static void
arc_kmem_reap_now(arc_reclaim_strategy_t strat)
{
	size_t			i;
	kmem_cache_t		*prev_cache = NULL;
	kmem_cache_t		*prev_data_cache = NULL;
	extern kmem_cache_t	*zio_buf_cache[];
	extern kmem_cache_t	*zio_data_buf_cache[];

#ifdef _KERNEL
	if (arc_meta_used >= arc_meta_limit) {
		/*
		 * We are exceeding our meta-data cache limit.
		 * Purge some DNLC entries to release holds on meta-data.
		 */
		dnlc_reduce_cache((void *)(uintptr_t)arc_reduce_dnlc_percent);
	}
#if defined(__i386)
	/*
	 * Reclaim unused memory from all kmem caches.
	 */
	kmem_reap();
#endif
#endif

	/*
	 * An aggressive reclamation will shrink the cache size as well as
	 * reap free buffers from the arc kmem caches.
	 */
	if (strat == ARC_RECLAIM_AGGR)
		arc_shrink();

	for (i = 0; i < SPA_MAXBLOCKSIZE >> SPA_MINBLOCKSHIFT; i++) {
		if (zio_buf_cache[i] != prev_cache) {
			prev_cache = zio_buf_cache[i];
			kmem_cache_reap_now(zio_buf_cache[i]);
		}
		if (zio_data_buf_cache[i] != prev_data_cache) {
			prev_data_cache = zio_data_buf_cache[i];
			kmem_cache_reap_now(zio_data_buf_cache[i]);
		}
	}
	kmem_cache_reap_now(buf_cache);
	kmem_cache_reap_now(hdr_cache);
}

static void
arc_reclaim_thread(void)
{
	clock_t			growtime = 0;
	arc_reclaim_strategy_t	last_reclaim = ARC_RECLAIM_CONS;
	callb_cpr_t		cpr;

	CALLB_CPR_INIT(&cpr, &arc_reclaim_thr_lock, callb_generic_cpr, FTAG);

	mutex_enter(&arc_reclaim_thr_lock);
	while (arc_thread_exit == 0) {
		if (arc_reclaim_needed()) {

			if (arc_no_grow) {
				if (last_reclaim == ARC_RECLAIM_CONS) {
					last_reclaim = ARC_RECLAIM_AGGR;
				} else {
					last_reclaim = ARC_RECLAIM_CONS;
				}
			} else {
				arc_no_grow = TRUE;
				last_reclaim = ARC_RECLAIM_AGGR;
				membar_producer();
			}

			/* reset the growth delay for every reclaim */
			growtime = ddi_get_lbolt() + (arc_grow_retry * hz);

			arc_kmem_reap_now(last_reclaim);
			arc_warm = B_TRUE;

		} else if (arc_no_grow && ddi_get_lbolt() >= growtime) {
			arc_no_grow = FALSE;
		}

		if (2 * arc_c < arc_size +
		    arc_mru_ghost->arcs_size + arc_mfu_ghost->arcs_size)
			arc_adjust();

		if (arc_eviction_list != NULL)
			arc_do_user_evicts();

		/* block until needed, or one second, whichever is shorter */
		CALLB_CPR_SAFE_BEGIN(&cpr);
		(void) cv_timedwait(&arc_reclaim_thr_cv,
		    &arc_reclaim_thr_lock, (ddi_get_lbolt() + hz));
		CALLB_CPR_SAFE_END(&cpr, &arc_reclaim_thr_lock);
	}

	arc_thread_exit = 0;
	cv_broadcast(&arc_reclaim_thr_cv);
	CALLB_CPR_EXIT(&cpr);		/* drops arc_reclaim_thr_lock */
	thread_exit();
}

/*
 * Adapt arc info given the number of bytes we are trying to add and
 * the state that we are comming from.  This function is only called
 * when we are adding new content to the cache.
 */
static void
arc_adapt(int bytes, arc_state_t *state)
{
	int mult;
	uint64_t arc_p_min = (arc_c >> arc_p_min_shift);

	if (state == arc_l2c_only)
		return;

	ASSERT(bytes > 0);
	/*
	 * Adapt the target size of the MRU list:
	 *	- if we just hit in the MRU ghost list, then increase
	 *	  the target size of the MRU list.
	 *	- if we just hit in the MFU ghost list, then increase
	 *	  the target size of the MFU list by decreasing the
	 *	  target size of the MRU list.
	 */
	if (state == arc_mru_ghost) {
		mult = ((arc_mru_ghost->arcs_size >= arc_mfu_ghost->arcs_size) ?
		    1 : (arc_mfu_ghost->arcs_size/arc_mru_ghost->arcs_size));

		arc_p = MIN(arc_c - arc_p_min, arc_p + bytes * mult);
	} else if (state == arc_mfu_ghost) {
		uint64_t delta;

		mult = ((arc_mfu_ghost->arcs_size >= arc_mru_ghost->arcs_size) ?
		    1 : (arc_mru_ghost->arcs_size/arc_mfu_ghost->arcs_size));

		delta = MIN(bytes * mult, arc_p);
		arc_p = MAX(arc_p_min, arc_p - delta);
	}
	ASSERT((int64_t)arc_p >= 0);

	if (arc_reclaim_needed()) {
		cv_signal(&arc_reclaim_thr_cv);
		return;
	}

	if (arc_no_grow)
		return;

	if (arc_c >= arc_c_max)
		return;

	/*
	 * If we're within (2 * maxblocksize) bytes of the target
	 * cache size, increment the target cache size
	 */
	if (arc_size > arc_c - (2ULL << SPA_MAXBLOCKSHIFT)) {
		atomic_add_64(&arc_c, (int64_t)bytes);
		if (arc_c > arc_c_max)
			arc_c = arc_c_max;
		else if (state == arc_anon)
			atomic_add_64(&arc_p, (int64_t)bytes);
		if (arc_p > arc_c)
			arc_p = arc_c;
	}
	ASSERT((int64_t)arc_p >= 0);
}

/*
 * Check if the cache has reached its limits and eviction is required
 * prior to insert.
 */
static int
arc_evict_needed(arc_buf_contents_t type)
{
	if (type == ARC_BUFC_METADATA && arc_meta_used >= arc_meta_limit)
		return (1);

#ifdef _KERNEL
	/*
	 * If zio data pages are being allocated out of a separate heap segment,
	 * then enforce that the size of available vmem for this area remains
	 * above about 1/32nd free.
	 */
	if (type == ARC_BUFC_DATA && zio_arena != NULL &&
	    vmem_size(zio_arena, VMEM_FREE) <
	    (vmem_size(zio_arena, VMEM_ALLOC) >> 5))
		return (1);
#endif

	if (arc_reclaim_needed())
		return (1);

	return (arc_size > arc_c);
}

/*
 * The buffer, supplied as the first argument, needs a data block.
 * So, if we are at cache max, determine which cache should be victimized.
 * We have the following cases:
 *
 * 1. Insert for MRU, p > sizeof(arc_anon + arc_mru) ->
 * In this situation if we're out of space, but the resident size of the MFU is
 * under the limit, victimize the MFU cache to satisfy this insertion request.
 *
 * 2. Insert for MRU, p <= sizeof(arc_anon + arc_mru) ->
 * Here, we've used up all of the available space for the MRU, so we need to
 * evict from our own cache instead.  Evict from the set of resident MRU
 * entries.
 *
 * 3. Insert for MFU (c - p) > sizeof(arc_mfu) ->
 * c minus p represents the MFU space in the cache, since p is the size of the
 * cache that is dedicated to the MRU.  In this situation there's still space on
 * the MFU side, so the MRU side needs to be victimized.
 *
 * 4. Insert for MFU (c - p) < sizeof(arc_mfu) ->
 * MFU's resident set is consuming more space than it has been allotted.  In
 * this situation, we must victimize our own cache, the MFU, for this insertion.
 */
static void
arc_get_data_buf(arc_buf_t *buf)
{
	arc_state_t		*state = buf->b_hdr->b_state;
	uint64_t		size = buf->b_hdr->b_size;
	arc_buf_contents_t	type = buf->b_hdr->b_type;

	arc_adapt(size, state);

	/*
	 * We have not yet reached cache maximum size,
	 * just allocate a new buffer.
	 */
	if (!arc_evict_needed(type)) {
		if (type == ARC_BUFC_METADATA) {
			buf->b_data = zio_buf_alloc(size);
			arc_space_consume(size, ARC_SPACE_DATA);
		} else {
			ASSERT(type == ARC_BUFC_DATA);
			buf->b_data = zio_data_buf_alloc(size);
			ARCSTAT_INCR(arcstat_data_size, size);
			atomic_add_64(&arc_size, size);
		}
		goto out;
	}

	/*
	 * If we are prefetching from the mfu ghost list, this buffer
	 * will end up on the mru list; so steal space from there.
	 */
	if (state == arc_mfu_ghost)
		state = buf->b_hdr->b_flags & ARC_PREFETCH ? arc_mru : arc_mfu;
	else if (state == arc_mru_ghost)
		state = arc_mru;

	if (state == arc_mru || state == arc_anon) {
		uint64_t mru_used = arc_anon->arcs_size + arc_mru->arcs_size;
		state = (arc_mfu->arcs_lsize[type] >= size &&
		    arc_p > mru_used) ? arc_mfu : arc_mru;
	} else {
		/* MFU cases */
		uint64_t mfu_space = arc_c - arc_p;
		state =  (arc_mru->arcs_lsize[type] >= size &&
		    mfu_space > arc_mfu->arcs_size) ? arc_mru : arc_mfu;
	}
	if ((buf->b_data = arc_evict(state, 0, size, TRUE, type)) == NULL) {
		if (type == ARC_BUFC_METADATA) {
			buf->b_data = zio_buf_alloc(size);
			arc_space_consume(size, ARC_SPACE_DATA);
		} else {
			ASSERT(type == ARC_BUFC_DATA);
			buf->b_data = zio_data_buf_alloc(size);
			ARCSTAT_INCR(arcstat_data_size, size);
			atomic_add_64(&arc_size, size);
		}
		ARCSTAT_BUMP(arcstat_recycle_miss);
	}
	ASSERT(buf->b_data != NULL);
out:
	/*
	 * Update the state size.  Note that ghost states have a
	 * "ghost size" and so don't need to be updated.
	 */
	if (!GHOST_STATE(buf->b_hdr->b_state)) {
		arc_buf_hdr_t *hdr = buf->b_hdr;

		atomic_add_64(&hdr->b_state->arcs_size, size);
		if (list_link_active(&hdr->b_arc_node)) {
			ASSERT(refcount_is_zero(&hdr->b_refcnt));
			atomic_add_64(&hdr->b_state->arcs_lsize[type], size);
		}
		/*
		 * If we are growing the cache, and we are adding anonymous
		 * data, and we have outgrown arc_p, update arc_p
		 */
		if (arc_size < arc_c && hdr->b_state == arc_anon &&
		    arc_anon->arcs_size + arc_mru->arcs_size > arc_p)
			arc_p = MIN(arc_c, arc_p + size);
	}
}

/*
 * This routine is called whenever a buffer is accessed.
 * NOTE: the hash lock is dropped in this function.
 */
static void
arc_access(arc_buf_hdr_t *buf, kmutex_t *hash_lock)
{
	clock_t now;

	ASSERT(MUTEX_HELD(hash_lock));

	if (buf->b_state == arc_anon) {
		/*
		 * This buffer is not in the cache, and does not
		 * appear in our "ghost" list.  Add the new buffer
		 * to the MRU state.
		 */

		ASSERT(buf->b_arc_access == 0);
		buf->b_arc_access = ddi_get_lbolt();
		DTRACE_PROBE1(new_state__mru, arc_buf_hdr_t *, buf);
		arc_change_state(arc_mru, buf, hash_lock);

	} else if (buf->b_state == arc_mru) {
		now = ddi_get_lbolt();

		/*
		 * If this buffer is here because of a prefetch, then either:
		 * - clear the flag if this is a "referencing" read
		 *   (any subsequent access will bump this into the MFU state).
		 * or
		 * - move the buffer to the head of the list if this is
		 *   another prefetch (to make it less likely to be evicted).
		 */
		if ((buf->b_flags & ARC_PREFETCH) != 0) {
			if (refcount_count(&buf->b_refcnt) == 0) {
				ASSERT(list_link_active(&buf->b_arc_node));
			} else {
				buf->b_flags &= ~ARC_PREFETCH;
				ARCSTAT_BUMP(arcstat_mru_hits);
			}
			buf->b_arc_access = now;
			return;
		}

		/*
		 * This buffer has been "accessed" only once so far,
		 * but it is still in the cache. Move it to the MFU
		 * state.
		 */
		if (now > buf->b_arc_access + ARC_MINTIME) {
			/*
			 * More than 125ms have passed since we
			 * instantiated this buffer.  Move it to the
			 * most frequently used state.
			 */
			buf->b_arc_access = now;
			DTRACE_PROBE1(new_state__mfu, arc_buf_hdr_t *, buf);
			arc_change_state(arc_mfu, buf, hash_lock);
		}
		ARCSTAT_BUMP(arcstat_mru_hits);
	} else if (buf->b_state == arc_mru_ghost) {
		arc_state_t	*new_state;
		/*
		 * This buffer has been "accessed" recently, but
		 * was evicted from the cache.  Move it to the
		 * MFU state.
		 */

		if (buf->b_flags & ARC_PREFETCH) {
			new_state = arc_mru;
			if (refcount_count(&buf->b_refcnt) > 0)
				buf->b_flags &= ~ARC_PREFETCH;
			DTRACE_PROBE1(new_state__mru, arc_buf_hdr_t *, buf);
		} else {
			new_state = arc_mfu;
			DTRACE_PROBE1(new_state__mfu, arc_buf_hdr_t *, buf);
		}

		buf->b_arc_access = ddi_get_lbolt();
		arc_change_state(new_state, buf, hash_lock);

		ARCSTAT_BUMP(arcstat_mru_ghost_hits);
	} else if (buf->b_state == arc_mfu) {
		/*
		 * This buffer has been accessed more than once and is
		 * still in the cache.  Keep it in the MFU state.
		 *
		 * NOTE: an add_reference() that occurred when we did
		 * the arc_read() will have kicked this off the list.
		 * If it was a prefetch, we will explicitly move it to
		 * the head of the list now.
		 */
		if ((buf->b_flags & ARC_PREFETCH) != 0) {
			ASSERT(refcount_count(&buf->b_refcnt) == 0);
			ASSERT(list_link_active(&buf->b_arc_node));
		}
		ARCSTAT_BUMP(arcstat_mfu_hits);
		buf->b_arc_access = ddi_get_lbolt();
	} else if (buf->b_state == arc_mfu_ghost) {
		arc_state_t	*new_state = arc_mfu;
		/*
		 * This buffer has been accessed more than once but has
		 * been evicted from the cache.  Move it back to the
		 * MFU state.
		 */

		if (buf->b_flags & ARC_PREFETCH) {
			/*
			 * This is a prefetch access...
			 * move this block back to the MRU state.
			 */
			ASSERT3U(refcount_count(&buf->b_refcnt), ==, 0);
			new_state = arc_mru;
		}

		buf->b_arc_access = ddi_get_lbolt();
		DTRACE_PROBE1(new_state__mfu, arc_buf_hdr_t *, buf);
		arc_change_state(new_state, buf, hash_lock);

		ARCSTAT_BUMP(arcstat_mfu_ghost_hits);
	} else if (buf->b_state == arc_l2c_only) {
		/*
		 * This buffer is on the 2nd Level ARC.
		 */

		buf->b_arc_access = ddi_get_lbolt();
		DTRACE_PROBE1(new_state__mfu, arc_buf_hdr_t *, buf);
		arc_change_state(arc_mfu, buf, hash_lock);
	} else {
		ASSERT(!"invalid arc state");
	}
}

/* a generic arc_done_func_t which you can use */
/* ARGSUSED */
void
arc_bcopy_func(zio_t *zio, arc_buf_t *buf, void *arg)
{
	if (zio == NULL || zio->io_error == 0)
		bcopy(buf->b_data, arg, buf->b_hdr->b_size);
	VERIFY(arc_buf_remove_ref(buf, arg) == 1);
}

/* a generic arc_done_func_t */
void
arc_getbuf_func(zio_t *zio, arc_buf_t *buf, void *arg)
{
	arc_buf_t **bufp = arg;
	if (zio && zio->io_error) {
		VERIFY(arc_buf_remove_ref(buf, arg) == 1);
		*bufp = NULL;
	} else {
		*bufp = buf;
		ASSERT(buf->b_data);
	}
}

static void
arc_read_done(zio_t *zio)
{
	arc_buf_hdr_t	*hdr, *found;
	arc_buf_t	*buf;
	arc_buf_t	*abuf;	/* buffer we're assigning to callback */
	kmutex_t	*hash_lock;
	arc_callback_t	*callback_list, *acb;
	int		freeable = FALSE;

	buf = zio->io_private;
	hdr = buf->b_hdr;

	/*
	 * The hdr was inserted into hash-table and removed from lists
	 * prior to starting I/O.  We should find this header, since
	 * it's in the hash table, and it should be legit since it's
	 * not possible to evict it during the I/O.  The only possible
	 * reason for it not to be found is if we were freed during the
	 * read.
	 */
	found = buf_hash_find(hdr->b_spa, &hdr->b_dva, hdr->b_birth,
	    &hash_lock);

	ASSERT((found == NULL && HDR_FREED_IN_READ(hdr) && hash_lock == NULL) ||
	    (found == hdr && DVA_EQUAL(&hdr->b_dva, BP_IDENTITY(zio->io_bp))) ||
	    (found == hdr && HDR_L2_READING(hdr)));

	hdr->b_flags &= ~ARC_L2_EVICTED;
	if (l2arc_noprefetch && (hdr->b_flags & ARC_PREFETCH))
		hdr->b_flags &= ~ARC_L2CACHE;

	/* byteswap if necessary */
	callback_list = hdr->b_acb;
	ASSERT(callback_list != NULL);
	if (BP_SHOULD_BYTESWAP(zio->io_bp) && zio->io_error == 0) {
		arc_byteswap_func_t *func = BP_GET_LEVEL(zio->io_bp) > 0 ?
		    byteswap_uint64_array :
		    dmu_ot[BP_GET_TYPE(zio->io_bp)].ot_byteswap;
		func(buf->b_data, hdr->b_size);
	}

	arc_cksum_compute(buf, B_FALSE);

	if (hash_lock && zio->io_error == 0 && hdr->b_state == arc_anon) {
		/*
		 * Only call arc_access on anonymous buffers.  This is because
		 * if we've issued an I/O for an evicted buffer, we've already
		 * called arc_access (to prevent any simultaneous readers from
		 * getting confused).
		 */
		arc_access(hdr, hash_lock);
	}

	/* create copies of the data buffer for the callers */
	abuf = buf;
	for (acb = callback_list; acb; acb = acb->acb_next) {
		if (acb->acb_done) {
			if (abuf == NULL)
				abuf = arc_buf_clone(buf);
			acb->acb_buf = abuf;
			abuf = NULL;
		}
	}
	hdr->b_acb = NULL;
	hdr->b_flags &= ~ARC_IO_IN_PROGRESS;
	ASSERT(!HDR_BUF_AVAILABLE(hdr));
	if (abuf == buf) {
		ASSERT(buf->b_efunc == NULL);
		ASSERT(hdr->b_datacnt == 1);
		hdr->b_flags |= ARC_BUF_AVAILABLE;
	}

	ASSERT(refcount_is_zero(&hdr->b_refcnt) || callback_list != NULL);

	if (zio->io_error != 0) {
		hdr->b_flags |= ARC_IO_ERROR;
		if (hdr->b_state != arc_anon)
			arc_change_state(arc_anon, hdr, hash_lock);
		if (HDR_IN_HASH_TABLE(hdr))
			buf_hash_remove(hdr);
		freeable = refcount_is_zero(&hdr->b_refcnt);
	}

	/*
	 * Broadcast before we drop the hash_lock to avoid the possibility
	 * that the hdr (and hence the cv) might be freed before we get to
	 * the cv_broadcast().
	 */
	cv_broadcast(&hdr->b_cv);

	if (hash_lock) {
		mutex_exit(hash_lock);
	} else {
		/*
		 * This block was freed while we waited for the read to
		 * complete.  It has been removed from the hash table and
		 * moved to the anonymous state (so that it won't show up
		 * in the cache).
		 */
		ASSERT3P(hdr->b_state, ==, arc_anon);
		freeable = refcount_is_zero(&hdr->b_refcnt);
	}

	/* execute each callback and free its structure */
	while ((acb = callback_list) != NULL) {
		if (acb->acb_done)
			acb->acb_done(zio, acb->acb_buf, acb->acb_private);

		if (acb->acb_zio_dummy != NULL) {
			acb->acb_zio_dummy->io_error = zio->io_error;
			zio_nowait(acb->acb_zio_dummy);
		}

		callback_list = acb->acb_next;
		kmem_free(acb, sizeof (arc_callback_t));
	}

	if (freeable)
		arc_hdr_destroy(hdr);
}

/*
 * "Read" the block block at the specified DVA (in bp) via the
 * cache.  If the block is found in the cache, invoke the provided
 * callback immediately and return.  Note that the `zio' parameter
 * in the callback will be NULL in this case, since no IO was
 * required.  If the block is not in the cache pass the read request
 * on to the spa with a substitute callback function, so that the
 * requested block will be added to the cache.
 *
 * If a read request arrives for a block that has a read in-progress,
 * either wait for the in-progress read to complete (and return the
 * results); or, if this is a read with a "done" func, add a record
 * to the read to invoke the "done" func when the read completes,
 * and return; or just return.
 *
 * arc_read_done() will invoke all the requested "done" functions
 * for readers of this block.
 *
 * Normal callers should use arc_read and pass the arc buffer and offset
 * for the bp.  But if you know you don't need locking, you can use
 * arc_read_bp.
 */
int
arc_read(zio_t *pio, spa_t *spa, const blkptr_t *bp, arc_buf_t *pbuf,
    arc_done_func_t *done, void *private, int priority, int zio_flags,
    uint32_t *arc_flags, const zbookmark_t *zb)
{
	int err;

	if (pbuf == NULL) {
		/*
		 * XXX This happens from traverse callback funcs, for
		 * the objset_phys_t block.
		 */
		return (arc_read_nolock(pio, spa, bp, done, private, priority,
		    zio_flags, arc_flags, zb));
	}

	ASSERT(!refcount_is_zero(&pbuf->b_hdr->b_refcnt));
	ASSERT3U((char *)bp - (char *)pbuf->b_data, <, pbuf->b_hdr->b_size);
	rw_enter(&pbuf->b_data_lock, RW_READER);

	err = arc_read_nolock(pio, spa, bp, done, private, priority,
	    zio_flags, arc_flags, zb);
	rw_exit(&pbuf->b_data_lock);

	return (err);
}

int
arc_read_nolock(zio_t *pio, spa_t *spa, const blkptr_t *bp,
    arc_done_func_t *done, void *private, int priority, int zio_flags,
    uint32_t *arc_flags, const zbookmark_t *zb)
{
	arc_buf_hdr_t *hdr;
	arc_buf_t *buf = NULL;
	kmutex_t *hash_lock;
	zio_t *rzio;
	uint64_t guid = spa_guid(spa);

top:
	hdr = buf_hash_find(guid, BP_IDENTITY(bp), BP_PHYSICAL_BIRTH(bp),
	    &hash_lock);
	if (hdr && hdr->b_datacnt > 0) {

		*arc_flags |= ARC_CACHED;

		if (HDR_IO_IN_PROGRESS(hdr)) {

			if (*arc_flags & ARC_WAIT) {
				cv_wait(&hdr->b_cv, hash_lock);
				mutex_exit(hash_lock);
				goto top;
			}
			ASSERT(*arc_flags & ARC_NOWAIT);

			if (done) {
				arc_callback_t	*acb = NULL;

				acb = kmem_zalloc(sizeof (arc_callback_t),
				    KM_SLEEP);
				acb->acb_done = done;
				acb->acb_private = private;
				if (pio != NULL)
					acb->acb_zio_dummy = zio_null(pio,
					    spa, NULL, NULL, NULL, zio_flags);

				ASSERT(acb->acb_done != NULL);
				acb->acb_next = hdr->b_acb;
				hdr->b_acb = acb;
				add_reference(hdr, hash_lock, private);
				mutex_exit(hash_lock);
				return (0);
			}
			mutex_exit(hash_lock);
			return (0);
		}

		ASSERT(hdr->b_state == arc_mru || hdr->b_state == arc_mfu);

		if (done) {
			add_reference(hdr, hash_lock, private);
			/*
			 * If this block is already in use, create a new
			 * copy of the data so that we will be guaranteed
			 * that arc_release() will always succeed.
			 */
			buf = hdr->b_buf;
			ASSERT(buf);
			ASSERT(buf->b_data);
			if (HDR_BUF_AVAILABLE(hdr)) {
				ASSERT(buf->b_efunc == NULL);
				hdr->b_flags &= ~ARC_BUF_AVAILABLE;
			} else {
				buf = arc_buf_clone(buf);
			}

		} else if (*arc_flags & ARC_PREFETCH &&
		    refcount_count(&hdr->b_refcnt) == 0) {
			hdr->b_flags |= ARC_PREFETCH;
		}
		DTRACE_PROBE1(arc__hit, arc_buf_hdr_t *, hdr);
		arc_access(hdr, hash_lock);
		if (*arc_flags & ARC_L2CACHE)
			hdr->b_flags |= ARC_L2CACHE;
		mutex_exit(hash_lock);
		ARCSTAT_BUMP(arcstat_hits);
		ARCSTAT_CONDSTAT(!(hdr->b_flags & ARC_PREFETCH),
		    demand, prefetch, hdr->b_type != ARC_BUFC_METADATA,
		    data, metadata, hits);

		if (done)
			done(NULL, buf, private);
	} else {
		uint64_t size = BP_GET_LSIZE(bp);
		arc_callback_t	*acb;
		vdev_t *vd = NULL;
		daddr_t addr = -1;
		boolean_t devw = B_FALSE;

		if (hdr == NULL) {
			/* this block is not in the cache */
			arc_buf_hdr_t	*exists;
			arc_buf_contents_t type = BP_GET_BUFC_TYPE(bp);
			buf = arc_buf_alloc(spa, size, private, type);
			hdr = buf->b_hdr;
			hdr->b_dva = *BP_IDENTITY(bp);
			hdr->b_birth = BP_PHYSICAL_BIRTH(bp);
			hdr->b_cksum0 = bp->blk_cksum.zc_word[0];
			exists = buf_hash_insert(hdr, &hash_lock);
			if (exists) {
				/* somebody beat us to the hash insert */
				mutex_exit(hash_lock);
				buf_discard_identity(hdr);
				(void) arc_buf_remove_ref(buf, private);
				goto top; /* restart the IO request */
			}
			/* if this is a prefetch, we don't have a reference */
			if (*arc_flags & ARC_PREFETCH) {
				(void) remove_reference(hdr, hash_lock,
				    private);
				hdr->b_flags |= ARC_PREFETCH;
			}
			if (*arc_flags & ARC_L2CACHE)
				hdr->b_flags |= ARC_L2CACHE;
			if (BP_GET_LEVEL(bp) > 0)
				hdr->b_flags |= ARC_INDIRECT;
		} else {
			/* this block is in the ghost cache */
			ASSERT(GHOST_STATE(hdr->b_state));
			ASSERT(!HDR_IO_IN_PROGRESS(hdr));
			ASSERT3U(refcount_count(&hdr->b_refcnt), ==, 0);
			ASSERT(hdr->b_buf == NULL);

			/* if this is a prefetch, we don't have a reference */
			if (*arc_flags & ARC_PREFETCH)
				hdr->b_flags |= ARC_PREFETCH;
			else
				add_reference(hdr, hash_lock, private);
			if (*arc_flags & ARC_L2CACHE)
				hdr->b_flags |= ARC_L2CACHE;
			buf = kmem_cache_alloc(buf_cache, KM_PUSHPAGE);
			buf->b_hdr = hdr;
			buf->b_data = NULL;
			buf->b_efunc = NULL;
			buf->b_private = NULL;
			buf->b_next = NULL;
			hdr->b_buf = buf;
			ASSERT(hdr->b_datacnt == 0);
			hdr->b_datacnt = 1;
			arc_get_data_buf(buf);
			arc_access(hdr, hash_lock);
		}

		ASSERT(!GHOST_STATE(hdr->b_state));

		acb = kmem_zalloc(sizeof (arc_callback_t), KM_SLEEP);
		acb->acb_done = done;
		acb->acb_private = private;

		ASSERT(hdr->b_acb == NULL);
		hdr->b_acb = acb;
		hdr->b_flags |= ARC_IO_IN_PROGRESS;

		if (HDR_L2CACHE(hdr) && hdr->b_l2hdr != NULL &&
		    (vd = hdr->b_l2hdr->b_dev->l2ad_vdev) != NULL) {
			devw = hdr->b_l2hdr->b_dev->l2ad_writing;
			addr = hdr->b_l2hdr->b_daddr;
			/*
			 * Lock out device removal.
			 */
			if (vdev_is_dead(vd) ||
			    !spa_config_tryenter(spa, SCL_L2ARC, vd, RW_READER))
				vd = NULL;
		}

		mutex_exit(hash_lock);

		ASSERT3U(hdr->b_size, ==, size);
		DTRACE_PROBE4(arc__miss, arc_buf_hdr_t *, hdr, blkptr_t *, bp,
		    uint64_t, size, zbookmark_t *, zb);
		ARCSTAT_BUMP(arcstat_misses);
		ARCSTAT_CONDSTAT(!(hdr->b_flags & ARC_PREFETCH),
		    demand, prefetch, hdr->b_type != ARC_BUFC_METADATA,
		    data, metadata, misses);

		if (vd != NULL && l2arc_ndev != 0 && !(l2arc_norw && devw)) {
			/*
			 * Read from the L2ARC if the following are true:
			 * 1. The L2ARC vdev was previously cached.
			 * 2. This buffer still has L2ARC metadata.
			 * 3. This buffer isn't currently writing to the L2ARC.
			 * 4. The L2ARC entry wasn't evicted, which may
			 *    also have invalidated the vdev.
			 * 5. This isn't prefetch and l2arc_noprefetch is set.
			 */
			if (hdr->b_l2hdr != NULL &&
			    !HDR_L2_WRITING(hdr) && !HDR_L2_EVICTED(hdr) &&
			    !(l2arc_noprefetch && HDR_PREFETCH(hdr))) {
				l2arc_read_callback_t *cb;

				DTRACE_PROBE1(l2arc__hit, arc_buf_hdr_t *, hdr);
				ARCSTAT_BUMP(arcstat_l2_hits);

				cb = kmem_zalloc(sizeof (l2arc_read_callback_t),
				    KM_SLEEP);
				cb->l2rcb_buf = buf;
				cb->l2rcb_spa = spa;
				cb->l2rcb_bp = *bp;
				cb->l2rcb_zb = *zb;
				cb->l2rcb_flags = zio_flags;

				/*
				 * l2arc read.  The SCL_L2ARC lock will be
				 * released by l2arc_read_done().
				 */
				rzio = zio_read_phys(pio, vd, addr, size,
				    buf->b_data, ZIO_CHECKSUM_OFF,
				    l2arc_read_done, cb, priority, zio_flags |
				    ZIO_FLAG_DONT_CACHE | ZIO_FLAG_CANFAIL |
				    ZIO_FLAG_DONT_PROPAGATE |
				    ZIO_FLAG_DONT_RETRY, B_FALSE);
				DTRACE_PROBE2(l2arc__read, vdev_t *, vd,
				    zio_t *, rzio);
				ARCSTAT_INCR(arcstat_l2_read_bytes, size);

				if (*arc_flags & ARC_NOWAIT) {
					zio_nowait(rzio);
					return (0);
				}

				ASSERT(*arc_flags & ARC_WAIT);
				if (zio_wait(rzio) == 0)
					return (0);

				/* l2arc read error; goto zio_read() */
			} else {
				DTRACE_PROBE1(l2arc__miss,
				    arc_buf_hdr_t *, hdr);
				ARCSTAT_BUMP(arcstat_l2_misses);
				if (HDR_L2_WRITING(hdr))
					ARCSTAT_BUMP(arcstat_l2_rw_clash);
				spa_config_exit(spa, SCL_L2ARC, vd);
			}
		} else {
			if (vd != NULL)
				spa_config_exit(spa, SCL_L2ARC, vd);
			if (l2arc_ndev != 0) {
				DTRACE_PROBE1(l2arc__miss,
				    arc_buf_hdr_t *, hdr);
				ARCSTAT_BUMP(arcstat_l2_misses);
			}
		}

		rzio = zio_read(pio, spa, bp, buf->b_data, size,
		    arc_read_done, buf, priority, zio_flags, zb);

		if (*arc_flags & ARC_WAIT)
			return (zio_wait(rzio));

		ASSERT(*arc_flags & ARC_NOWAIT);
		zio_nowait(rzio);
	}
	return (0);
}

void
arc_set_callback(arc_buf_t *buf, arc_evict_func_t *func, void *private)
{
	ASSERT(buf->b_hdr != NULL);
	ASSERT(buf->b_hdr->b_state != arc_anon);
	ASSERT(!refcount_is_zero(&buf->b_hdr->b_refcnt) || func == NULL);
	ASSERT(buf->b_efunc == NULL);
	ASSERT(!HDR_BUF_AVAILABLE(buf->b_hdr));

	buf->b_efunc = func;
	buf->b_private = private;
}

/*
 * This is used by the DMU to let the ARC know that a buffer is
 * being evicted, so the ARC should clean up.  If this arc buf
 * is not yet in the evicted state, it will be put there.
 */
int
arc_buf_evict(arc_buf_t *buf)
{
	arc_buf_hdr_t *hdr;
	kmutex_t *hash_lock;
	arc_buf_t **bufp;

	mutex_enter(&buf->b_evict_lock);
	hdr = buf->b_hdr;
	if (hdr == NULL) {
		/*
		 * We are in arc_do_user_evicts().
		 */
		ASSERT(buf->b_data == NULL);
		mutex_exit(&buf->b_evict_lock);
		return (0);
	} else if (buf->b_data == NULL) {
		arc_buf_t copy = *buf; /* structure assignment */
		/*
		 * We are on the eviction list; process this buffer now
		 * but let arc_do_user_evicts() do the reaping.
		 */
		buf->b_efunc = NULL;
		mutex_exit(&buf->b_evict_lock);
		VERIFY(copy.b_efunc(&copy) == 0);
		return (1);
	}
	hash_lock = HDR_LOCK(hdr);
	mutex_enter(hash_lock);
	hdr = buf->b_hdr;
	ASSERT3P(hash_lock, ==, HDR_LOCK(hdr));

	ASSERT3U(refcount_count(&hdr->b_refcnt), <, hdr->b_datacnt);
	ASSERT(hdr->b_state == arc_mru || hdr->b_state == arc_mfu);

	/*
	 * Pull this buffer off of the hdr
	 */
	bufp = &hdr->b_buf;
	while (*bufp != buf)
		bufp = &(*bufp)->b_next;
	*bufp = buf->b_next;

	ASSERT(buf->b_data != NULL);
	arc_buf_destroy(buf, FALSE, FALSE);

	if (hdr->b_datacnt == 0) {
		arc_state_t *old_state = hdr->b_state;
		arc_state_t *evicted_state;

		ASSERT(hdr->b_buf == NULL);
		ASSERT(refcount_is_zero(&hdr->b_refcnt));

		evicted_state =
		    (old_state == arc_mru) ? arc_mru_ghost : arc_mfu_ghost;

		mutex_enter(&old_state->arcs_mtx);
		mutex_enter(&evicted_state->arcs_mtx);

		arc_change_state(evicted_state, hdr, hash_lock);
		ASSERT(HDR_IN_HASH_TABLE(hdr));
		hdr->b_flags |= ARC_IN_HASH_TABLE;
		hdr->b_flags &= ~ARC_BUF_AVAILABLE;

		mutex_exit(&evicted_state->arcs_mtx);
		mutex_exit(&old_state->arcs_mtx);
	}
	mutex_exit(hash_lock);
	mutex_exit(&buf->b_evict_lock);

	VERIFY(buf->b_efunc(buf) == 0);
	buf->b_efunc = NULL;
	buf->b_private = NULL;
	buf->b_hdr = NULL;
	buf->b_next = NULL;
	kmem_cache_free(buf_cache, buf);
	return (1);
}

/*
 * Release this buffer from the cache.  This must be done
 * after a read and prior to modifying the buffer contents.
 * If the buffer has more than one reference, we must make
 * a new hdr for the buffer.
 */
void
arc_release(arc_buf_t *buf, void *tag)
{
	arc_buf_hdr_t *hdr;
	kmutex_t *hash_lock = NULL;
	l2arc_buf_hdr_t *l2hdr;
	uint64_t buf_size = 0;

	/*
	 * It would be nice to assert that if it's DMU metadata (level >
	 * 0 || it's the dnode file), then it must be syncing context.
	 * But we don't know that information at this level.
	 */

	mutex_enter(&buf->b_evict_lock);
	hdr = buf->b_hdr;

	/* this buffer is not on any list */
	ASSERT(refcount_count(&hdr->b_refcnt) > 0);

	if (hdr->b_state == arc_anon) {
		/* this buffer is already released */
		ASSERT(buf->b_efunc == NULL);
	} else {
		hash_lock = HDR_LOCK(hdr);
		mutex_enter(hash_lock);
		hdr = buf->b_hdr;
		ASSERT3P(hash_lock, ==, HDR_LOCK(hdr));
	}

	l2hdr = hdr->b_l2hdr;
	if (l2hdr) {
		mutex_enter(&l2arc_buflist_mtx);
		hdr->b_l2hdr = NULL;
		buf_size = hdr->b_size;
	}

	/*
	 * Do we have more than one buf?
	 */
	if (hdr->b_datacnt > 1) {
		arc_buf_hdr_t *nhdr;
		arc_buf_t **bufp;
		uint64_t blksz = hdr->b_size;
		uint64_t spa = hdr->b_spa;
		arc_buf_contents_t type = hdr->b_type;
		uint32_t flags = hdr->b_flags;

		ASSERT(hdr->b_buf != buf || buf->b_next != NULL);
		/*
		 * Pull the data off of this hdr and attach it to
		 * a new anonymous hdr.
		 */
		(void) remove_reference(hdr, hash_lock, tag);
		bufp = &hdr->b_buf;
		while (*bufp != buf)
			bufp = &(*bufp)->b_next;
		*bufp = buf->b_next;
		buf->b_next = NULL;

		ASSERT3U(hdr->b_state->arcs_size, >=, hdr->b_size);
		atomic_add_64(&hdr->b_state->arcs_size, -hdr->b_size);
		if (refcount_is_zero(&hdr->b_refcnt)) {
			uint64_t *size = &hdr->b_state->arcs_lsize[hdr->b_type];
			ASSERT3U(*size, >=, hdr->b_size);
			atomic_add_64(size, -hdr->b_size);
		}
		hdr->b_datacnt -= 1;
		arc_cksum_verify(buf);

		mutex_exit(hash_lock);

		nhdr = kmem_cache_alloc(hdr_cache, KM_PUSHPAGE);
		nhdr->b_size = blksz;
		nhdr->b_spa = spa;
		nhdr->b_type = type;
		nhdr->b_buf = buf;
		nhdr->b_state = arc_anon;
		nhdr->b_arc_access = 0;
		nhdr->b_flags = flags & ARC_L2_WRITING;
		nhdr->b_l2hdr = NULL;
		nhdr->b_datacnt = 1;
		nhdr->b_freeze_cksum = NULL;
		(void) refcount_add(&nhdr->b_refcnt, tag);
		buf->b_hdr = nhdr;
		mutex_exit(&buf->b_evict_lock);
		atomic_add_64(&arc_anon->arcs_size, blksz);
	} else {
		mutex_exit(&buf->b_evict_lock);
		ASSERT(refcount_count(&hdr->b_refcnt) == 1);
		ASSERT(!list_link_active(&hdr->b_arc_node));
		ASSERT(!HDR_IO_IN_PROGRESS(hdr));
		if (hdr->b_state != arc_anon)
			arc_change_state(arc_anon, hdr, hash_lock);
		hdr->b_arc_access = 0;
		if (hash_lock)
			mutex_exit(hash_lock);

		buf_discard_identity(hdr);
		arc_buf_thaw(buf);
	}
	buf->b_efunc = NULL;
	buf->b_private = NULL;

	if (l2hdr) {
		list_remove(l2hdr->b_dev->l2ad_buflist, hdr);
		kmem_free(l2hdr, sizeof (l2arc_buf_hdr_t));
		ARCSTAT_INCR(arcstat_l2_size, -buf_size);
		mutex_exit(&l2arc_buflist_mtx);
	}
}

/*
 * Release this buffer.  If it does not match the provided BP, fill it
 * with that block's contents.
 */
/* ARGSUSED */
int
arc_release_bp(arc_buf_t *buf, void *tag, blkptr_t *bp, spa_t *spa,
    zbookmark_t *zb)
{
	arc_release(buf, tag);
	return (0);
}

int
arc_released(arc_buf_t *buf)
{
	int released;

	mutex_enter(&buf->b_evict_lock);
	released = (buf->b_data != NULL && buf->b_hdr->b_state == arc_anon);
	mutex_exit(&buf->b_evict_lock);
	return (released);
}

int
arc_has_callback(arc_buf_t *buf)
{
	int callback;

	mutex_enter(&buf->b_evict_lock);
	callback = (buf->b_efunc != NULL);
	mutex_exit(&buf->b_evict_lock);
	return (callback);
}

#ifdef ZFS_DEBUG
int
arc_referenced(arc_buf_t *buf)
{
	int referenced;

	mutex_enter(&buf->b_evict_lock);
	referenced = (refcount_count(&buf->b_hdr->b_refcnt));
	mutex_exit(&buf->b_evict_lock);
	return (referenced);
}
#endif

static void
arc_write_ready(zio_t *zio)
{
	arc_write_callback_t *callback = zio->io_private;
	arc_buf_t *buf = callback->awcb_buf;
	arc_buf_hdr_t *hdr = buf->b_hdr;

	ASSERT(!refcount_is_zero(&buf->b_hdr->b_refcnt));
	callback->awcb_ready(zio, buf, callback->awcb_private);

	/*
	 * If the IO is already in progress, then this is a re-write
	 * attempt, so we need to thaw and re-compute the cksum.
	 * It is the responsibility of the callback to handle the
	 * accounting for any re-write attempt.
	 */
	if (HDR_IO_IN_PROGRESS(hdr)) {
		mutex_enter(&hdr->b_freeze_lock);
		if (hdr->b_freeze_cksum != NULL) {
			kmem_free(hdr->b_freeze_cksum, sizeof (zio_cksum_t));
			hdr->b_freeze_cksum = NULL;
		}
		mutex_exit(&hdr->b_freeze_lock);
	}
	arc_cksum_compute(buf, B_FALSE);
	hdr->b_flags |= ARC_IO_IN_PROGRESS;
}

static void
arc_write_done(zio_t *zio)
{
	arc_write_callback_t *callback = zio->io_private;
	arc_buf_t *buf = callback->awcb_buf;
	arc_buf_hdr_t *hdr = buf->b_hdr;

	ASSERT(hdr->b_acb == NULL);

	if (zio->io_error == 0) {
		hdr->b_dva = *BP_IDENTITY(zio->io_bp);
		hdr->b_birth = BP_PHYSICAL_BIRTH(zio->io_bp);
		hdr->b_cksum0 = zio->io_bp->blk_cksum.zc_word[0];
	} else {
		ASSERT(BUF_EMPTY(hdr));
	}

	/*
	 * If the block to be written was all-zero, we may have
	 * compressed it away.  In this case no write was performed
	 * so there will be no dva/birth/checksum.  The buffer must
	 * therefore remain anonymous (and uncached).
	 */
	if (!BUF_EMPTY(hdr)) {
		arc_buf_hdr_t *exists;
		kmutex_t *hash_lock;

		ASSERT(zio->io_error == 0);

		arc_cksum_verify(buf);

		exists = buf_hash_insert(hdr, &hash_lock);
		if (exists) {
			/*
			 * This can only happen if we overwrite for
			 * sync-to-convergence, because we remove
			 * buffers from the hash table when we arc_free().
			 */
			if (zio->io_flags & ZIO_FLAG_IO_REWRITE) {
				if (!BP_EQUAL(&zio->io_bp_orig, zio->io_bp))
					panic("bad overwrite, hdr=%p exists=%p",
					    (void *)hdr, (void *)exists);
				ASSERT(refcount_is_zero(&exists->b_refcnt));
				arc_change_state(arc_anon, exists, hash_lock);
				mutex_exit(hash_lock);
				arc_hdr_destroy(exists);
				exists = buf_hash_insert(hdr, &hash_lock);
				ASSERT3P(exists, ==, NULL);
			} else {
				/* Dedup */
				ASSERT(hdr->b_datacnt == 1);
				ASSERT(hdr->b_state == arc_anon);
				ASSERT(BP_GET_DEDUP(zio->io_bp));
				ASSERT(BP_GET_LEVEL(zio->io_bp) == 0);
			}
		}
		hdr->b_flags &= ~ARC_IO_IN_PROGRESS;
		/* if it's not anon, we are doing a scrub */
		if (!exists && hdr->b_state == arc_anon)
			arc_access(hdr, hash_lock);
		mutex_exit(hash_lock);
	} else {
		hdr->b_flags &= ~ARC_IO_IN_PROGRESS;
	}

	ASSERT(!refcount_is_zero(&hdr->b_refcnt));
	callback->awcb_done(zio, buf, callback->awcb_private);

	kmem_free(callback, sizeof (arc_write_callback_t));
}

zio_t *
arc_write(zio_t *pio, spa_t *spa, uint64_t txg,
    blkptr_t *bp, arc_buf_t *buf, boolean_t l2arc, const zio_prop_t *zp,
    arc_done_func_t *ready, arc_done_func_t *done, void *private,
    int priority, int zio_flags, const zbookmark_t *zb)
{
	arc_buf_hdr_t *hdr = buf->b_hdr;
	arc_write_callback_t *callback;
	zio_t *zio;

	ASSERT(ready != NULL);
	ASSERT(done != NULL);
	ASSERT(!HDR_IO_ERROR(hdr));
	ASSERT((hdr->b_flags & ARC_IO_IN_PROGRESS) == 0);
	ASSERT(hdr->b_acb == NULL);
	if (l2arc)
		hdr->b_flags |= ARC_L2CACHE;
	callback = kmem_zalloc(sizeof (arc_write_callback_t), KM_SLEEP);
	callback->awcb_ready = ready;
	callback->awcb_done = done;
	callback->awcb_private = private;
	callback->awcb_buf = buf;

	zio = zio_write(pio, spa, txg, bp, buf->b_data, hdr->b_size, zp,
	    arc_write_ready, arc_write_done, callback, priority, zio_flags, zb);

	return (zio);
}

static int
arc_memory_throttle(uint64_t reserve, uint64_t inflight_data, uint64_t txg)
{
#ifdef _KERNEL
	uint64_t available_memory = ptob(freemem);
	static uint64_t page_load = 0;
	static uint64_t last_txg = 0;

#if defined(__i386)
	available_memory =
	    MIN(available_memory, vmem_size(heap_arena, VMEM_FREE));
#endif
	if (available_memory >= zfs_write_limit_max)
		return (0);

	if (txg > last_txg) {
		last_txg = txg;
		page_load = 0;
	}
	/*
	 * If we are in pageout, we know that memory is already tight,
	 * the arc is already going to be evicting, so we just want to
	 * continue to let page writes occur as quickly as possible.
	 */
	if (curproc == proc_pageout) {
		if (page_load > MAX(ptob(minfree), available_memory) / 4)
			return (ERESTART);
		/* Note: reserve is inflated, so we deflate */
		page_load += reserve / 8;
		return (0);
	} else if (page_load > 0 && arc_reclaim_needed()) {
		/* memory is low, delay before restarting */
		ARCSTAT_INCR(arcstat_memory_throttle_count, 1);
		return (EAGAIN);
	}
	page_load = 0;

	if (arc_size > arc_c_min) {
		uint64_t evictable_memory =
		    arc_mru->arcs_lsize[ARC_BUFC_DATA] +
		    arc_mru->arcs_lsize[ARC_BUFC_METADATA] +
		    arc_mfu->arcs_lsize[ARC_BUFC_DATA] +
		    arc_mfu->arcs_lsize[ARC_BUFC_METADATA];
		available_memory += MIN(evictable_memory, arc_size - arc_c_min);
	}

	if (inflight_data > available_memory / 4) {
		ARCSTAT_INCR(arcstat_memory_throttle_count, 1);
		return (ERESTART);
	}
#endif
	return (0);
}

void
arc_tempreserve_clear(uint64_t reserve)
{
	atomic_add_64(&arc_tempreserve, -reserve);
	ASSERT((int64_t)arc_tempreserve >= 0);
}

int
arc_tempreserve_space(uint64_t reserve, uint64_t txg)
{
	int error;
	uint64_t anon_size;

#ifdef ZFS_DEBUG
	/*
	 * Once in a while, fail for no reason.  Everything should cope.
	 */
	if (spa_get_random(10000) == 0) {
		dprintf("forcing random failure\n");
		return (ERESTART);
	}
#endif
	if (reserve > arc_c/4 && !arc_no_grow)
		arc_c = MIN(arc_c_max, reserve * 4);
	if (reserve > arc_c)
		return (ENOMEM);

	/*
	 * Don't count loaned bufs as in flight dirty data to prevent long
	 * network delays from blocking transactions that are ready to be
	 * assigned to a txg.
	 */
	anon_size = MAX((int64_t)(arc_anon->arcs_size - arc_loaned_bytes), 0);

	/*
	 * Writes will, almost always, require additional memory allocations
	 * in order to compress/encrypt/etc the data.  We therefor need to
	 * make sure that there is sufficient available memory for this.
	 */
	if ((error = arc_memory_throttle(reserve, anon_size, txg)))
		return (error);

	/*
	 * Throttle writes when the amount of dirty data in the cache
	 * gets too large.  We try to keep the cache less than half full
	 * of dirty blocks so that our sync times don't grow too large.
	 * Note: if two requests come in concurrently, we might let them
	 * both succeed, when one of them should fail.  Not a huge deal.
	 */

	if (reserve + arc_tempreserve + anon_size > arc_c / 2 &&
	    anon_size > arc_c / 4) {
		dprintf("failing, arc_tempreserve=%lluK anon_meta=%lluK "
		    "anon_data=%lluK tempreserve=%lluK arc_c=%lluK\n",
		    arc_tempreserve>>10,
		    arc_anon->arcs_lsize[ARC_BUFC_METADATA]>>10,
		    arc_anon->arcs_lsize[ARC_BUFC_DATA]>>10,
		    reserve>>10, arc_c>>10);
		return (ERESTART);
	}
	atomic_add_64(&arc_tempreserve, reserve);
	return (0);
}

void
arc_init(void)
{
	mutex_init(&arc_reclaim_thr_lock, NULL, MUTEX_DEFAULT, NULL);
	cv_init(&arc_reclaim_thr_cv, NULL, CV_DEFAULT, NULL);

	/* Convert seconds to clock ticks */
	arc_min_prefetch_lifespan = 1 * hz;

	/* Start out with 1/8 of all memory */
	arc_c = physmem * PAGESIZE / 8;

#ifdef _KERNEL
	/*
	 * On architectures where the physical memory can be larger
	 * than the addressable space (intel in 32-bit mode), we may
	 * need to limit the cache to 1/8 of VM size.
	 */
	arc_c = MIN(arc_c, vmem_size(heap_arena, VMEM_ALLOC | VMEM_FREE) / 8);
#endif

	/* set min cache to 1/32 of all memory, or 64MB, whichever is more */
	arc_c_min = MAX(arc_c / 4, 64<<20);
	/* set max to 3/4 of all memory, or all but 1GB, whichever is more */
	if (arc_c * 8 >= 1<<30)
		arc_c_max = (arc_c * 8) - (1<<30);
	else
		arc_c_max = arc_c_min;
	arc_c_max = MAX(arc_c * 6, arc_c_max);

	/*
	 * Allow the tunables to override our calculations if they are
	 * reasonable (ie. over 64MB)
	 */
	if (zfs_arc_max > 64<<20 && zfs_arc_max < physmem * PAGESIZE)
		arc_c_max = zfs_arc_max;
	if (zfs_arc_min > 64<<20 && zfs_arc_min <= arc_c_max)
		arc_c_min = zfs_arc_min;

	arc_c = arc_c_max;
	arc_p = (arc_c >> 1);

	/* limit meta-data to 1/4 of the arc capacity */
	arc_meta_limit = arc_c_max / 4;

	/* Allow the tunable to override if it is reasonable */
	if (zfs_arc_meta_limit > 0 && zfs_arc_meta_limit <= arc_c_max)
		arc_meta_limit = zfs_arc_meta_limit;

	if (arc_c_min < arc_meta_limit / 2 && zfs_arc_min == 0)
		arc_c_min = arc_meta_limit / 2;

	if (zfs_arc_grow_retry > 0)
		arc_grow_retry = zfs_arc_grow_retry;

	if (zfs_arc_shrink_shift > 0)
		arc_shrink_shift = zfs_arc_shrink_shift;

	if (zfs_arc_p_min_shift > 0)
		arc_p_min_shift = zfs_arc_p_min_shift;

	/* if kmem_flags are set, lets try to use less memory */
	if (kmem_debugging())
		arc_c = arc_c / 2;
	if (arc_c < arc_c_min)
		arc_c = arc_c_min;

	arc_anon = &ARC_anon;
	arc_mru = &ARC_mru;
	arc_mru_ghost = &ARC_mru_ghost;
	arc_mfu = &ARC_mfu;
	arc_mfu_ghost = &ARC_mfu_ghost;
	arc_l2c_only = &ARC_l2c_only;
	arc_size = 0;

	mutex_init(&arc_anon->arcs_mtx, NULL, MUTEX_DEFAULT, NULL);
	mutex_init(&arc_mru->arcs_mtx, NULL, MUTEX_DEFAULT, NULL);
	mutex_init(&arc_mru_ghost->arcs_mtx, NULL, MUTEX_DEFAULT, NULL);
	mutex_init(&arc_mfu->arcs_mtx, NULL, MUTEX_DEFAULT, NULL);
	mutex_init(&arc_mfu_ghost->arcs_mtx, NULL, MUTEX_DEFAULT, NULL);
	mutex_init(&arc_l2c_only->arcs_mtx, NULL, MUTEX_DEFAULT, NULL);

	list_create(&arc_mru->arcs_list[ARC_BUFC_METADATA],
	    sizeof (arc_buf_hdr_t), offsetof(arc_buf_hdr_t, b_arc_node));
	list_create(&arc_mru->arcs_list[ARC_BUFC_DATA],
	    sizeof (arc_buf_hdr_t), offsetof(arc_buf_hdr_t, b_arc_node));
	list_create(&arc_mru_ghost->arcs_list[ARC_BUFC_METADATA],
	    sizeof (arc_buf_hdr_t), offsetof(arc_buf_hdr_t, b_arc_node));
	list_create(&arc_mru_ghost->arcs_list[ARC_BUFC_DATA],
	    sizeof (arc_buf_hdr_t), offsetof(arc_buf_hdr_t, b_arc_node));
	list_create(&arc_mfu->arcs_list[ARC_BUFC_METADATA],
	    sizeof (arc_buf_hdr_t), offsetof(arc_buf_hdr_t, b_arc_node));
	list_create(&arc_mfu->arcs_list[ARC_BUFC_DATA],
	    sizeof (arc_buf_hdr_t), offsetof(arc_buf_hdr_t, b_arc_node));
	list_create(&arc_mfu_ghost->arcs_list[ARC_BUFC_METADATA],
	    sizeof (arc_buf_hdr_t), offsetof(arc_buf_hdr_t, b_arc_node));
	list_create(&arc_mfu_ghost->arcs_list[ARC_BUFC_DATA],
	    sizeof (arc_buf_hdr_t), offsetof(arc_buf_hdr_t, b_arc_node));
	list_create(&arc_l2c_only->arcs_list[ARC_BUFC_METADATA],
	    sizeof (arc_buf_hdr_t), offsetof(arc_buf_hdr_t, b_arc_node));
	list_create(&arc_l2c_only->arcs_list[ARC_BUFC_DATA],
	    sizeof (arc_buf_hdr_t), offsetof(arc_buf_hdr_t, b_arc_node));

	buf_init();

	arc_thread_exit = 0;
	arc_eviction_list = NULL;
	mutex_init(&arc_eviction_mtx, NULL, MUTEX_DEFAULT, NULL);
	bzero(&arc_eviction_hdr, sizeof (arc_buf_hdr_t));

	arc_ksp = kstat_create("zfs", 0, "arcstats", "misc", KSTAT_TYPE_NAMED,
	    sizeof (arc_stats) / sizeof (kstat_named_t), KSTAT_FLAG_VIRTUAL);

	if (arc_ksp != NULL) {
		arc_ksp->ks_data = &arc_stats;
		kstat_install(arc_ksp);
	}

	(void) thread_create(NULL, 0, arc_reclaim_thread, NULL, 0, &p0,
	    TS_RUN, minclsyspri);

	arc_dead = FALSE;
	arc_warm = B_FALSE;

	if (zfs_write_limit_max == 0)
		zfs_write_limit_max = ptob(physmem) >> zfs_write_limit_shift;
	else
		zfs_write_limit_shift = 0;
	mutex_init(&zfs_write_limit_lock, NULL, MUTEX_DEFAULT, NULL);
}

void
arc_fini(void)
{
	mutex_enter(&arc_reclaim_thr_lock);
	arc_thread_exit = 1;
	while (arc_thread_exit != 0)
		cv_wait(&arc_reclaim_thr_cv, &arc_reclaim_thr_lock);
	mutex_exit(&arc_reclaim_thr_lock);

	arc_flush(NULL);

	arc_dead = TRUE;

	if (arc_ksp != NULL) {
		kstat_delete(arc_ksp);
		arc_ksp = NULL;
	}

	mutex_destroy(&arc_eviction_mtx);
	mutex_destroy(&arc_reclaim_thr_lock);
	cv_destroy(&arc_reclaim_thr_cv);

	list_destroy(&arc_mru->arcs_list[ARC_BUFC_METADATA]);
	list_destroy(&arc_mru_ghost->arcs_list[ARC_BUFC_METADATA]);
	list_destroy(&arc_mfu->arcs_list[ARC_BUFC_METADATA]);
	list_destroy(&arc_mfu_ghost->arcs_list[ARC_BUFC_METADATA]);
	list_destroy(&arc_mru->arcs_list[ARC_BUFC_DATA]);
	list_destroy(&arc_mru_ghost->arcs_list[ARC_BUFC_DATA]);
	list_destroy(&arc_mfu->arcs_list[ARC_BUFC_DATA]);
	list_destroy(&arc_mfu_ghost->arcs_list[ARC_BUFC_DATA]);

	mutex_destroy(&arc_anon->arcs_mtx);
	mutex_destroy(&arc_mru->arcs_mtx);
	mutex_destroy(&arc_mru_ghost->arcs_mtx);
	mutex_destroy(&arc_mfu->arcs_mtx);
	mutex_destroy(&arc_mfu_ghost->arcs_mtx);
	mutex_destroy(&arc_l2c_only->arcs_mtx);

	mutex_destroy(&zfs_write_limit_lock);

	buf_fini();

	ASSERT(arc_loaned_bytes == 0);
}

/*
 * Level 2 ARC
 *
 * The level 2 ARC (L2ARC) is a cache layer in-between main memory and disk.
 * It uses dedicated storage devices to hold cached data, which are populated
 * using large infrequent writes.  The main role of this cache is to boost
 * the performance of random read workloads.  The intended L2ARC devices
 * include short-stroked disks, solid state disks, and other media with
 * substantially faster read latency than disk.
 *
 *                 +-----------------------+
 *                 |         ARC           |
 *                 +-----------------------+
 *                    |         ^     ^
 *                    |         |     |
 *      l2arc_feed_thread()    arc_read()
 *                    |         |     |
 *                    |  l2arc read   |
 *                    V         |     |
 *               +---------------+    |
 *               |     L2ARC     |    |
 *               +---------------+    |
 *                   |    ^           |
 *          l2arc_write() |           |
 *                   |    |           |
 *                   V    |           |
 *                 +-------+      +-------+
 *                 | vdev  |      | vdev  |
 *                 | cache |      | cache |
 *                 +-------+      +-------+
 *                 +=========+     .-----.
 *                 :  L2ARC  :    |-_____-|
 *                 : devices :    | Disks |
 *                 +=========+    `-_____-'
 *
 * Read requests are satisfied from the following sources, in order:
 *
 *	1) ARC
 *	2) vdev cache of L2ARC devices
 *	3) L2ARC devices
 *	4) vdev cache of disks
 *	5) disks
 *
 * Some L2ARC device types exhibit extremely slow write performance.
 * To accommodate for this there are some significant differences between
 * the L2ARC and traditional cache design:
 *
 * 1. There is no eviction path from the ARC to the L2ARC.  Evictions from
 * the ARC behave as usual, freeing buffers and placing headers on ghost
 * lists.  The ARC does not send buffers to the L2ARC during eviction as
 * this would add inflated write latencies for all ARC memory pressure.
 *
 * 2. The L2ARC attempts to cache data from the ARC before it is evicted.
 * It does this by periodically scanning buffers from the eviction-end of
 * the MFU and MRU ARC lists, copying them to the L2ARC devices if they are
 * not already there.  It scans until a headroom of buffers is satisfied,
 * which itself is a buffer for ARC eviction.  The thread that does this is
 * l2arc_feed_thread(), illustrated below; example sizes are included to
 * provide a better sense of ratio than this diagram:
 *
 *	       head -->                        tail
 *	        +---------------------+----------+
 *	ARC_mfu |:::::#:::::::::::::::|o#o###o###|-->.   # already on L2ARC
 *	        +---------------------+----------+   |   o L2ARC eligible
 *	ARC_mru |:#:::::::::::::::::::|#o#ooo####|-->|   : ARC buffer
 *	        +---------------------+----------+   |
 *	             15.9 Gbytes      ^ 32 Mbytes    |
 *	                           headroom          |
 *	                                      l2arc_feed_thread()
 *	                                             |
 *	                 l2arc write hand <--[oooo]--'
 *	                         |           8 Mbyte
 *	                         |          write max
 *	                         V
 *		  +==============================+
 *	L2ARC dev |####|#|###|###|    |####| ... |
 *	          +==============================+
 *	                     32 Gbytes
 *
 * 3. If an ARC buffer is copied to the L2ARC but then hit instead of
 * evicted, then the L2ARC has cached a buffer much sooner than it probably
 * needed to, potentially wasting L2ARC device bandwidth and storage.  It is
 * safe to say that this is an uncommon case, since buffers at the end of
 * the ARC lists have moved there due to inactivity.
 *
 * 4. If the ARC evicts faster than the L2ARC can maintain a headroom,
 * then the L2ARC simply misses copying some buffers.  This serves as a
 * pressure valve to prevent heavy read workloads from both stalling the ARC
 * with waits and clogging the L2ARC with writes.  This also helps prevent
 * the potential for the L2ARC to churn if it attempts to cache content too
 * quickly, such as during backups of the entire pool.
 *
 * 5. After system boot and before the ARC has filled main memory, there are
 * no evictions from the ARC and so the tails of the ARC_mfu and ARC_mru
 * lists can remain mostly static.  Instead of searching from tail of these
 * lists as pictured, the l2arc_feed_thread() will search from the list heads
 * for eligible buffers, greatly increasing its chance of finding them.
 *
 * The L2ARC device write speed is also boosted during this time so that
 * the L2ARC warms up faster.  Since there have been no ARC evictions yet,
 * there are no L2ARC reads, and no fear of degrading read performance
 * through increased writes.
 *
 * 6. Writes to the L2ARC devices are grouped and sent in-sequence, so that
 * the vdev queue can aggregate them into larger and fewer writes.  Each
 * device is written to in a rotor fashion, sweeping writes through
 * available space then repeating.
 *
 * 7. The L2ARC does not store dirty content.  It never needs to flush
 * write buffers back to disk based storage.
 *
 * 8. If an ARC buffer is written (and dirtied) which also exists in the
 * L2ARC, the now stale L2ARC buffer is immediately dropped.
 *
 * The performance of the L2ARC can be tweaked by a number of tunables, which
 * may be necessary for different workloads:
 *
 *	l2arc_write_max		max write bytes per interval
 *	l2arc_write_boost	extra write bytes during device warmup
 *	l2arc_noprefetch	skip caching prefetched buffers
 *	l2arc_headroom		number of max device writes to precache
 *	l2arc_feed_secs		seconds between L2ARC writing
 *
 * Tunables may be removed or added as future performance improvements are
 * integrated, and also may become zpool properties.
 *
 * There are three key functions that control how the L2ARC warms up:
 *
 *	l2arc_write_eligible()	check if a buffer is eligible to cache
 *	l2arc_write_size()	calculate how much to write
 *	l2arc_write_interval()	calculate sleep delay between writes
 *
 * These three functions determine what to write, how much, and how quickly
 * to send writes.
 */

static boolean_t
l2arc_write_eligible(uint64_t spa_guid, arc_buf_hdr_t *ab)
{
	/*
	 * A buffer is *not* eligible for the L2ARC if it:
	 * 1. belongs to a different spa.
	 * 2. is already cached on the L2ARC.
	 * 3. has an I/O in progress (it may be an incomplete read).
	 * 4. is flagged not eligible (zfs property).
	 */
	if (ab->b_spa != spa_guid || ab->b_l2hdr != NULL ||
	    HDR_IO_IN_PROGRESS(ab) || !HDR_L2CACHE(ab))
		return (B_FALSE);

	return (B_TRUE);
}

static uint64_t
l2arc_write_size(l2arc_dev_t *dev)
{
	uint64_t size;

	size = dev->l2ad_write;

	if (arc_warm == B_FALSE)
		size += dev->l2ad_boost;

	return (size);

}

static clock_t
l2arc_write_interval(clock_t began, uint64_t wanted, uint64_t wrote)
{
	clock_t interval, next, now;

	/*
	 * If the ARC lists are busy, increase our write rate; if the
	 * lists are stale, idle back.  This is achieved by checking
	 * how much we previously wrote - if it was more than half of
	 * what we wanted, schedule the next write much sooner.
	 */
	if (l2arc_feed_again && wrote > (wanted / 2))
		interval = (hz * l2arc_feed_min_ms) / 1000;
	else
		interval = hz * l2arc_feed_secs;

	now = ddi_get_lbolt();
	next = MAX(now, MIN(now + interval, began + interval));

	return (next);
}

static void
l2arc_hdr_stat_add(void)
{
	ARCSTAT_INCR(arcstat_l2_hdr_size, HDR_SIZE + L2HDR_SIZE);
	ARCSTAT_INCR(arcstat_hdr_size, -HDR_SIZE);
}

static void
l2arc_hdr_stat_remove(void)
{
	ARCSTAT_INCR(arcstat_l2_hdr_size, -(HDR_SIZE + L2HDR_SIZE));
	ARCSTAT_INCR(arcstat_hdr_size, HDR_SIZE);
}

/*
 * Cycle through L2ARC devices.  This is how L2ARC load balances.
 * If a device is returned, this also returns holding the spa config lock.
 */
static l2arc_dev_t *
l2arc_dev_get_next(void)
{
	l2arc_dev_t *first, *next = NULL;

	/*
	 * Lock out the removal of spas (spa_namespace_lock), then removal
	 * of cache devices (l2arc_dev_mtx).  Once a device has been selected,
	 * both locks will be dropped and a spa config lock held instead.
	 */
	mutex_enter(&spa_namespace_lock);
	mutex_enter(&l2arc_dev_mtx);

	/* if there are no vdevs, there is nothing to do */
	if (l2arc_ndev == 0)
		goto out;

	first = NULL;
	next = l2arc_dev_last;
	do {
		/* loop around the list looking for a non-faulted vdev */
		if (next == NULL) {
			next = list_head(l2arc_dev_list);
		} else {
			next = list_next(l2arc_dev_list, next);
			if (next == NULL)
				next = list_head(l2arc_dev_list);
		}

		/* if we have come back to the start, bail out */
		if (first == NULL)
			first = next;
		else if (next == first)
			break;

	} while (vdev_is_dead(next->l2ad_vdev));

	/* if we were unable to find any usable vdevs, return NULL */
	if (vdev_is_dead(next->l2ad_vdev))
		next = NULL;

	l2arc_dev_last = next;

out:
	mutex_exit(&l2arc_dev_mtx);

	/*
	 * Grab the config lock to prevent the 'next' device from being
	 * removed while we are writing to it.
	 */
	if (next != NULL)
		spa_config_enter(next->l2ad_spa, SCL_L2ARC, next, RW_READER);
	mutex_exit(&spa_namespace_lock);

	return (next);
}

/*
 * Free buffers that were tagged for destruction.
 */
static void
l2arc_do_free_on_write(void)
{
	list_t *buflist;
	l2arc_data_free_t *df, *df_prev;

	mutex_enter(&l2arc_free_on_write_mtx);
	buflist = l2arc_free_on_write;

	for (df = list_tail(buflist); df; df = df_prev) {
		df_prev = list_prev(buflist, df);
		ASSERT(df->l2df_data != NULL);
		ASSERT(df->l2df_func != NULL);
		df->l2df_func(df->l2df_data, df->l2df_size);
		list_remove(buflist, df);
		kmem_free(df, sizeof (l2arc_data_free_t));
	}

	mutex_exit(&l2arc_free_on_write_mtx);
}

/*
 * A write to a cache device has completed.  Update all headers to allow
 * reads from these buffers to begin.
 */
static void
l2arc_write_done(zio_t *zio)
{
	l2arc_write_callback_t *cb;
	l2arc_dev_t *dev;
	list_t *buflist;
	arc_buf_hdr_t *head, *ab, *ab_prev;
	l2arc_buf_hdr_t *abl2;
	kmutex_t *hash_lock;

	cb = zio->io_private;
	ASSERT(cb != NULL);
	dev = cb->l2wcb_dev;
	ASSERT(dev != NULL);
	head = cb->l2wcb_head;
	ASSERT(head != NULL);
	buflist = dev->l2ad_buflist;
	ASSERT(buflist != NULL);
	DTRACE_PROBE2(l2arc__iodone, zio_t *, zio,
	    l2arc_write_callback_t *, cb);

	if (zio->io_error != 0)
		ARCSTAT_BUMP(arcstat_l2_writes_error);

	mutex_enter(&l2arc_buflist_mtx);

	/*
	 * All writes completed, or an error was hit.
	 */
	for (ab = list_prev(buflist, head); ab; ab = ab_prev) {
		ab_prev = list_prev(buflist, ab);

		hash_lock = HDR_LOCK(ab);
		if (!mutex_tryenter(hash_lock)) {
			/*
			 * This buffer misses out.  It may be in a stage
			 * of eviction.  Its ARC_L2_WRITING flag will be
			 * left set, denying reads to this buffer.
			 */
			ARCSTAT_BUMP(arcstat_l2_writes_hdr_miss);
			continue;
		}

		if (zio->io_error != 0) {
			/*
			 * Error - drop L2ARC entry.
			 */
			list_remove(buflist, ab);
			abl2 = ab->b_l2hdr;
			ab->b_l2hdr = NULL;
			kmem_free(abl2, sizeof (l2arc_buf_hdr_t));
			ARCSTAT_INCR(arcstat_l2_size, -ab->b_size);
		}

		/*
		 * Allow ARC to begin reads to this L2ARC entry.
		 */
		ab->b_flags &= ~ARC_L2_WRITING;

		mutex_exit(hash_lock);
	}

	atomic_inc_64(&l2arc_writes_done);
	list_remove(buflist, head);
	kmem_cache_free(hdr_cache, head);
	mutex_exit(&l2arc_buflist_mtx);

	l2arc_do_free_on_write();

	kmem_free(cb, sizeof (l2arc_write_callback_t));
}

/*
 * A read to a cache device completed.  Validate buffer contents before
 * handing over to the regular ARC routines.
 */
static void
l2arc_read_done(zio_t *zio)
{
	l2arc_read_callback_t *cb;
	arc_buf_hdr_t *hdr;
	arc_buf_t *buf;
	kmutex_t *hash_lock;
	int equal;

	ASSERT(zio->io_vd != NULL);
	ASSERT(zio->io_flags & ZIO_FLAG_DONT_PROPAGATE);

	spa_config_exit(zio->io_spa, SCL_L2ARC, zio->io_vd);

	cb = zio->io_private;
	ASSERT(cb != NULL);
	buf = cb->l2rcb_buf;
	ASSERT(buf != NULL);

	hash_lock = HDR_LOCK(buf->b_hdr);
	mutex_enter(hash_lock);
	hdr = buf->b_hdr;
	ASSERT3P(hash_lock, ==, HDR_LOCK(hdr));

	/*
	 * Check this survived the L2ARC journey.
	 */
	equal = arc_cksum_equal(buf);
	if (equal && zio->io_error == 0 && !HDR_L2_EVICTED(hdr)) {
		mutex_exit(hash_lock);
		zio->io_private = buf;
		zio->io_bp_copy = cb->l2rcb_bp;	/* XXX fix in L2ARC 2.0	*/
		zio->io_bp = &zio->io_bp_copy;	/* XXX fix in L2ARC 2.0	*/
		arc_read_done(zio);
	} else {
		mutex_exit(hash_lock);
		/*
		 * Buffer didn't survive caching.  Increment stats and
		 * reissue to the original storage device.
		 */
		if (zio->io_error != 0) {
			ARCSTAT_BUMP(arcstat_l2_io_error);
		} else {
			zio->io_error = EIO;
		}
		if (!equal)
			ARCSTAT_BUMP(arcstat_l2_cksum_bad);

		/*
		 * If there's no waiter, issue an async i/o to the primary
		 * storage now.  If there *is* a waiter, the caller must
		 * issue the i/o in a context where it's OK to block.
		 */
		if (zio->io_waiter == NULL) {
			zio_t *pio = zio_unique_parent(zio);

			ASSERT(!pio || pio->io_child_type == ZIO_CHILD_LOGICAL);

			zio_nowait(zio_read(pio, cb->l2rcb_spa, &cb->l2rcb_bp,
			    buf->b_data, zio->io_size, arc_read_done, buf,
			    zio->io_priority, cb->l2rcb_flags, &cb->l2rcb_zb));
		}
	}

	kmem_free(cb, sizeof (l2arc_read_callback_t));
}

/*
 * This is the list priority from which the L2ARC will search for pages to
 * cache.  This is used within loops (0..3) to cycle through lists in the
 * desired order.  This order can have a significant effect on cache
 * performance.
 *
 * Currently the metadata lists are hit first, MFU then MRU, followed by
 * the data lists.  This function returns a locked list, and also returns
 * the lock pointer.
 */
static list_t *
l2arc_list_locked(int list_num, kmutex_t **lock)
{
	list_t *list = NULL;

	ASSERT(list_num >= 0 && list_num <= 3);

	switch (list_num) {
	case 0:
		list = &arc_mfu->arcs_list[ARC_BUFC_METADATA];
		*lock = &arc_mfu->arcs_mtx;
		break;
	case 1:
		list = &arc_mru->arcs_list[ARC_BUFC_METADATA];
		*lock = &arc_mru->arcs_mtx;
		break;
	case 2:
		list = &arc_mfu->arcs_list[ARC_BUFC_DATA];
		*lock = &arc_mfu->arcs_mtx;
		break;
	case 3:
		list = &arc_mru->arcs_list[ARC_BUFC_DATA];
		*lock = &arc_mru->arcs_mtx;
		break;
	}

	ASSERT(!(MUTEX_HELD(*lock)));
	mutex_enter(*lock);
	return (list);
}

/*
 * Evict buffers from the device write hand to the distance specified in
 * bytes.  This distance may span populated buffers, it may span nothing.
 * This is clearing a region on the L2ARC device ready for writing.
 * If the 'all' boolean is set, every buffer is evicted.
 */
static void
l2arc_evict(l2arc_dev_t *dev, uint64_t distance, boolean_t all)
{
	list_t *buflist;
	l2arc_buf_hdr_t *abl2;
	arc_buf_hdr_t *ab, *ab_prev;
	kmutex_t *hash_lock;
	uint64_t taddr;

	buflist = dev->l2ad_buflist;

	if (buflist == NULL)
		return;

	if (!all && dev->l2ad_first) {
		/*
		 * This is the first sweep through the device.  There is
		 * nothing to evict.
		 */
		return;
	}

	if (dev->l2ad_hand >= (dev->l2ad_end - (2 * distance))) {
		/*
		 * When nearing the end of the device, evict to the end
		 * before the device write hand jumps to the start.
		 */
		taddr = dev->l2ad_end;
	} else {
		taddr = dev->l2ad_hand + distance;
	}
	DTRACE_PROBE4(l2arc__evict, l2arc_dev_t *, dev, list_t *, buflist,
	    uint64_t, taddr, boolean_t, all);

top:
	mutex_enter(&l2arc_buflist_mtx);
	for (ab = list_tail(buflist); ab; ab = ab_prev) {
		ab_prev = list_prev(buflist, ab);

		hash_lock = HDR_LOCK(ab);
		if (!mutex_tryenter(hash_lock)) {
			/*
			 * Missed the hash lock.  Retry.
			 */
			ARCSTAT_BUMP(arcstat_l2_evict_lock_retry);
			mutex_exit(&l2arc_buflist_mtx);
			mutex_enter(hash_lock);
			mutex_exit(hash_lock);
			goto top;
		}

		if (HDR_L2_WRITE_HEAD(ab)) {
			/*
			 * We hit a write head node.  Leave it for
			 * l2arc_write_done().
			 */
			list_remove(buflist, ab);
			mutex_exit(hash_lock);
			continue;
		}

		if (!all && ab->b_l2hdr != NULL &&
		    (ab->b_l2hdr->b_daddr > taddr ||
		    ab->b_l2hdr->b_daddr < dev->l2ad_hand)) {
			/*
			 * We've evicted to the target address,
			 * or the end of the device.
			 */
			mutex_exit(hash_lock);
			break;
		}

		if (HDR_FREE_IN_PROGRESS(ab)) {
			/*
			 * Already on the path to destruction.
			 */
			mutex_exit(hash_lock);
			continue;
		}

		if (ab->b_state == arc_l2c_only) {
			ASSERT(!HDR_L2_READING(ab));
			/*
			 * This doesn't exist in the ARC.  Destroy.
			 * arc_hdr_destroy() will call list_remove()
			 * and decrement arcstat_l2_size.
			 */
			arc_change_state(arc_anon, ab, hash_lock);
			arc_hdr_destroy(ab);
		} else {
			/*
			 * Invalidate issued or about to be issued
			 * reads, since we may be about to write
			 * over this location.
			 */
			if (HDR_L2_READING(ab)) {
				ARCSTAT_BUMP(arcstat_l2_evict_reading);
				ab->b_flags |= ARC_L2_EVICTED;
			}

			/*
			 * Tell ARC this no longer exists in L2ARC.
			 */
			if (ab->b_l2hdr != NULL) {
				abl2 = ab->b_l2hdr;
				ab->b_l2hdr = NULL;
				kmem_free(abl2, sizeof (l2arc_buf_hdr_t));
				ARCSTAT_INCR(arcstat_l2_size, -ab->b_size);
			}
			list_remove(buflist, ab);

			/*
			 * This may have been leftover after a
			 * failed write.
			 */
			ab->b_flags &= ~ARC_L2_WRITING;
		}
		mutex_exit(hash_lock);
	}
	mutex_exit(&l2arc_buflist_mtx);

	vdev_space_update(dev->l2ad_vdev, -(taddr - dev->l2ad_evict), 0, 0);
	dev->l2ad_evict = taddr;
}

/*
 * Find and write ARC buffers to the L2ARC device.
 *
 * An ARC_L2_WRITING flag is set so that the L2ARC buffers are not valid
 * for reading until they have completed writing.
 */
static uint64_t
l2arc_write_buffers(spa_t *spa, l2arc_dev_t *dev, uint64_t target_sz)
{
	arc_buf_hdr_t *ab, *ab_prev, *head;
	l2arc_buf_hdr_t *hdrl2;
	list_t *list;
	uint64_t passed_sz, write_sz, buf_sz, headroom;
	void *buf_data;
	kmutex_t *hash_lock, *list_lock = NULL;
	boolean_t have_lock, full;
	l2arc_write_callback_t *cb;
	zio_t *pio, *wzio;
	uint64_t guid = spa_guid(spa);
	int try;

	ASSERT(dev->l2ad_vdev != NULL);

	pio = NULL;
	write_sz = 0;
	full = B_FALSE;
	head = kmem_cache_alloc(hdr_cache, KM_PUSHPAGE);
	head->b_flags |= ARC_L2_WRITE_HEAD;

	/*
	 * Copy buffers for L2ARC writing.
	 */
	mutex_enter(&l2arc_buflist_mtx);
	for (try = 0; try <= 3; try++) {
		list = l2arc_list_locked(try, &list_lock);
		passed_sz = 0;

		/*
		 * L2ARC fast warmup.
		 *
		 * Until the ARC is warm and starts to evict, read from the
		 * head of the ARC lists rather than the tail.
		 */
		headroom = target_sz * l2arc_headroom;
		if (arc_warm == B_FALSE)
			ab = list_head(list);
		else
			ab = list_tail(list);

		for (; ab; ab = ab_prev) {
			if (arc_warm == B_FALSE)
				ab_prev = list_next(list, ab);
			else
				ab_prev = list_prev(list, ab);

			hash_lock = HDR_LOCK(ab);
			have_lock = MUTEX_HELD(hash_lock);
			if (!have_lock && !mutex_tryenter(hash_lock)) {
				/*
				 * Skip this buffer rather than waiting.
				 */
				continue;
			}

			passed_sz += ab->b_size;
			if (passed_sz > headroom) {
				/*
				 * Searched too far.
				 */
				mutex_exit(hash_lock);
				break;
			}

			if (!l2arc_write_eligible(guid, ab)) {
				mutex_exit(hash_lock);
				continue;
			}

			if ((write_sz + ab->b_size) > target_sz) {
				full = B_TRUE;
				mutex_exit(hash_lock);
				break;
			}

			if (pio == NULL) {
				/*
				 * Insert a dummy header on the buflist so
				 * l2arc_write_done() can find where the
				 * write buffers begin without searching.
				 */
				list_insert_head(dev->l2ad_buflist, head);

				cb = kmem_alloc(
				    sizeof (l2arc_write_callback_t), KM_SLEEP);
				cb->l2wcb_dev = dev;
				cb->l2wcb_head = head;
				pio = zio_root(spa, l2arc_write_done, cb,
				    ZIO_FLAG_CANFAIL);
			}

			/*
			 * Create and add a new L2ARC header.
			 */
			hdrl2 = kmem_zalloc(sizeof (l2arc_buf_hdr_t), KM_SLEEP);
			hdrl2->b_dev = dev;
			hdrl2->b_daddr = dev->l2ad_hand;

			ab->b_flags |= ARC_L2_WRITING;
			ab->b_l2hdr = hdrl2;
			list_insert_head(dev->l2ad_buflist, ab);
			buf_data = ab->b_buf->b_data;
			buf_sz = ab->b_size;

			/*
			 * Compute and store the buffer cksum before
			 * writing.  On debug the cksum is verified first.
			 */
			arc_cksum_verify(ab->b_buf);
			arc_cksum_compute(ab->b_buf, B_TRUE);

			mutex_exit(hash_lock);

			wzio = zio_write_phys(pio, dev->l2ad_vdev,
			    dev->l2ad_hand, buf_sz, buf_data, ZIO_CHECKSUM_OFF,
			    NULL, NULL, ZIO_PRIORITY_ASYNC_WRITE,
			    ZIO_FLAG_CANFAIL, B_FALSE);

			DTRACE_PROBE2(l2arc__write, vdev_t *, dev->l2ad_vdev,
			    zio_t *, wzio);
			(void) zio_nowait(wzio);

			/*
			 * Keep the clock hand suitably device-aligned.
			 */
			buf_sz = vdev_psize_to_asize(dev->l2ad_vdev, buf_sz);

			write_sz += buf_sz;
			dev->l2ad_hand += buf_sz;
		}

		mutex_exit(list_lock);

		if (full == B_TRUE)
			break;
	}
	mutex_exit(&l2arc_buflist_mtx);

	if (pio == NULL) {
		ASSERT3U(write_sz, ==, 0);
		kmem_cache_free(hdr_cache, head);
		return (0);
	}

	ASSERT3U(write_sz, <=, target_sz);
	ARCSTAT_BUMP(arcstat_l2_writes_sent);
	ARCSTAT_INCR(arcstat_l2_write_bytes, write_sz);
	ARCSTAT_INCR(arcstat_l2_size, write_sz);
	vdev_space_update(dev->l2ad_vdev, write_sz, 0, 0);

	/*
	 * Bump device hand to the device start if it is approaching the end.
	 * l2arc_evict() will already have evicted ahead for this case.
	 */
	if (dev->l2ad_hand >= (dev->l2ad_end - target_sz)) {
		vdev_space_update(dev->l2ad_vdev,
		    dev->l2ad_end - dev->l2ad_hand, 0, 0);
		dev->l2ad_hand = dev->l2ad_start;
		dev->l2ad_evict = dev->l2ad_start;
		dev->l2ad_first = B_FALSE;
	}

	dev->l2ad_writing = B_TRUE;
	(void) zio_wait(pio);
	dev->l2ad_writing = B_FALSE;

	return (write_sz);
}

/*
 * This thread feeds the L2ARC at regular intervals.  This is the beating
 * heart of the L2ARC.
 */
static void
l2arc_feed_thread(void)
{
	callb_cpr_t cpr;
	l2arc_dev_t *dev;
	spa_t *spa;
	uint64_t size, wrote;
	clock_t begin, next = ddi_get_lbolt();

	CALLB_CPR_INIT(&cpr, &l2arc_feed_thr_lock, callb_generic_cpr, FTAG);

	mutex_enter(&l2arc_feed_thr_lock);

	while (l2arc_thread_exit == 0) {
		CALLB_CPR_SAFE_BEGIN(&cpr);
		(void) cv_timedwait(&l2arc_feed_thr_cv, &l2arc_feed_thr_lock,
		    next);
		CALLB_CPR_SAFE_END(&cpr, &l2arc_feed_thr_lock);
		next = ddi_get_lbolt() + hz;

		/*
		 * Quick check for L2ARC devices.
		 */
		mutex_enter(&l2arc_dev_mtx);
		if (l2arc_ndev == 0) {
			mutex_exit(&l2arc_dev_mtx);
			continue;
		}
		mutex_exit(&l2arc_dev_mtx);
		begin = ddi_get_lbolt();

		/*
		 * This selects the next l2arc device to write to, and in
		 * doing so the next spa to feed from: dev->l2ad_spa.   This
		 * will return NULL if there are now no l2arc devices or if
		 * they are all faulted.
		 *
		 * If a device is returned, its spa's config lock is also
		 * held to prevent device removal.  l2arc_dev_get_next()
		 * will grab and release l2arc_dev_mtx.
		 */
		if ((dev = l2arc_dev_get_next()) == NULL)
			continue;

		spa = dev->l2ad_spa;
		ASSERT(spa != NULL);

		/*
		 * Avoid contributing to memory pressure.
		 */
		if (arc_reclaim_needed()) {
			ARCSTAT_BUMP(arcstat_l2_abort_lowmem);
			spa_config_exit(spa, SCL_L2ARC, dev);
			continue;
		}

		ARCSTAT_BUMP(arcstat_l2_feeds);

		size = l2arc_write_size(dev);

		/*
		 * Evict L2ARC buffers that will be overwritten.
		 */
		l2arc_evict(dev, size, B_FALSE);

		/*
		 * Write ARC buffers.
		 */
		wrote = l2arc_write_buffers(spa, dev, size);

		/*
		 * Calculate interval between writes.
		 */
		next = l2arc_write_interval(begin, size, wrote);
		spa_config_exit(spa, SCL_L2ARC, dev);
	}

	l2arc_thread_exit = 0;
	cv_broadcast(&l2arc_feed_thr_cv);
	CALLB_CPR_EXIT(&cpr);		/* drops l2arc_feed_thr_lock */
	thread_exit();
}

boolean_t
l2arc_vdev_present(vdev_t *vd)
{
	l2arc_dev_t *dev;

	mutex_enter(&l2arc_dev_mtx);
	for (dev = list_head(l2arc_dev_list); dev != NULL;
	    dev = list_next(l2arc_dev_list, dev)) {
		if (dev->l2ad_vdev == vd)
			break;
	}
	mutex_exit(&l2arc_dev_mtx);

	return (dev != NULL);
}

/*
 * Add a vdev for use by the L2ARC.  By this point the spa has already
 * validated the vdev and opened it.
 */
void
l2arc_add_vdev(spa_t *spa, vdev_t *vd)
{
	l2arc_dev_t *adddev;

	ASSERT(!l2arc_vdev_present(vd));

	/*
	 * Create a new l2arc device entry.
	 */
	adddev = kmem_zalloc(sizeof (l2arc_dev_t), KM_SLEEP);
	adddev->l2ad_spa = spa;
	adddev->l2ad_vdev = vd;
	adddev->l2ad_write = l2arc_write_max;
	adddev->l2ad_boost = l2arc_write_boost;
	adddev->l2ad_start = VDEV_LABEL_START_SIZE;
	adddev->l2ad_end = VDEV_LABEL_START_SIZE + vdev_get_min_asize(vd);
	adddev->l2ad_hand = adddev->l2ad_start;
	adddev->l2ad_evict = adddev->l2ad_start;
	adddev->l2ad_first = B_TRUE;
	adddev->l2ad_writing = B_FALSE;
	list_link_init(&adddev->l2ad_node);
	ASSERT3U(adddev->l2ad_write, >, 0);

	/*
	 * This is a list of all ARC buffers that are still valid on the
	 * device.
	 */
	adddev->l2ad_buflist = kmem_zalloc(sizeof (list_t), KM_SLEEP);
	list_create(adddev->l2ad_buflist, sizeof (arc_buf_hdr_t),
	    offsetof(arc_buf_hdr_t, b_l2node));

	vdev_space_update(vd, 0, 0, adddev->l2ad_end - adddev->l2ad_hand);

	/*
	 * Add device to global list
	 */
	mutex_enter(&l2arc_dev_mtx);
	list_insert_head(l2arc_dev_list, adddev);
	atomic_inc_64(&l2arc_ndev);
	mutex_exit(&l2arc_dev_mtx);
}

/*
 * Remove a vdev from the L2ARC.
 */
void
l2arc_remove_vdev(vdev_t *vd)
{
	l2arc_dev_t *dev, *nextdev, *remdev = NULL;

	/*
	 * Find the device by vdev
	 */
	mutex_enter(&l2arc_dev_mtx);
	for (dev = list_head(l2arc_dev_list); dev; dev = nextdev) {
		nextdev = list_next(l2arc_dev_list, dev);
		if (vd == dev->l2ad_vdev) {
			remdev = dev;
			break;
		}
	}
	ASSERT(remdev != NULL);

	/*
	 * Remove device from global list
	 */
	list_remove(l2arc_dev_list, remdev);
	l2arc_dev_last = NULL;		/* may have been invalidated */
	atomic_dec_64(&l2arc_ndev);
	mutex_exit(&l2arc_dev_mtx);

	/*
	 * Clear all buflists and ARC references.  L2ARC device flush.
	 */
	l2arc_evict(remdev, 0, B_TRUE);
	list_destroy(remdev->l2ad_buflist);
	kmem_free(remdev->l2ad_buflist, sizeof (list_t));
	kmem_free(remdev, sizeof (l2arc_dev_t));
}

void
l2arc_init(void)
{
	l2arc_thread_exit = 0;
	l2arc_ndev = 0;
	l2arc_writes_sent = 0;
	l2arc_writes_done = 0;

	mutex_init(&l2arc_feed_thr_lock, NULL, MUTEX_DEFAULT, NULL);
	cv_init(&l2arc_feed_thr_cv, NULL, CV_DEFAULT, NULL);
	mutex_init(&l2arc_dev_mtx, NULL, MUTEX_DEFAULT, NULL);
	mutex_init(&l2arc_buflist_mtx, NULL, MUTEX_DEFAULT, NULL);
	mutex_init(&l2arc_free_on_write_mtx, NULL, MUTEX_DEFAULT, NULL);

	l2arc_dev_list = &L2ARC_dev_list;
	l2arc_free_on_write = &L2ARC_free_on_write;
	list_create(l2arc_dev_list, sizeof (l2arc_dev_t),
	    offsetof(l2arc_dev_t, l2ad_node));
	list_create(l2arc_free_on_write, sizeof (l2arc_data_free_t),
	    offsetof(l2arc_data_free_t, l2df_list_node));
}

void
l2arc_fini(void)
{
	/*
	 * This is called from dmu_fini(), which is called from spa_fini();
	 * Because of this, we can assume that all l2arc devices have
	 * already been removed when the pools themselves were removed.
	 */

	l2arc_do_free_on_write();

	mutex_destroy(&l2arc_feed_thr_lock);
	cv_destroy(&l2arc_feed_thr_cv);
	mutex_destroy(&l2arc_dev_mtx);
	mutex_destroy(&l2arc_buflist_mtx);
	mutex_destroy(&l2arc_free_on_write_mtx);

	list_destroy(l2arc_dev_list);
	list_destroy(l2arc_free_on_write);
}

void
l2arc_start(void)
{
	if (!(spa_mode_global & FWRITE))
		return;

	(void) thread_create(NULL, 0, l2arc_feed_thread, NULL, 0, &p0,
	    TS_RUN, minclsyspri);
}

void
l2arc_stop(void)
{
	if (!(spa_mode_global & FWRITE))
		return;

	mutex_enter(&l2arc_feed_thr_lock);
	cv_signal(&l2arc_feed_thr_cv);	/* kick thread out of startup */
	l2arc_thread_exit = 1;
	while (l2arc_thread_exit != 0)
		cv_wait(&l2arc_feed_thr_cv, &l2arc_feed_thr_lock);
	mutex_exit(&l2arc_feed_thr_lock);
}

#if defined(_KERNEL) && defined(HAVE_SPL)
EXPORT_SYMBOL(arc_read);
EXPORT_SYMBOL(arc_buf_remove_ref);
EXPORT_SYMBOL(arc_getbuf_func);

module_param(zfs_arc_min, ulong, 0644);
MODULE_PARM_DESC(zfs_arc_min, "Minimum arc size");

module_param(zfs_arc_max, ulong, 0644);
MODULE_PARM_DESC(zfs_arc_max, "Maximum arc size");

module_param(zfs_arc_meta_limit, ulong, 0644);
MODULE_PARM_DESC(zfs_arc_meta_limit, "Meta limit for arc size");

module_param(zfs_mdcomp_disable, int, 0644);
MODULE_PARM_DESC(zfs_mdcomp_disable, "Meta compression disable");
#endif<|MERGE_RESOLUTION|>--- conflicted
+++ resolved
@@ -174,16 +174,9 @@
 /*
  * These tunables are for performance analysis.
  */
-<<<<<<< HEAD
 unsigned long zfs_arc_max = 0;
 unsigned long zfs_arc_min = 0;
 unsigned long zfs_arc_meta_limit = 0;
-int zfs_mdcomp_disable = 0;
-=======
-uint64_t zfs_arc_max;
-uint64_t zfs_arc_min;
-uint64_t zfs_arc_meta_limit = 0;
->>>>>>> 812761ea
 int zfs_arc_grow_retry = 0;
 int zfs_arc_shrink_shift = 0;
 int zfs_arc_p_min_shift = 0;
@@ -4667,7 +4660,4 @@
 
 module_param(zfs_arc_meta_limit, ulong, 0644);
 MODULE_PARM_DESC(zfs_arc_meta_limit, "Meta limit for arc size");
-
-module_param(zfs_mdcomp_disable, int, 0644);
-MODULE_PARM_DESC(zfs_mdcomp_disable, "Meta compression disable");
 #endif