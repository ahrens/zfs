/*
 * CDDL HEADER START
 *
 * The contents of this file are subject to the terms of the
 * Common Development and Distribution License (the "License").
 * You may not use this file except in compliance with the License.
 *
 * You can obtain a copy of the license at usr/src/OPENSOLARIS.LICENSE
 * or http://www.opensolaris.org/os/licensing.
 * See the License for the specific language governing permissions
 * and limitations under the License.
 *
 * When distributing Covered Code, include this CDDL HEADER in each
 * file and include the License file at usr/src/OPENSOLARIS.LICENSE.
 * If applicable, add the following below this CDDL HEADER, with the
 * fields enclosed by brackets "[]" replaced with your own identifying
 * information: Portions Copyright [yyyy] [name of copyright owner]
 *
 * CDDL HEADER END
 */
/*
 * Copyright 2009 Sun Microsystems, Inc.  All rights reserved.
 * Use is subject to license terms.
 */

#ifndef	_SYS_DMU_H
#define	_SYS_DMU_H

/*
 * This file describes the interface that the DMU provides for its
 * consumers.
 *
 * The DMU also interacts with the SPA.  That interface is described in
 * dmu_spa.h.
 */

#include <sys/inttypes.h>
#include <sys/types.h>
#include <sys/param.h>
#include <sys/cred.h>

#ifdef	__cplusplus
extern "C" {
#endif

struct uio;
struct page;
struct vnode;
struct spa;
struct zilog;
struct zio;
struct blkptr;
struct zap_cursor;
struct dsl_dataset;
struct dsl_pool;
struct dnode;
struct drr_begin;
struct drr_end;
struct zbookmark;
struct spa;
struct nvlist;
struct objset_impl;
struct arc_buf;

typedef struct objset objset_t;
typedef struct dmu_tx dmu_tx_t;
typedef struct dsl_dir dsl_dir_t;

typedef enum dmu_object_type {
	DMU_OT_NONE,
	/* general: */
	DMU_OT_OBJECT_DIRECTORY,	/* ZAP */
	DMU_OT_OBJECT_ARRAY,		/* UINT64 */
	DMU_OT_PACKED_NVLIST,		/* UINT8 (XDR by nvlist_pack/unpack) */
	DMU_OT_PACKED_NVLIST_SIZE,	/* UINT64 */
	DMU_OT_BPLIST,			/* UINT64 */
	DMU_OT_BPLIST_HDR,		/* UINT64 */
	/* spa: */
	DMU_OT_SPACE_MAP_HEADER,	/* UINT64 */
	DMU_OT_SPACE_MAP,		/* UINT64 */
	/* zil: */
	DMU_OT_INTENT_LOG,		/* UINT64 */
	/* dmu: */
	DMU_OT_DNODE,			/* DNODE */
	DMU_OT_OBJSET,			/* OBJSET */
	/* dsl: */
	DMU_OT_DSL_DIR,			/* UINT64 */
	DMU_OT_DSL_DIR_CHILD_MAP,	/* ZAP */
	DMU_OT_DSL_DS_SNAP_MAP,		/* ZAP */
	DMU_OT_DSL_PROPS,		/* ZAP */
	DMU_OT_DSL_DATASET,		/* UINT64 */
	/* zpl: */
	DMU_OT_ZNODE,			/* ZNODE */
	DMU_OT_OLDACL,			/* Old ACL */
	DMU_OT_PLAIN_FILE_CONTENTS,	/* UINT8 */
	DMU_OT_DIRECTORY_CONTENTS,	/* ZAP */
	DMU_OT_MASTER_NODE,		/* ZAP */
	DMU_OT_UNLINKED_SET,		/* ZAP */
	/* zvol: */
	DMU_OT_ZVOL,			/* UINT8 */
	DMU_OT_ZVOL_PROP,		/* ZAP */
	/* other; for testing only! */
	DMU_OT_PLAIN_OTHER,		/* UINT8 */
	DMU_OT_UINT64_OTHER,		/* UINT64 */
	DMU_OT_ZAP_OTHER,		/* ZAP */
	/* new object types: */
	DMU_OT_ERROR_LOG,		/* ZAP */
	DMU_OT_SPA_HISTORY,		/* UINT8 */
	DMU_OT_SPA_HISTORY_OFFSETS,	/* spa_his_phys_t */
	DMU_OT_POOL_PROPS,		/* ZAP */
	DMU_OT_DSL_PERMS,		/* ZAP */
	DMU_OT_ACL,			/* ACL */
	DMU_OT_SYSACL,			/* SYSACL */
	DMU_OT_FUID,			/* FUID table (Packed NVLIST UINT8) */
	DMU_OT_FUID_SIZE,		/* FUID table size UINT64 */
	DMU_OT_NEXT_CLONES,		/* ZAP */
	DMU_OT_SCRUB_QUEUE,		/* ZAP */
	DMU_OT_USERGROUP_USED,		/* ZAP */
	DMU_OT_USERGROUP_QUOTA,		/* ZAP */
	DMU_OT_NUMTYPES
} dmu_object_type_t;

typedef enum dmu_objset_type {
	DMU_OST_NONE,
	DMU_OST_META,
	DMU_OST_ZFS,
	DMU_OST_ZVOL,
	DMU_OST_OTHER,			/* For testing only! */
	DMU_OST_ANY,			/* Be careful! */
	DMU_OST_NUMTYPES
} dmu_objset_type_t;

void byteswap_uint64_array(void *buf, size_t size);
void byteswap_uint32_array(void *buf, size_t size);
void byteswap_uint16_array(void *buf, size_t size);
void byteswap_uint8_array(void *buf, size_t size);
void zap_byteswap(void *buf, size_t size);
void zfs_oldacl_byteswap(void *buf, size_t size);
void zfs_acl_byteswap(void *buf, size_t size);
void zfs_znode_byteswap(void *buf, size_t size);

#define	DS_MODE_NOHOLD		0	/* internal use only */
#define	DS_MODE_USER		1	/* simple access, no special needs */
#define	DS_MODE_OWNER		2	/* the "main" access, e.g. a mount */
#define	DS_MODE_TYPE_MASK	0x3
#define	DS_MODE_TYPE(x)		((x) & DS_MODE_TYPE_MASK)
#define	DS_MODE_READONLY	0x8
#define	DS_MODE_IS_READONLY(x)	((x) & DS_MODE_READONLY)
#define	DS_MODE_INCONSISTENT	0x10
#define	DS_MODE_IS_INCONSISTENT(x)	((x) & DS_MODE_INCONSISTENT)

#define	DS_FIND_SNAPSHOTS	(1<<0)
#define	DS_FIND_CHILDREN	(1<<1)

/*
 * The maximum number of bytes that can be accessed as part of one
 * operation, including metadata.
 */
#define DMU_MAX_ACCESS		(10<<20) /* 10MB */
#define DMU_MAX_DELETEBLKCNT	(20480) /* ~5MB of indirect blocks */
#define DMU_WRITE_ZEROCOPY	0x0001
#define DMU_READ_ZEROCOPY	0x0002

#define	DMU_USERUSED_OBJECT	(-1ULL)
#define	DMU_GROUPUSED_OBJECT	(-2ULL)

/*
 * Public routines to create, destroy, open, and close objsets.
 */
int dmu_objset_open(const char *name, dmu_objset_type_t type, int mode,
    objset_t **osp);
int dmu_objset_open_ds(struct dsl_dataset *ds, dmu_objset_type_t type,
    objset_t **osp);
void dmu_objset_close(objset_t *os);
int dmu_objset_evict_dbufs(objset_t *os);
int dmu_objset_create(const char *name, dmu_objset_type_t type,
    objset_t *clone_parent, uint64_t flags,
    void (*func)(objset_t *os, void *arg, cred_t *cr, dmu_tx_t *tx), void *arg);
int dmu_objset_destroy(const char *name);
int dmu_snapshots_destroy(char *fsname, char *snapname);
int dmu_objset_rollback(objset_t *os);
int dmu_objset_snapshot(char *fsname, char *snapname, struct nvlist *props,
    boolean_t recursive);
int dmu_objset_rename(const char *name, const char *newname,
    boolean_t recursive);
int dmu_objset_find(char *name, int func(char *, void *), void *arg,
    int flags);
void dmu_objset_byteswap(void *buf, size_t size);

typedef struct dmu_buf {
	uint64_t db_object;		/* object that this buffer is part of */
	uint64_t db_offset;		/* byte offset in this object */
	uint64_t db_size;		/* size of buffer in bytes */
	void *db_data;			/* data in buffer */
} dmu_buf_t;

typedef void dmu_buf_evict_func_t(struct dmu_buf *db, void *user_ptr);

/*
 * The names of zap entries in the DIRECTORY_OBJECT of the MOS.
 */
#define	DMU_POOL_DIRECTORY_OBJECT	1
#define	DMU_POOL_CONFIG			"config"
#define	DMU_POOL_ROOT_DATASET		"root_dataset"
#define	DMU_POOL_SYNC_BPLIST		"sync_bplist"
#define	DMU_POOL_ERRLOG_SCRUB		"errlog_scrub"
#define	DMU_POOL_ERRLOG_LAST		"errlog_last"
#define	DMU_POOL_SPARES			"spares"
#define	DMU_POOL_DEFLATE		"deflate"
#define	DMU_POOL_HISTORY		"history"
#define	DMU_POOL_PROPS			"pool_props"
#define	DMU_POOL_L2CACHE		"l2cache"

/* 4x8 zbookmark_t */
#define	DMU_POOL_SCRUB_BOOKMARK		"scrub_bookmark"
/* 1x8 zap obj DMU_OT_SCRUB_QUEUE */
#define	DMU_POOL_SCRUB_QUEUE		"scrub_queue"
/* 1x8 txg */
#define	DMU_POOL_SCRUB_MIN_TXG		"scrub_min_txg"
/* 1x8 txg */
#define	DMU_POOL_SCRUB_MAX_TXG		"scrub_max_txg"
/* 1x4 enum scrub_func */
#define	DMU_POOL_SCRUB_FUNC		"scrub_func"
/* 1x8 count */
#define	DMU_POOL_SCRUB_ERRORS		"scrub_errors"

/*
 * Allocate an object from this objset.  The range of object numbers
 * available is (0, DN_MAX_OBJECT).  Object 0 is the meta-dnode.
 *
 * The transaction must be assigned to a txg.  The newly allocated
 * object will be "held" in the transaction (ie. you can modify the
 * newly allocated object in this transaction).
 *
 * dmu_object_alloc() chooses an object and returns it in *objectp.
 *
 * dmu_object_claim() allocates a specific object number.  If that
 * number is already allocated, it fails and returns EEXIST.
 *
 * Return 0 on success, or ENOSPC or EEXIST as specified above.
 */
uint64_t dmu_object_alloc(objset_t *os, dmu_object_type_t ot,
    int blocksize, dmu_object_type_t bonus_type, int bonus_len, dmu_tx_t *tx);
int dmu_object_claim(objset_t *os, uint64_t object, dmu_object_type_t ot,
    int blocksize, dmu_object_type_t bonus_type, int bonus_len, dmu_tx_t *tx);
int dmu_object_reclaim(objset_t *os, uint64_t object, dmu_object_type_t ot,
    int blocksize, dmu_object_type_t bonustype, int bonuslen);

/*
 * Free an object from this objset.
 *
 * The object's data will be freed as well (ie. you don't need to call
 * dmu_free(object, 0, -1, tx)).
 *
 * The object need not be held in the transaction.
 *
 * If there are any holds on this object's buffers (via dmu_buf_hold()),
 * or tx holds on the object (via dmu_tx_hold_object()), you can not
 * free it; it fails and returns EBUSY.
 *
 * If the object is not allocated, it fails and returns ENOENT.
 *
 * Return 0 on success, or EBUSY or ENOENT as specified above.
 */
int dmu_object_free(objset_t *os, uint64_t object, dmu_tx_t *tx);

/*
 * Find the next allocated or free object.
 *
 * The objectp parameter is in-out.  It will be updated to be the next
 * object which is allocated.  Ignore objects which have not been
 * modified since txg.
 *
 * XXX Can only be called on a objset with no dirty data.
 *
 * Returns 0 on success, or ENOENT if there are no more objects.
 */
int dmu_object_next(objset_t *os, uint64_t *objectp,
    boolean_t hole, uint64_t txg);

/*
 * Set the data blocksize for an object.
 *
 * The object cannot have any blocks allcated beyond the first.  If
 * the first block is allocated already, the new size must be greater
 * than the current block size.  If these conditions are not met,
 * ENOTSUP will be returned.
 *
 * Returns 0 on success, or EBUSY if there are any holds on the object
 * contents, or ENOTSUP as described above.
 */
int dmu_object_set_blocksize(objset_t *os, uint64_t object, uint64_t size,
    int ibs, dmu_tx_t *tx);

/*
 * Set the checksum property on a dnode.  The new checksum algorithm will
 * apply to all newly written blocks; existing blocks will not be affected.
 */
void dmu_object_set_checksum(objset_t *os, uint64_t object, uint8_t checksum,
    dmu_tx_t *tx);

/*
 * Set the compress property on a dnode.  The new compression algorithm will
 * apply to all newly written blocks; existing blocks will not be affected.
 */
void dmu_object_set_compress(objset_t *os, uint64_t object, uint8_t compress,
    dmu_tx_t *tx);

/*
 * Decide how many copies of a given block we should make.  Can be from
 * 1 to SPA_DVAS_PER_BP.
 */
int dmu_get_replication_level(struct objset_impl *, struct zbookmark *zb,
    dmu_object_type_t ot);
/*
 * The bonus data is accessed more or less like a regular buffer.
 * You must dmu_bonus_hold() to get the buffer, which will give you a
 * dmu_buf_t with db_offset==-1ULL, and db_size = the size of the bonus
 * data.  As with any normal buffer, you must call dmu_buf_read() to
 * read db_data, dmu_buf_will_dirty() before modifying it, and the
 * object must be held in an assigned transaction before calling
 * dmu_buf_will_dirty.  You may use dmu_buf_set_user() on the bonus
 * buffer as well.  You must release your hold with dmu_buf_rele().
 */
int dmu_bonus_hold(objset_t *os, uint64_t object, void *tag, dmu_buf_t **);
int dmu_bonus_max(void);
int dmu_set_bonus(dmu_buf_t *, int, dmu_tx_t *);

/*
 * Obtain the DMU buffer from the specified object which contains the
 * specified offset.  dmu_buf_hold() puts a "hold" on the buffer, so
 * that it will remain in memory.  You must release the hold with
 * dmu_buf_rele().  You musn't access the dmu_buf_t after releasing your
 * hold.  You must have a hold on any dmu_buf_t* you pass to the DMU.
 *
 * You must call dmu_buf_read, dmu_buf_will_dirty, or dmu_buf_will_fill
 * on the returned buffer before reading or writing the buffer's
 * db_data.  The comments for those routines describe what particular
 * operations are valid after calling them.
 *
 * The object number must be a valid, allocated object number.
 */
int dmu_buf_hold(objset_t *os, uint64_t object, uint64_t offset,
    void *tag, dmu_buf_t **);
void dmu_buf_add_ref(dmu_buf_t *db, void* tag);
void dmu_buf_rele(dmu_buf_t *db, void *tag);
uint64_t dmu_buf_refcount(dmu_buf_t *db);

/*
 * dmu_buf_hold_array holds the DMU buffers which contain all bytes in a
 * range of an object.  A pointer to an array of dmu_buf_t*'s is
 * returned (in *dbpp).
 *
 * dmu_buf_rele_array releases the hold on an array of dmu_buf_t*'s, and
 * frees the array.  The hold on the array of buffers MUST be released
 * with dmu_buf_rele_array.  You can NOT release the hold on each buffer
 * individually with dmu_buf_rele.
 */
int dmu_buf_hold_array_by_bonus(dmu_buf_t *db, uint64_t offset,
    uint64_t length, int read, void *tag, int *numbufsp, dmu_buf_t ***dbpp);
void dmu_buf_rele_array(dmu_buf_t **, int numbufs, void *tag);

/*
 * Returns NULL on success, or the existing user ptr if it's already
 * been set.
 *
 * user_ptr is for use by the user and can be obtained via dmu_buf_get_user().
 *
 * user_data_ptr_ptr should be NULL, or a pointer to a pointer which
 * will be set to db->db_data when you are allowed to access it.  Note
 * that db->db_data (the pointer) can change when you do dmu_buf_read(),
 * dmu_buf_tryupgrade(), dmu_buf_will_dirty(), or dmu_buf_will_fill().
 * *user_data_ptr_ptr will be set to the new value when it changes.
 *
 * If non-NULL, pageout func will be called when this buffer is being
 * excised from the cache, so that you can clean up the data structure
 * pointed to by user_ptr.
 *
 * dmu_evict_user() will call the pageout func for all buffers in a
 * objset with a given pageout func.
 */
void *dmu_buf_set_user(dmu_buf_t *db, void *user_ptr, void *user_data_ptr_ptr,
    dmu_buf_evict_func_t *pageout_func);
/*
 * set_user_ie is the same as set_user, but request immediate eviction
 * when hold count goes to zero.
 */
void *dmu_buf_set_user_ie(dmu_buf_t *db, void *user_ptr,
    void *user_data_ptr_ptr, dmu_buf_evict_func_t *pageout_func);
void *dmu_buf_update_user(dmu_buf_t *db_fake, void *old_user_ptr,
    void *user_ptr, void *user_data_ptr_ptr,
    dmu_buf_evict_func_t *pageout_func);
void dmu_evict_user(objset_t *os, dmu_buf_evict_func_t *func);

/*
 * Returns the user_ptr set with dmu_buf_set_user(), or NULL if not set.
 */
void *dmu_buf_get_user(dmu_buf_t *db);

/*
 * Indicate that you are going to modify the buffer's data (db_data).
 *
 * The transaction (tx) must be assigned to a txg (ie. you've called
 * dmu_tx_assign()).  The buffer's object must be held in the tx
 * (ie. you've called dmu_tx_hold_object(tx, db->db_object)).
 */
void dmu_buf_will_dirty(dmu_buf_t *db, dmu_tx_t *tx);

/*
 * Tells if the given dbuf is freeable.
 */
boolean_t dmu_buf_freeable(dmu_buf_t *);

/*
 * You must create a transaction, then hold the objects which you will
 * (or might) modify as part of this transaction.  Then you must assign
 * the transaction to a transaction group.  Once the transaction has
 * been assigned, you can modify buffers which belong to held objects as
 * part of this transaction.  You can't modify buffers before the
 * transaction has been assigned; you can't modify buffers which don't
 * belong to objects which this transaction holds; you can't hold
 * objects once the transaction has been assigned.  You may hold an
 * object which you are going to free (with dmu_object_free()), but you
 * don't have to.
 *
 * You can abort the transaction before it has been assigned.
 *
 * Note that you may hold buffers (with dmu_buf_hold) at any time,
 * regardless of transaction state.
 */

#define	DMU_NEW_OBJECT	(-1ULL)
#define	DMU_OBJECT_END	(-1ULL)

dmu_tx_t *dmu_tx_create(objset_t *os);
void dmu_tx_hold_write(dmu_tx_t *tx, uint64_t object, uint64_t off, int len);
void dmu_tx_hold_free(dmu_tx_t *tx, uint64_t object, uint64_t off,
    uint64_t len);
void dmu_tx_hold_zap(dmu_tx_t *tx, uint64_t object, int add, const char *name);
void dmu_tx_hold_bonus(dmu_tx_t *tx, uint64_t object);
void dmu_tx_abort(dmu_tx_t *tx);
int dmu_tx_assign(dmu_tx_t *tx, uint64_t txg_how);
void dmu_tx_wait(dmu_tx_t *tx);
void dmu_tx_commit(dmu_tx_t *tx);

/*
 * To register a commit callback, dmu_tx_callback_register() must be called.
 *
 * dcb_data is a pointer to caller private data that is passed on as a
 * callback parameter. The caller is responsible for properly allocating and
 * freeing it.
 *
 * When registering a callback, the transaction must be already created, but
 * it cannot be committed or aborted. It can be assigned to a txg or not.
 *
 * The callback will be called after the transaction has been safely written
 * to stable storage and will also be called if the dmu_tx is aborted.
 * If there is any error which prevents the transaction from being committed to
 * disk, the callback will be called with a value of error != 0.
 */
typedef void dmu_tx_callback_func_t(void *dcb_data, int error);

void dmu_tx_callback_register(dmu_tx_t *tx, dmu_tx_callback_func_t *dcb_func,
    void *dcb_data);

/*
 * Free up the data blocks for a defined range of a file.  If size is
 * zero, the range from offset to end-of-file is freed.
 */
int dmu_free_range(objset_t *os, uint64_t object, uint64_t offset,
	uint64_t size, dmu_tx_t *tx);
int dmu_free_long_range(objset_t *os, uint64_t object, uint64_t offset,
	uint64_t size);
int dmu_free_object(objset_t *os, uint64_t object);

/*
 * Convenience functions.
 *
 * Canfail routines will return 0 on success, or an errno if there is a
 * nonrecoverable I/O error.
 */
<<<<<<< HEAD
int dmu_read_impl(objset_t *os, uint64_t object, uint64_t offset, uint64_t size,
	void *buf, int flags);
int dmu_read(objset_t *os, uint64_t object, uint64_t offset, uint64_t size,
	void *buf);
void dmu_write_impl(objset_t *os, uint64_t object, uint64_t offset, uint64_t size,
	const void *buf, dmu_tx_t *tx, int flags);
=======
#define	DMU_READ_PREFETCH	0 /* prefetch */
#define	DMU_READ_NO_PREFETCH	1 /* don't prefetch */
int dmu_read(objset_t *os, uint64_t object, uint64_t offset, uint64_t size,
	void *buf, uint32_t flags);
>>>>>>> e3d05c97
void dmu_write(objset_t *os, uint64_t object, uint64_t offset, uint64_t size,
	const void *buf, dmu_tx_t *tx);
void dmu_prealloc(objset_t *os, uint64_t object, uint64_t offset, uint64_t size,
	dmu_tx_t *tx);
#if defined(_KERNEL) && defined(HAVE_UIO_RW)
int dmu_read_uio(objset_t *os, uint64_t object, struct uio *uio, uint64_t size);
int dmu_write_uio(objset_t *os, uint64_t object, struct uio *uio, uint64_t size,
    dmu_tx_t *tx);
int dmu_write_pages(objset_t *os, uint64_t object, uint64_t offset,
    uint64_t size, struct page *pp, dmu_tx_t *tx);
<<<<<<< HEAD
#endif
=======
struct arc_buf *dmu_request_arcbuf(dmu_buf_t *handle, int size);
void dmu_return_arcbuf(struct arc_buf *buf);
void dmu_assign_arcbuf(dmu_buf_t *handle, uint64_t offset, struct arc_buf *buf,
    dmu_tx_t *tx);
>>>>>>> e3d05c97

extern int zfs_prefetch_disable;

/*
 * Asynchronously try to read in the data.
 */
void dmu_prefetch(objset_t *os, uint64_t object, uint64_t offset,
    uint64_t len);

typedef struct dmu_object_info {
	/* All sizes are in bytes. */
	uint32_t doi_data_block_size;
	uint32_t doi_metadata_block_size;
	uint64_t doi_bonus_size;
	dmu_object_type_t doi_type;
	dmu_object_type_t doi_bonus_type;
	uint8_t doi_indirection;		/* 2 = dnode->indirect->data */
	uint8_t doi_checksum;
	uint8_t doi_compress;
	uint8_t doi_pad[5];
	/* Values below are number of 512-byte blocks. */
	uint64_t doi_physical_blks;		/* data + metadata */
	uint64_t doi_max_block_offset;
} dmu_object_info_t;

typedef void arc_byteswap_func_t(void *buf, size_t size);

typedef struct dmu_object_type_info {
	arc_byteswap_func_t	*ot_byteswap;
	boolean_t		ot_metadata;
	char			*ot_name;
} dmu_object_type_info_t;

extern const dmu_object_type_info_t dmu_ot[DMU_OT_NUMTYPES];

/*
 * Get information on a DMU object.
 *
 * Return 0 on success or ENOENT if object is not allocated.
 *
 * If doi is NULL, just indicates whether the object exists.
 */
int dmu_object_info(objset_t *os, uint64_t object, dmu_object_info_t *doi);
void dmu_object_info_from_dnode(struct dnode *dn, dmu_object_info_t *doi);
void dmu_object_info_from_db(dmu_buf_t *db, dmu_object_info_t *doi);
void dmu_object_size_from_db(dmu_buf_t *db, uint32_t *blksize,
    u_longlong_t *nblk512);

typedef struct dmu_objset_stats {
	uint64_t dds_num_clones; /* number of clones of this */
	uint64_t dds_creation_txg;
	uint64_t dds_guid;
	dmu_objset_type_t dds_type;
	uint8_t dds_is_snapshot;
	uint8_t dds_inconsistent;
	char dds_origin[MAXNAMELEN];
} dmu_objset_stats_t;

/*
 * Get stats on a dataset.
 */
void dmu_objset_fast_stat(objset_t *os, dmu_objset_stats_t *stat);

/*
 * Add entries to the nvlist for all the objset's properties.  See
 * zfs_prop_table[] and zfs(1m) for details on the properties.
 */
void dmu_objset_stats(objset_t *os, struct nvlist *nv);

/*
 * Get the space usage statistics for statvfs().
 *
 * refdbytes is the amount of space "referenced" by this objset.
 * availbytes is the amount of space available to this objset, taking
 * into account quotas & reservations, assuming that no other objsets
 * use the space first.  These values correspond to the 'referenced' and
 * 'available' properties, described in the zfs(1m) manpage.
 *
 * usedobjs and availobjs are the number of objects currently allocated,
 * and available.
 */
void dmu_objset_space(objset_t *os, uint64_t *refdbytesp, uint64_t *availbytesp,
    uint64_t *usedobjsp, uint64_t *availobjsp);

/*
 * The fsid_guid is a 56-bit ID that can change to avoid collisions.
 * (Contrast with the ds_guid which is a 64-bit ID that will never
 * change, so there is a small probability that it will collide.)
 */
uint64_t dmu_objset_fsid_guid(objset_t *os);

int dmu_objset_is_snapshot(objset_t *os);

extern struct spa *dmu_objset_spa(objset_t *os);
extern struct zilog *dmu_objset_zil(objset_t *os);
extern struct dsl_pool *dmu_objset_pool(objset_t *os);
extern struct dsl_dataset *dmu_objset_ds(objset_t *os);
extern void dmu_objset_name(objset_t *os, char *buf);
extern dmu_objset_type_t dmu_objset_type(objset_t *os);
extern uint64_t dmu_objset_id(objset_t *os);
extern int dmu_snapshot_list_next(objset_t *os, int namelen, char *name,
    uint64_t *id, uint64_t *offp, boolean_t *case_conflict);
extern int dmu_snapshot_realname(objset_t *os, char *name, char *real,
    int maxlen, boolean_t *conflict);
extern int dmu_dir_list_next(objset_t *os, int namelen, char *name,
    uint64_t *idp, uint64_t *offp);

typedef void objset_used_cb_t(objset_t *os, dmu_object_type_t bonustype,
    void *oldbonus, void *newbonus, uint64_t oldused, uint64_t newused,
    dmu_tx_t *tx);
extern void dmu_objset_register_type(dmu_objset_type_t ost,
    objset_used_cb_t *cb);
extern void dmu_objset_set_user(objset_t *os, void *user_ptr);
extern void *dmu_objset_get_user(objset_t *os);

/*
 * Return the txg number for the given assigned transaction.
 */
uint64_t dmu_tx_get_txg(dmu_tx_t *tx);

/*
 * Synchronous write.
 * If a parent zio is provided this function initiates a write on the
 * provided buffer as a child of the parent zio.
 * In the absence of a parent zio, the write is completed synchronously.
 * At write completion, blk is filled with the bp of the written block.
 * Note that while the data covered by this function will be on stable
 * storage when the write completes this new data does not become a
 * permanent part of the file until the associated transaction commits.
 */
typedef void dmu_sync_cb_t(dmu_buf_t *db, void *arg);
int dmu_sync(struct zio *zio, dmu_buf_t *db,
    struct blkptr *bp, uint64_t txg, dmu_sync_cb_t *done, void *arg);

/*
 * Find the next hole or data block in file starting at *off
 * Return found offset in *off. Return ESRCH for end of file.
 */
int dmu_offset_next(objset_t *os, uint64_t object, boolean_t hole,
    uint64_t *off);

/*
 * Initial setup and final teardown.
 */
extern void dmu_init(void);
extern void dmu_fini(void);

typedef void (*dmu_traverse_cb_t)(objset_t *os, void *arg, struct blkptr *bp,
    uint64_t object, uint64_t offset, int len);
void dmu_traverse_objset(objset_t *os, uint64_t txg_start,
    dmu_traverse_cb_t cb, void *arg);

int dmu_sendbackup(objset_t *tosnap, objset_t *fromsnap, boolean_t fromorigin,
    struct vnode *vp, offset_t *off);

typedef struct dmu_recv_cookie {
	/*
	 * This structure is opaque!
	 *
	 * If logical and real are different, we are recving the stream
	 * into the "real" temporary clone, and then switching it with
	 * the "logical" target.
	 */
	struct dsl_dataset *drc_logical_ds;
	struct dsl_dataset *drc_real_ds;
	struct drr_begin *drc_drrb;
	char *drc_tosnap;
	boolean_t drc_newfs;
	boolean_t drc_force;
} dmu_recv_cookie_t;

int dmu_recv_begin(char *tofs, char *tosnap, struct drr_begin *,
    boolean_t force, objset_t *origin, boolean_t online, dmu_recv_cookie_t *);
int dmu_recv_stream(dmu_recv_cookie_t *drc, struct vnode *vp, offset_t *voffp);
int dmu_recv_end(dmu_recv_cookie_t *drc);
void dmu_recv_abort_cleanup(dmu_recv_cookie_t *drc);

/* CRC64 table */
#define	ZFS_CRC64_POLY	0xC96C5795D7870F42ULL	/* ECMA-182, reflected form */
extern uint64_t zfs_crc64_table[256];

#ifdef	__cplusplus
}
#endif

#endif	/* _SYS_DMU_H */<|MERGE_RESOLUTION|>--- conflicted
+++ resolved
@@ -479,19 +479,10 @@
  * Canfail routines will return 0 on success, or an errno if there is a
  * nonrecoverable I/O error.
  */
-<<<<<<< HEAD
-int dmu_read_impl(objset_t *os, uint64_t object, uint64_t offset, uint64_t size,
-	void *buf, int flags);
-int dmu_read(objset_t *os, uint64_t object, uint64_t offset, uint64_t size,
-	void *buf);
-void dmu_write_impl(objset_t *os, uint64_t object, uint64_t offset, uint64_t size,
-	const void *buf, dmu_tx_t *tx, int flags);
-=======
 #define	DMU_READ_PREFETCH	0 /* prefetch */
 #define	DMU_READ_NO_PREFETCH	1 /* don't prefetch */
 int dmu_read(objset_t *os, uint64_t object, uint64_t offset, uint64_t size,
 	void *buf, uint32_t flags);
->>>>>>> e3d05c97
 void dmu_write(objset_t *os, uint64_t object, uint64_t offset, uint64_t size,
 	const void *buf, dmu_tx_t *tx);
 void dmu_prealloc(objset_t *os, uint64_t object, uint64_t offset, uint64_t size,
@@ -502,14 +493,11 @@
     dmu_tx_t *tx);
 int dmu_write_pages(objset_t *os, uint64_t object, uint64_t offset,
     uint64_t size, struct page *pp, dmu_tx_t *tx);
-<<<<<<< HEAD
 #endif
-=======
 struct arc_buf *dmu_request_arcbuf(dmu_buf_t *handle, int size);
 void dmu_return_arcbuf(struct arc_buf *buf);
 void dmu_assign_arcbuf(dmu_buf_t *handle, uint64_t offset, struct arc_buf *buf,
     dmu_tx_t *tx);
->>>>>>> e3d05c97
 
 extern int zfs_prefetch_disable;
 
