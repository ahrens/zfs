/*
 * CDDL HEADER START
 *
 * The contents of this file are subject to the terms of the
 * Common Development and Distribution License (the "License").
 * You may not use this file except in compliance with the License.
 *
 * You can obtain a copy of the license at usr/src/OPENSOLARIS.LICENSE
 * or http://www.opensolaris.org/os/licensing.
 * See the License for the specific language governing permissions
 * and limitations under the License.
 *
 * When distributing Covered Code, include this CDDL HEADER in each
 * file and include the License file at usr/src/OPENSOLARIS.LICENSE.
 * If applicable, add the following below this CDDL HEADER, with the
 * fields enclosed by brackets "[]" replaced with your own identifying
 * information: Portions Copyright [yyyy] [name of copyright owner]
 *
 * CDDL HEADER END
 */
/*
 * Copyright 2009 Sun Microsystems, Inc.  All rights reserved.
 * Use is subject to license terms.
 */

#ifndef	_SYS_DSL_PROP_H
#define	_SYS_DSL_PROP_H

<<<<<<< HEAD


=======
>>>>>>> 9babb374
#include <sys/dmu.h>
#include <sys/dsl_pool.h>
#include <sys/zfs_context.h>
#include <sys/dsl_synctask.h>

#ifdef	__cplusplus
extern "C" {
#endif

struct dsl_dataset;
struct dsl_dir;

/* The callback func may not call into the DMU or DSL! */
typedef void (dsl_prop_changed_cb_t)(void *arg, uint64_t newval);

typedef struct dsl_prop_cb_record {
	list_node_t cbr_node; /* link on dd_prop_cbs */
	struct dsl_dataset *cbr_ds;
	const char *cbr_propname;
	dsl_prop_changed_cb_t *cbr_func;
	void *cbr_arg;
} dsl_prop_cb_record_t;

int dsl_prop_register(struct dsl_dataset *ds, const char *propname,
    dsl_prop_changed_cb_t *callback, void *cbarg);
int dsl_prop_unregister(struct dsl_dataset *ds, const char *propname,
    dsl_prop_changed_cb_t *callback, void *cbarg);
int dsl_prop_numcb(struct dsl_dataset *ds);

int dsl_prop_get(const char *ddname, const char *propname,
    int intsz, int numints, void *buf, char *setpoint);
int dsl_prop_get_integer(const char *ddname, const char *propname,
    uint64_t *valuep, char *setpoint);
int dsl_prop_get_all(objset_t *os, nvlist_t **nvp, boolean_t local);
int dsl_prop_get_ds(struct dsl_dataset *ds, const char *propname,
    int intsz, int numints, void *buf, char *setpoint);
int dsl_prop_get_dd(struct dsl_dir *dd, const char *propname,
    int intsz, int numints, void *buf, char *setpoint);

dsl_syncfunc_t dsl_props_set_sync;
int dsl_prop_set(const char *ddname, const char *propname,
    int intsz, int numints, const void *buf);
int dsl_props_set(const char *dsname, nvlist_t *nvl);
void dsl_prop_set_uint64_sync(dsl_dir_t *dd, const char *name, uint64_t val,
    cred_t *cr, dmu_tx_t *tx);

void dsl_prop_nvlist_add_uint64(nvlist_t *nv, zfs_prop_t prop, uint64_t value);
void dsl_prop_nvlist_add_string(nvlist_t *nv,
    zfs_prop_t prop, const char *value);

#ifdef	__cplusplus
}
#endif

#endif	/* _SYS_DSL_PROP_H */<|MERGE_RESOLUTION|>--- conflicted
+++ resolved
@@ -26,11 +26,6 @@
 #ifndef	_SYS_DSL_PROP_H
 #define	_SYS_DSL_PROP_H
 
-<<<<<<< HEAD
-
-
-=======
->>>>>>> 9babb374
 #include <sys/dmu.h>
 #include <sys/dsl_pool.h>
 #include <sys/zfs_context.h>
