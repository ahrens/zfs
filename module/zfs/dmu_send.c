--- conflicted
+++ resolved
@@ -862,8 +862,6 @@
 	 */
 	if ((BP_GET_COMPRESS(bp) >= ZIO_COMPRESS_LEGACY_FUNCTIONS &&
 	    !(featureflags & DMU_BACKUP_FEATURE_LZ4)))
-<<<<<<< HEAD
-=======
 		return (B_FALSE);
 
 	/*
@@ -872,7 +870,6 @@
 	 */
 	if ((BP_GET_COMPRESS(bp) == ZIO_COMPRESS_ZSTD &&
 	    !(featureflags & DMU_BACKUP_FEATURE_ZSTD)))
->>>>>>> cab24ec5
 		return (B_FALSE);
 
 	/*
@@ -1018,11 +1015,7 @@
 			while (srdp->datablksz > 0 && err == 0) {
 				int n = MIN(srdp->datablksz,
 				    SPA_OLD_MAXBLOCKSIZE);
-<<<<<<< HEAD
-				err = dump_write(dscp, srdp->obj_type,
-=======
 				err = dmu_dump_write(dscp, srdp->obj_type,
->>>>>>> cab24ec5
 				    range->object, offset, n, n, NULL, data);
 				offset += n;
 				/*
@@ -1035,11 +1028,7 @@
 				srdp->datablksz -= n;
 			}
 		} else {
-<<<<<<< HEAD
-			err = dump_write(dscp, srdp->obj_type,
-=======
 			err = dmu_dump_write(dscp, srdp->obj_type,
->>>>>>> cab24ec5
 			    range->object, offset,
 			    srdp->datablksz, srdp->datasz, bp, data);
 		}
@@ -2394,15 +2383,6 @@
 		return (err);
 	}
 
-<<<<<<< HEAD
-	from_arg = kmem_zalloc(sizeof (*from_arg), KM_SLEEP);
-	to_arg = kmem_zalloc(sizeof (*to_arg), KM_SLEEP);
-	rlt_arg = kmem_zalloc(sizeof (*rlt_arg), KM_SLEEP);
-	smt_arg = kmem_zalloc(sizeof (*smt_arg), KM_SLEEP);
-	srt_arg = kmem_zalloc(sizeof (*srt_arg), KM_SLEEP);
-
-=======
->>>>>>> cab24ec5
 	/*
 	 * If we're doing a redacted send, hold the bookmark's redaction list.
 	 */
