/*
 * CDDL HEADER START
 *
 * The contents of this file are subject to the terms of the
 * Common Development and Distribution License (the "License").
 * You may not use this file except in compliance with the License.
 *
 * You can obtain a copy of the license at usr/src/OPENSOLARIS.LICENSE
 * or http://www.opensolaris.org/os/licensing.
 * See the License for the specific language governing permissions
 * and limitations under the License.
 *
 * When distributing Covered Code, include this CDDL HEADER in each
 * file and include the License file at usr/src/OPENSOLARIS.LICENSE.
 * If applicable, add the following below this CDDL HEADER, with the
 * fields enclosed by brackets "[]" replaced with your own identifying
 * information: Portions Copyright [yyyy] [name of copyright owner]
 *
 * CDDL HEADER END
 */
/*
 * Copyright (c) 2005, 2010, Oracle and/or its affiliates. All rights reserved.
 * Copyright 2011 Nexenta Systems, Inc. All rights reserved.
 * Copyright (c) 2011, 2018 by Delphix. All rights reserved.
 * Copyright (c) 2014, Joyent, Inc. All rights reserved.
 * Copyright 2014 HybridCluster. All rights reserved.
 * Copyright 2016 RackTop Systems.
 * Copyright (c) 2016 Actifio, Inc. All rights reserved.
 */

#include <sys/dmu.h>
#include <sys/dmu_impl.h>
#include <sys/dmu_tx.h>
#include <sys/dbuf.h>
#include <sys/dnode.h>
#include <sys/zfs_context.h>
#include <sys/dmu_objset.h>
#include <sys/dmu_traverse.h>
#include <sys/dsl_dataset.h>
#include <sys/dsl_dir.h>
#include <sys/dsl_prop.h>
#include <sys/dsl_pool.h>
#include <sys/dsl_synctask.h>
#include <sys/spa_impl.h>
#include <sys/zfs_ioctl.h>
#include <sys/zap.h>
#include <sys/zio_checksum.h>
#include <sys/zfs_znode.h>
#include <zfs_fletcher.h>
#include <sys/avl.h>
#include <sys/ddt.h>
#include <sys/zfs_onexit.h>
#include <sys/dmu_send.h>
#include <sys/dsl_destroy.h>
#include <sys/blkptr.h>
#include <sys/dsl_bookmark.h>
#include <sys/zfeature.h>
#include <sys/bqueue.h>
#include <sys/zvol.h>
#include <sys/policy.h>
#include <sys/objlist.h>
#ifdef _KERNEL
#include <sys/zfs_vfsops.h>
#endif

/* Set this tunable to TRUE to replace corrupt data with 0x2f5baddb10c */
int zfs_send_corrupt_data = B_FALSE;
/*
 * This tunable controls the amount of data (measured in bytes) that will be
 * prefetched by zfs send.  If the main thread is blocking on reads that haven't
 * completed, this variable might need to be increased.  If instead the main
 * thread is issuing new reads because the prefetches have fallen out of the
 * cache, this may need to be decreased.
 */
int zfs_send_queue_length = SPA_MAXBLOCKSIZE;
/*
 * This tunable controls the length of the queues that zfs send worker threads
 * use to communicate.  If the send_main_thread is blocking on these queues,
 * this variable may need to be increased.  If there is a significant slowdown
 * at the start of a send as these threads consume all the available IO
 * resources, this variable may need to be decreased.
 */
int zfs_send_no_prefetch_queue_length = 1024 * 1024;
/*
 * These tunables control the fill fraction of the queues by zfs send.  The fill
 * fraction controls the frequency with which threads have to be cv_signaled.
 * If a lot of cpu time is being spent on cv_signal, then these should be tuned
 * down.  If the queues empty before the signalled thread can catch up, then
 * these should be tuned up.
 */
int zfs_send_queue_ff = 20;
int zfs_send_no_prefetch_queue_ff = 20;

/*
 * Use this to override the recordsize calculation for fast zfs send estimates.
 */
int zfs_override_estimate_recordsize = 0;

/* Set this tunable to FALSE to disable setting of DRR_FLAG_FREERECORDS */
int zfs_send_set_freerecords_bit = B_TRUE;

static inline boolean_t
overflow_multiply(uint64_t a, uint64_t b, uint64_t *c)
{
	uint64_t temp = a * b;
	if (b != 0 && temp / b != a)
		return (B_FALSE);
	*c = temp;
	return (B_TRUE);
}

/*
 * Return B_TRUE and modifies *out to the span if the span is less than 2^64,
 * returns B_FALSE otherwise.
 */
static inline boolean_t
bp_span(uint32_t datablksz, uint8_t indblkshift, uint64_t level, uint64_t *out)
{
	uint64_t spanb = bp_span_in_blocks(indblkshift, level);
	return (overflow_multiply(spanb, datablksz, out));
}

struct send_thread_arg {
	bqueue_t	q;
	dsl_dataset_t	*ds;		/* Dataset to traverse */
	redaction_list_t *redaction_list;
	struct send_redact_record *current_record;
	uint64_t	fromtxg;	/* Traverse from this txg */
	int		flags;		/* flags to pass to traverse_dataset */
	int		error_code;
	boolean_t	cancel;
	zbookmark_phys_t resume;
	objlist_t	*deleted_objs;
	uint64_t	*num_blocks_visited;
};

struct redact_list_thread_arg {
	boolean_t		cancel;
	bqueue_t		q;
	zbookmark_phys_t	resume;
	redaction_list_t	*rl;
	boolean_t		mark_redact;
	int			error_code;
	uint64_t		*num_blocks_visited;
};

/*
 * A wrapper around struct redact_block so it can be stored in a list_t.
 */
struct redact_block_list_node {
	redact_block_phys_t	block;
	list_node_t		node;
};

struct redact_bookmark_info {
	redact_block_phys_t	rbi_furthest[TXG_SIZE];
	/* Lists of struct redact_block_list_node. */
	list_t			rbi_blocks[TXG_SIZE];
	boolean_t		rbi_synctasc_txg[TXG_SIZE];
	uint64_t		rbi_latest_synctask_txg;
	redaction_list_t	*rbi_redaction_list;
};

struct send_merge_thread_arg {
	bqueue_t			q;
	objset_t			*os;
	struct redact_list_thread_arg	*from_arg;
	struct send_thread_arg		*to_arg;
	struct redact_list_thread_arg	*redact_arg;
	int				error;
	boolean_t			cancel;
	struct redact_bookmark_info	rbi;
	/*
	 * If we're resuming a redacted send, then the object/offset from the
	 * resume token may be different from the object/offset that we have
	 * updated the bookmark to.  resume_redact_zb will store the earlier of
	 * the two object/offset pairs, and bookmark_before will be B_TRUE if
	 * resume_redact_zb has the object/offset for resuming the redaction
	 * bookmark, and B_FALSE if resume_redact_zb is storing the
	 * object/offset from the resume token.
	 */
	zbookmark_phys_t		resume_redact_zb;
	boolean_t			bookmark_before;
};

struct send_range {
	boolean_t		eos_marker; /* Marks the end of the stream */
	uint64_t		object;
	uint64_t		start_blkid;
	uint64_t		end_blkid;
	bqueue_node_t		ln;
	enum type {DATA, HOLE, OBJECT, OBJECT_RANGE, REDACT,
	    PREVIOUSLY_REDACTED} type;
	union {
		struct srd {
			dmu_object_type_t	obj_type;
			uint32_t		datablksz;
			blkptr_t		bp;
		} data;
		struct srh {
			uint32_t		datablksz;
		} hole;
		struct sro {
			/*
			 * This is a pointer because embedding it in the
			 * struct causes these structures to be massively larger
			 * for all range types; this makes the code much less
			 * memory efficient.
			 */
			dnode_phys_t		*dnp;
			blkptr_t		bp;
		} object;
		struct srr {
			uint32_t		datablksz;
		} redact;
		struct sror {
			blkptr_t		bp;
		} object_range;
	} sru;
};

/*
 * The list of data whose inclusion in a send stream can be pending from
 * one call to backup_cb to another.  Multiple calls to dump_free(),
 * dump_freeobjects(), and dump_redact() can be aggregated into a single
 * DRR_FREE, DRR_FREEOBJECTS, or DRR_REDACT replay record.
 */
typedef enum {
	PENDING_NONE,
	PENDING_FREE,
	PENDING_FREEOBJECTS,
	PENDING_REDACT
} dmu_pendop_t;

typedef struct dmu_send_cookie {
	dmu_replay_record_t *dsc_drr;
	dmu_send_outparams_t *dsc_dso;
	offset_t *dsc_off;
	objset_t *dsc_os;
	zio_cksum_t dsc_zc;
	uint64_t dsc_toguid;
	int dsc_err;
	dmu_pendop_t dsc_pending_op;
	uint64_t dsc_featureflags;
	uint64_t dsc_last_data_object;
	uint64_t dsc_last_data_offset;
	uint64_t dsc_resume_object;
	uint64_t dsc_resume_offset;
	boolean_t dsc_sent_begin;
	boolean_t dsc_sent_end;
} dmu_send_cookie_t;

static void
range_free(struct send_range *range)
{
	if (range->type == OBJECT) {
		kmem_free(range->sru.object.dnp,
		    sizeof (*range->sru.object.dnp));
	}
	kmem_free(range, sizeof (*range));
}

/*
 * For all record types except BEGIN, fill in the checksum (overlaid in
 * drr_u.drr_checksum.drr_checksum).  The checksum verifies everything
 * up to the start of the checksum itself.
 */
static int
dump_record(dmu_send_cookie_t *dscp, void *payload, int payload_len)
{
	dmu_send_outparams_t *dso = dscp->dsc_dso;
	ASSERT3U(offsetof(dmu_replay_record_t, drr_u.drr_checksum.drr_checksum),
	    ==, sizeof (dmu_replay_record_t) - sizeof (zio_cksum_t));
	(void) fletcher_4_incremental_native(dscp->dsc_drr,
	    offsetof(dmu_replay_record_t, drr_u.drr_checksum.drr_checksum),
	    &dscp->dsc_zc);
	if (dscp->dsc_drr->drr_type == DRR_BEGIN) {
		dscp->dsc_sent_begin = B_TRUE;
	} else {
		ASSERT(ZIO_CHECKSUM_IS_ZERO(&dscp->dsc_drr->drr_u.
		    drr_checksum.drr_checksum));
		dscp->dsc_drr->drr_u.drr_checksum.drr_checksum = dscp->dsc_zc;
	}
	if (dscp->dsc_drr->drr_type == DRR_END) {
		dscp->dsc_sent_end = B_TRUE;
	}
	(void) fletcher_4_incremental_native(&dscp->dsc_drr->
	    drr_u.drr_checksum.drr_checksum,
	    sizeof (zio_cksum_t), &dscp->dsc_zc);
	*dscp->dsc_off += sizeof (dmu_replay_record_t);
	dscp->dsc_err = dso->dso_outfunc(dscp->dsc_os, dscp->dsc_drr,
	    sizeof (dmu_replay_record_t), dso->dso_arg);
	if (dscp->dsc_err != 0)
		return (SET_ERROR(EINTR));
	if (payload_len != 0) {
		*dscp->dsc_off += payload_len;
		/*
		 * payload is null when dso->ryrun == B_TRUE (i.e. when we're
		 * doing a send size calculation)
		 */
		if (payload != NULL) {
			(void) fletcher_4_incremental_native(
			    payload, payload_len, &dscp->dsc_zc);
		}

		/*
		 * The code does not rely on this (len being a multiple of 8).
		 * We keep this assertion because of the corresponding assertion
		 * in receive_read().  Keeping this assertion ensures that we do
		 * not inadvertently break backwards compatibility (causing the
		 * assertion in receive_read() to trigger on old software).
		 *
		 * Raw sends cannot be received on old software, and so can
		 * bypass this assertion.
		 */

		ASSERT((payload_len % 8 == 0) ||
		    (dscp->dsc_featureflags & DMU_BACKUP_FEATURE_RAW));

		dscp->dsc_err = dso->dso_outfunc(dscp->dsc_os, payload,
		    payload_len, dso->dso_arg);
		if (dscp->dsc_err != 0)
			return (SET_ERROR(EINTR));
	}
	return (0);
}

/*
 * Fill in the drr_free struct, or perform aggregation if the previous record is
 * also a free record, and the two are adjacent.
 *
 * Note that we send free records even for a full send, because we want to be
 * able to receive a full send as a clone, which requires a list of all the free
 * and freeobject records that were generated on the source.
 */
static int
dump_free(dmu_send_cookie_t *dscp, uint64_t object, uint64_t offset,
    uint64_t length)
{
	struct drr_free *drrf = &(dscp->dsc_drr->drr_u.drr_free);

	/*
	 * When we receive a free record, dbuf_free_range() assumes
	 * that the receiving system doesn't have any dbufs in the range
	 * being freed.  This is always true because there is a one-record
	 * constraint: we only send one WRITE record for any given
	 * object,offset.  We know that the one-record constraint is
	 * true because we always send data in increasing order by
	 * object,offset.
	 *
	 * If the increasing-order constraint ever changes, we should find
	 * another way to assert that the one-record constraint is still
	 * satisfied.
	 */
	ASSERT(object > dscp->dsc_last_data_object ||
	    (object == dscp->dsc_last_data_object &&
	    offset > dscp->dsc_last_data_offset));

	/*
	 * If there is a pending op, but it's not PENDING_FREE, push it out,
	 * since free block aggregation can only be done for blocks of the
	 * same type (i.e., DRR_FREE records can only be aggregated with
	 * other DRR_FREE records.  DRR_FREEOBJECTS records can only be
	 * aggregated with other DRR_FREEOBJECTS records).
	 */
	if (dscp->dsc_pending_op != PENDING_NONE &&
	    dscp->dsc_pending_op != PENDING_FREE) {
		if (dump_record(dscp, NULL, 0) != 0)
			return (SET_ERROR(EINTR));
		dscp->dsc_pending_op = PENDING_NONE;
	}

	if (dscp->dsc_pending_op == PENDING_FREE) {
		/*
		 * Check to see whether this free block can be aggregated
		 * with pending one.
		 */
		if (drrf->drr_object == object && drrf->drr_offset +
		    drrf->drr_length == offset) {
			if (offset + length < offset || length == UINT64_MAX)
				drrf->drr_length = UINT64_MAX;
			else
				drrf->drr_length += length;
			return (0);
		} else {
			/* not a continuation.  Push out pending record */
			if (dump_record(dscp, NULL, 0) != 0)
				return (SET_ERROR(EINTR));
			dscp->dsc_pending_op = PENDING_NONE;
		}
	}
	/* create a FREE record and make it pending */
	bzero(dscp->dsc_drr, sizeof (dmu_replay_record_t));
	dscp->dsc_drr->drr_type = DRR_FREE;
	drrf->drr_object = object;
	drrf->drr_offset = offset;
	if (offset + length < offset)
		drrf->drr_length = DMU_OBJECT_END;
	else
		drrf->drr_length = length;
	drrf->drr_toguid = dscp->dsc_toguid;
	if (length == DMU_OBJECT_END) {
		if (dump_record(dscp, NULL, 0) != 0)
			return (SET_ERROR(EINTR));
	} else {
		dscp->dsc_pending_op = PENDING_FREE;
	}

	return (0);
}

/*
 * Fill in the drr_redact struct, or perform aggregation if the previous record
 * is also a redaction record, and the two are adjacent.
 */
static int
dump_redact(dmu_send_cookie_t *dscp, uint64_t object, uint64_t offset,
    uint64_t length)
{
	struct drr_redact *drrr = &dscp->dsc_drr->drr_u.drr_redact;

	/*
	 * If there is a pending op, but it's not PENDING_REDACT, push it out,
	 * since free block aggregation can only be done for blocks of the
	 * same type (i.e., DRR_REDACT records can only be aggregated with
	 * other DRR_REDACT records).
	 */
	if (dscp->dsc_pending_op != PENDING_NONE &&
	    dscp->dsc_pending_op != PENDING_REDACT) {
		if (dump_record(dscp, NULL, 0) != 0)
			return (SET_ERROR(EINTR));
		dscp->dsc_pending_op = PENDING_NONE;
	}

	if (dscp->dsc_pending_op == PENDING_REDACT) {
		/*
		 * Check to see whether this redacted block can be aggregated
		 * with pending one.
		 */
		if (drrr->drr_object == object && drrr->drr_offset +
		    drrr->drr_length == offset) {
			drrr->drr_length += length;
			return (0);
		} else {
			/* not a continuation.  Push out pending record */
			if (dump_record(dscp, NULL, 0) != 0)
				return (SET_ERROR(EINTR));
			dscp->dsc_pending_op = PENDING_NONE;
		}
	}
	/* create a REDACT record and make it pending */
	bzero(dscp->dsc_drr, sizeof (dmu_replay_record_t));
	dscp->dsc_drr->drr_type = DRR_REDACT;
	drrr->drr_object = object;
	drrr->drr_offset = offset;
	drrr->drr_length = length;
	drrr->drr_toguid = dscp->dsc_toguid;
	dscp->dsc_pending_op = PENDING_REDACT;

	return (0);
}

static int
dump_write(dmu_send_cookie_t *dscp, dmu_object_type_t type, uint64_t object,
    uint64_t offset, int lsize, int psize, const blkptr_t *bp, void *data)
{
	uint64_t payload_size;
	boolean_t raw = (dscp->dsc_featureflags & DMU_BACKUP_FEATURE_RAW);
	struct drr_write *drrw = &(dscp->dsc_drr->drr_u.drr_write);

	/*
	 * We send data in increasing object, offset order.
	 * See comment in dump_free() for details.
	 */
	ASSERT(object > dscp->dsc_last_data_object ||
	    (object == dscp->dsc_last_data_object &&
	    offset > dscp->dsc_last_data_offset));
	dscp->dsc_last_data_object = object;
	dscp->dsc_last_data_offset = offset + lsize - 1;

	/*
	 * If there is any kind of pending aggregation (currently either
	 * a grouping of free objects or free blocks), push it out to
	 * the stream, since aggregation can't be done across operations
	 * of different types.
	 */
	if (dscp->dsc_pending_op != PENDING_NONE) {
		if (dump_record(dscp, NULL, 0) != 0)
			return (SET_ERROR(EINTR));
		dscp->dsc_pending_op = PENDING_NONE;
	}
	/* write a WRITE record */
	bzero(dscp->dsc_drr, sizeof (dmu_replay_record_t));
	dscp->dsc_drr->drr_type = DRR_WRITE;
	drrw->drr_object = object;
	drrw->drr_type = type;
	drrw->drr_offset = offset;
	drrw->drr_toguid = dscp->dsc_toguid;
	drrw->drr_logical_size = lsize;

	/* only set the compression fields if the buf is compressed or raw */
	if (raw || lsize != psize) {
		ASSERT(raw || dscp->dsc_featureflags &
		    DMU_BACKUP_FEATURE_COMPRESSED);
		ASSERT(!BP_IS_EMBEDDED(bp));
		ASSERT3S(psize, >, 0);

		if (raw) {
			ASSERT(BP_IS_PROTECTED(bp));

			/*
			 * This is a raw protected block so we need to pass
			 * along everything the receiving side will need to
			 * interpret this block, including the byteswap, salt,
			 * IV, and MAC.
			 */
			if (BP_SHOULD_BYTESWAP(bp))
				drrw->drr_flags |= DRR_RAW_BYTESWAP;
			zio_crypt_decode_params_bp(bp, drrw->drr_salt,
			    drrw->drr_iv);
			zio_crypt_decode_mac_bp(bp, drrw->drr_mac);
		} else {
			/* this is a compressed block */
			ASSERT(dscp->dsc_featureflags &
			    DMU_BACKUP_FEATURE_COMPRESSED);
			ASSERT(!BP_SHOULD_BYTESWAP(bp));
			ASSERT(!DMU_OT_IS_METADATA(BP_GET_TYPE(bp)));
			ASSERT3U(BP_GET_COMPRESS(bp), !=, ZIO_COMPRESS_OFF);
			ASSERT3S(lsize, >=, psize);
		}

		/* set fields common to compressed and raw sends */
		drrw->drr_compressiontype = BP_GET_COMPRESS(bp);
		drrw->drr_compressed_size = psize;
		payload_size = drrw->drr_compressed_size;
	} else {
		payload_size = drrw->drr_logical_size;
	}

	if (bp == NULL || BP_IS_EMBEDDED(bp) || (BP_IS_PROTECTED(bp) && !raw)) {
		/*
		 * There's no pre-computed checksum for partial-block writes,
		 * embedded BP's, or encrypted BP's that are being sent as
		 * plaintext, so (like fletcher4-checkummed blocks) userland
		 * will have to compute a dedup-capable checksum itself.
		 */
		drrw->drr_checksumtype = ZIO_CHECKSUM_OFF;
	} else {
		drrw->drr_checksumtype = BP_GET_CHECKSUM(bp);
		if (zio_checksum_table[drrw->drr_checksumtype].ci_flags &
		    ZCHECKSUM_FLAG_DEDUP)
			drrw->drr_flags |= DRR_CHECKSUM_DEDUP;
		DDK_SET_LSIZE(&drrw->drr_key, BP_GET_LSIZE(bp));
		DDK_SET_PSIZE(&drrw->drr_key, BP_GET_PSIZE(bp));
		DDK_SET_COMPRESS(&drrw->drr_key, BP_GET_COMPRESS(bp));
		DDK_SET_CRYPT(&drrw->drr_key, BP_IS_PROTECTED(bp));
		drrw->drr_key.ddk_cksum = bp->blk_cksum;
	}

	if (dump_record(dscp, data, payload_size) != 0)
		return (SET_ERROR(EINTR));
	return (0);
}

static int
dump_write_embedded(dmu_send_cookie_t *dscp, uint64_t object, uint64_t offset,
    int blksz, const blkptr_t *bp)
{
	char buf[BPE_PAYLOAD_SIZE];
	struct drr_write_embedded *drrw =
	    &(dscp->dsc_drr->drr_u.drr_write_embedded);

	if (dscp->dsc_pending_op != PENDING_NONE) {
		if (dump_record(dscp, NULL, 0) != 0)
			return (SET_ERROR(EINTR));
		dscp->dsc_pending_op = PENDING_NONE;
	}

	ASSERT(BP_IS_EMBEDDED(bp));

	bzero(dscp->dsc_drr, sizeof (dmu_replay_record_t));
	dscp->dsc_drr->drr_type = DRR_WRITE_EMBEDDED;
	drrw->drr_object = object;
	drrw->drr_offset = offset;
	drrw->drr_length = blksz;
	drrw->drr_toguid = dscp->dsc_toguid;
	drrw->drr_compression = BP_GET_COMPRESS(bp);
	drrw->drr_etype = BPE_GET_ETYPE(bp);
	drrw->drr_lsize = BPE_GET_LSIZE(bp);
	drrw->drr_psize = BPE_GET_PSIZE(bp);

	decode_embedded_bp_compressed(bp, buf);

	if (dump_record(dscp, buf, P2ROUNDUP(drrw->drr_psize, 8)) != 0)
		return (SET_ERROR(EINTR));
	return (0);
}

static int
dump_spill(dmu_send_cookie_t *dscp, const blkptr_t *bp, uint64_t object,
    void *data)
{
	struct drr_spill *drrs = &(dscp->dsc_drr->drr_u.drr_spill);
	uint64_t blksz = BP_GET_LSIZE(bp);
	uint64_t payload_size = blksz;

	if (dscp->dsc_pending_op != PENDING_NONE) {
		if (dump_record(dscp, NULL, 0) != 0)
			return (SET_ERROR(EINTR));
		dscp->dsc_pending_op = PENDING_NONE;
	}

	/* write a SPILL record */
	bzero(dscp->dsc_drr, sizeof (dmu_replay_record_t));
	dscp->dsc_drr->drr_type = DRR_SPILL;
	drrs->drr_object = object;
	drrs->drr_length = blksz;
	drrs->drr_toguid = dscp->dsc_toguid;

	/* handle raw send fields */
	if (dscp->dsc_featureflags & DMU_BACKUP_FEATURE_RAW) {
		ASSERT(BP_IS_PROTECTED(bp));

		if (BP_SHOULD_BYTESWAP(bp))
			drrs->drr_flags |= DRR_RAW_BYTESWAP;
		drrs->drr_compressiontype = BP_GET_COMPRESS(bp);
		drrs->drr_compressed_size = BP_GET_PSIZE(bp);
		zio_crypt_decode_params_bp(bp, drrs->drr_salt, drrs->drr_iv);
		zio_crypt_decode_mac_bp(bp, drrs->drr_mac);
		payload_size = drrs->drr_compressed_size;
	}

	if (dump_record(dscp, data, payload_size) != 0)
		return (SET_ERROR(EINTR));
	return (0);
}

static int
dump_freeobjects(dmu_send_cookie_t *dscp, uint64_t firstobj, uint64_t numobjs)
{
	struct drr_freeobjects *drrfo = &(dscp->dsc_drr->drr_u.drr_freeobjects);
	uint64_t maxobj = DNODES_PER_BLOCK *
	    (DMU_META_DNODE(dscp->dsc_os)->dn_maxblkid + 1);

	/*
	 * ZoL < 0.7 does not handle large FREEOBJECTS records correctly,
	 * leading to zfs recv never completing. to avoid this issue, don't
	 * send FREEOBJECTS records for object IDs which cannot exist on the
	 * receiving side.
	 */
	if (maxobj > 0) {
		if (maxobj < firstobj)
			return (0);

		if (maxobj < firstobj + numobjs)
			numobjs = maxobj - firstobj;
	}

	/*
	 * If there is a pending op, but it's not PENDING_FREEOBJECTS,
	 * push it out, since free block aggregation can only be done for
	 * blocks of the same type (i.e., DRR_FREE records can only be
	 * aggregated with other DRR_FREE records.  DRR_FREEOBJECTS records
	 * can only be aggregated with other DRR_FREEOBJECTS records).
	 */
	if (dscp->dsc_pending_op != PENDING_NONE &&
	    dscp->dsc_pending_op != PENDING_FREEOBJECTS) {
		if (dump_record(dscp, NULL, 0) != 0)
			return (SET_ERROR(EINTR));
		dscp->dsc_pending_op = PENDING_NONE;
	}
	if (numobjs == 0)
		numobjs = UINT64_MAX - firstobj;

	if (dscp->dsc_pending_op == PENDING_FREEOBJECTS) {
		/*
		 * See whether this free object array can be aggregated
		 * with pending one
		 */
		if (drrfo->drr_firstobj + drrfo->drr_numobjs == firstobj) {
			drrfo->drr_numobjs += numobjs;
			return (0);
		} else {
			/* can't be aggregated.  Push out pending record */
			if (dump_record(dscp, NULL, 0) != 0)
				return (SET_ERROR(EINTR));
			dscp->dsc_pending_op = PENDING_NONE;
		}
	}

	/* write a FREEOBJECTS record */
	bzero(dscp->dsc_drr, sizeof (dmu_replay_record_t));
	dscp->dsc_drr->drr_type = DRR_FREEOBJECTS;
	drrfo->drr_firstobj = firstobj;
	drrfo->drr_numobjs = numobjs;
	drrfo->drr_toguid = dscp->dsc_toguid;

	dscp->dsc_pending_op = PENDING_FREEOBJECTS;

	return (0);
}

static int
dump_dnode(dmu_send_cookie_t *dscp, const blkptr_t *bp, uint64_t object,
    dnode_phys_t *dnp)
{
	struct drr_object *drro = &(dscp->dsc_drr->drr_u.drr_object);
	int bonuslen;

	if (object < dscp->dsc_resume_object) {
		/*
		 * Note: when resuming, we will visit all the dnodes in
		 * the block of dnodes that we are resuming from.  In
		 * this case it's unnecessary to send the dnodes prior to
		 * the one we are resuming from.  We should be at most one
		 * block's worth of dnodes behind the resume point.
		 */
		ASSERT3U(dscp->dsc_resume_object - object, <,
		    1 << (DNODE_BLOCK_SHIFT - DNODE_SHIFT));
		return (0);
	}

	if (dnp == NULL || dnp->dn_type == DMU_OT_NONE)
		return (dump_freeobjects(dscp, object, 1));

	if (dscp->dsc_pending_op != PENDING_NONE) {
		if (dump_record(dscp, NULL, 0) != 0)
			return (SET_ERROR(EINTR));
		dscp->dsc_pending_op = PENDING_NONE;
	}

	/* write an OBJECT record */
	bzero(dscp->dsc_drr, sizeof (dmu_replay_record_t));
	dscp->dsc_drr->drr_type = DRR_OBJECT;
	drro->drr_object = object;
	drro->drr_type = dnp->dn_type;
	drro->drr_bonustype = dnp->dn_bonustype;
	drro->drr_blksz = dnp->dn_datablkszsec << SPA_MINBLOCKSHIFT;
	drro->drr_bonuslen = dnp->dn_bonuslen;
	drro->drr_dn_slots = dnp->dn_extra_slots + 1;
	drro->drr_checksumtype = dnp->dn_checksum;
	drro->drr_compress = dnp->dn_compress;
	drro->drr_toguid = dscp->dsc_toguid;

	if (!(dscp->dsc_featureflags & DMU_BACKUP_FEATURE_LARGE_BLOCKS) &&
	    drro->drr_blksz > SPA_OLD_MAXBLOCKSIZE)
		drro->drr_blksz = SPA_OLD_MAXBLOCKSIZE;

	bonuslen = P2ROUNDUP(dnp->dn_bonuslen, 8);

	if ((dscp->dsc_featureflags & DMU_BACKUP_FEATURE_RAW)) {
		ASSERT(BP_IS_ENCRYPTED(bp));

		if (BP_SHOULD_BYTESWAP(bp))
			drro->drr_flags |= DRR_RAW_BYTESWAP;

		/* needed for reconstructing dnp on recv side */
		drro->drr_maxblkid = dnp->dn_maxblkid;
		drro->drr_indblkshift = dnp->dn_indblkshift;
		drro->drr_nlevels = dnp->dn_nlevels;
		drro->drr_nblkptr = dnp->dn_nblkptr;

		/*
		 * Since we encrypt the entire bonus area, the (raw) part
		 * beyond the bonuslen is actually nonzero, so we need
		 * to send it.
		 */
		if (bonuslen != 0) {
			drro->drr_raw_bonuslen = DN_MAX_BONUS_LEN(dnp);
			bonuslen = drro->drr_raw_bonuslen;
		}
	}

	if (dump_record(dscp, DN_BONUS(dnp), bonuslen) != 0)
		return (SET_ERROR(EINTR));

	/* Free anything past the end of the file. */
	if (dump_free(dscp, object, (dnp->dn_maxblkid + 1) *
	    (dnp->dn_datablkszsec << SPA_MINBLOCKSHIFT), DMU_OBJECT_END) != 0)
		return (SET_ERROR(EINTR));
	if (dscp->dsc_err != 0)
		return (SET_ERROR(EINTR));
	return (0);
}

static int
dump_object_range(dmu_send_cookie_t *dscp, const blkptr_t *bp,
    uint64_t firstobj, uint64_t numslots)
{
	struct drr_object_range *drror =
	    &(dscp->dsc_drr->drr_u.drr_object_range);

	/* we only use this record type for raw sends */
	ASSERT(BP_IS_PROTECTED(bp));
	ASSERT(dscp->dsc_featureflags & DMU_BACKUP_FEATURE_RAW);
	ASSERT3U(BP_GET_COMPRESS(bp), ==, ZIO_COMPRESS_OFF);
	ASSERT3U(BP_GET_TYPE(bp), ==, DMU_OT_DNODE);
	ASSERT0(BP_GET_LEVEL(bp));

	if (dscp->dsc_pending_op != PENDING_NONE) {
		if (dump_record(dscp, NULL, 0) != 0)
			return (SET_ERROR(EINTR));
		dscp->dsc_pending_op = PENDING_NONE;
	}

	bzero(dscp->dsc_drr, sizeof (dmu_replay_record_t));
	dscp->dsc_drr->drr_type = DRR_OBJECT_RANGE;
	drror->drr_firstobj = firstobj;
	drror->drr_numslots = numslots;
	drror->drr_toguid = dscp->dsc_toguid;
	if (BP_SHOULD_BYTESWAP(bp))
		drror->drr_flags |= DRR_RAW_BYTESWAP;
	zio_crypt_decode_params_bp(bp, drror->drr_salt, drror->drr_iv);
	zio_crypt_decode_mac_bp(bp, drror->drr_mac);

	if (dump_record(dscp, NULL, 0) != 0)
		return (SET_ERROR(EINTR));
	return (0);
}

static boolean_t
send_do_embed(dmu_send_cookie_t *dscp, const blkptr_t *bp)
{
	if (!BP_IS_EMBEDDED(bp))
		return (B_FALSE);

	/*
	 * Compression function must be legacy, or explicitly enabled.
	 */
	if ((BP_GET_COMPRESS(bp) >= ZIO_COMPRESS_LEGACY_FUNCTIONS &&
	    !(dscp->dsc_featureflags & DMU_BACKUP_FEATURE_LZ4)))
		return (B_FALSE);

	/*
	 * Embed type must be explicitly enabled.
	 */
	switch (BPE_GET_ETYPE(bp)) {
	case BP_EMBEDDED_TYPE_DATA:
		if (dscp->dsc_featureflags & DMU_BACKUP_FEATURE_EMBED_DATA)
			return (B_TRUE);
		break;
	default:
		return (B_FALSE);
	}
	return (B_FALSE);
}

/*
 * This function actually handles figuring out what kind of record needs to be
 * dumped, reading the data (which has hopefully been prefetched), and calling
 * the appropriate helper function.
 */
static int
do_dump(dmu_send_cookie_t *dscp, struct send_range *range)
{
	int err = 0;
	switch (range->type) {
	case OBJECT:
		err = dump_dnode(dscp, &range->sru.object.bp, range->object,
		    range->sru.object.dnp);
		return (err);
	case OBJECT_RANGE: {
		ASSERT3U(range->start_blkid + 1, ==, range->end_blkid);
		if (!(dscp->dsc_featureflags & DMU_BACKUP_FEATURE_RAW)) {
			return (0);
		}
		uint64_t epb = BP_GET_LSIZE(&range->sru.object_range.bp) >>
		    DNODE_SHIFT;
		uint64_t firstobj = range->start_blkid * epb;
		err = dump_object_range(dscp, &range->sru.object_range.bp,
		    firstobj, epb);
		break;
	}
	case REDACT: {
		struct srr *srrp = &range->sru.redact;
		err = dump_redact(dscp, range->object, range->start_blkid *
		    srrp->datablksz, (range->end_blkid - range->start_blkid) *
		    srrp->datablksz);
		return (err);
	}
	case DATA: {
		struct srd *srdp = &range->sru.data;
		blkptr_t *bp = &srdp->bp;
		spa_t *spa =
		    dmu_objset_spa(dscp->dsc_os);

		ASSERT3U(srdp->datablksz, ==, BP_GET_LSIZE(bp));
		ASSERT3U(range->start_blkid + 1, ==, range->end_blkid);
		if (BP_GET_TYPE(bp) == DMU_OT_SA) {
			arc_flags_t aflags = ARC_FLAG_WAIT;
			enum zio_flag zioflags = ZIO_FLAG_CANFAIL;

			if (dscp->dsc_featureflags & DMU_BACKUP_FEATURE_RAW) {
				ASSERT(BP_IS_PROTECTED(bp));
				zioflags |= ZIO_FLAG_RAW;
			}

			arc_buf_t *abuf;
			zbookmark_phys_t zb;
			ASSERT3U(range->start_blkid, ==, DMU_SPILL_BLKID);
			zb.zb_objset = dmu_objset_id(dscp->dsc_os);
			zb.zb_object = range->object;
			zb.zb_level = 0;
			zb.zb_blkid = range->start_blkid;

			if (!dscp->dsc_dso->dso_dryrun && arc_read(NULL, spa,
			    bp, arc_getbuf_func, &abuf, ZIO_PRIORITY_ASYNC_READ,
			    zioflags, &aflags, &zb) != 0)
				return (SET_ERROR(EIO));

			err = dump_spill(dscp, bp, zb.zb_object, abuf->b_data);
			arc_buf_destroy(abuf, &abuf);
			return (err);
		}
		if (send_do_embed(dscp, bp)) {
			err = dump_write_embedded(dscp, range->object,
			    range->start_blkid * srdp->datablksz,
			    srdp->datablksz, bp);
			return (err);
		}
		ASSERT(range->object > dscp->dsc_resume_object ||
		    (range->object == dscp->dsc_resume_object &&
		    range->start_blkid * srdp->datablksz >=
		    dscp->dsc_resume_offset));
		/* it's a level-0 block of a regular object */
		arc_flags_t aflags = ARC_FLAG_WAIT;
		arc_buf_t *abuf = NULL;
		uint64_t offset;

		/*
		 * If we have large blocks stored on disk but the send flags
		 * don't allow us to send large blocks, we split the data from
		 * the arc buf into chunks.
		 */
		boolean_t split_large_blocks =
		    srdp->datablksz > SPA_OLD_MAXBLOCKSIZE &&
		    !(dscp->dsc_featureflags & DMU_BACKUP_FEATURE_LARGE_BLOCKS);

		/*
		 * Raw sends require that we always get raw data as it exists
		 * on disk, so we assert that we are not splitting blocks here.
		 */
		boolean_t request_raw =
		    (dscp->dsc_featureflags & DMU_BACKUP_FEATURE_RAW) != 0;

		/*
		 * We should only request compressed data from the ARC if all
		 * the following are true:
		 *  - stream compression was requested
		 *  - we aren't splitting large blocks into smaller chunks
		 *  - the data won't need to be byteswapped before sending
		 *  - this isn't an embedded block
		 *  - this isn't metadata (if receiving on a different endian
		 *    system it can be byteswapped more easily)
		 */
		boolean_t request_compressed =
		    (dscp->dsc_featureflags & DMU_BACKUP_FEATURE_COMPRESSED) &&
		    !split_large_blocks && !BP_SHOULD_BYTESWAP(bp) &&
		    !BP_IS_EMBEDDED(bp) && !DMU_OT_IS_METADATA(BP_GET_TYPE(bp));

		IMPLY(request_raw, !split_large_blocks);
		IMPLY(request_raw, BP_IS_PROTECTED(bp));
		if (!dscp->dsc_dso->dso_dryrun) {
			enum zio_flag zioflags = ZIO_FLAG_CANFAIL;

			ASSERT3U(srdp->datablksz, ==, BP_GET_LSIZE(bp));

			if (request_raw)
				zioflags |= ZIO_FLAG_RAW;
			else if (request_compressed)
				zioflags |= ZIO_FLAG_RAW_COMPRESS;
			zbookmark_phys_t zb;
			zb.zb_objset = dmu_objset_id(dscp->dsc_os);
			zb.zb_object = range->object;
			zb.zb_level = 0;
			zb.zb_blkid = range->start_blkid;

			err = arc_read(NULL, spa, bp, arc_getbuf_func, &abuf,
			    ZIO_PRIORITY_ASYNC_READ, zioflags, &aflags, &zb);
		}

		if (err != 0) {
			if (zfs_send_corrupt_data &&
			    !dscp->dsc_dso->dso_dryrun) {
				/* Send a block filled with 0x"zfs badd bloc" */
				abuf = arc_alloc_buf(spa, &abuf, ARC_BUFC_DATA,
				    srdp->datablksz);
				uint64_t *ptr;
				for (ptr = abuf->b_data;
				    (char *)ptr < (char *)abuf->b_data +
				    srdp->datablksz; ptr++)
					*ptr = 0x2f5baddb10cULL;
			} else {
				return (SET_ERROR(EIO));
			}
		}

		offset = range->start_blkid * srdp->datablksz;

		if (split_large_blocks) {
			ASSERT0(arc_is_encrypted(abuf));
			ASSERT3U(arc_get_compression(abuf), ==,
			    ZIO_COMPRESS_OFF);
			char *buf = abuf->b_data;
			while (srdp->datablksz > 0 && err == 0) {
				int n = MIN(srdp->datablksz,
				    SPA_OLD_MAXBLOCKSIZE);
				err = dump_write(dscp, srdp->obj_type,
				    range->object, offset, n, n, NULL, buf);
				offset += n;
				buf += n;
				srdp->datablksz -= n;
			}
		} else {
			int psize;
			if (abuf != NULL) {
				psize = arc_buf_size(abuf);
				if (arc_get_compression(abuf) !=
				    ZIO_COMPRESS_OFF) {
					ASSERT3S(psize, ==, BP_GET_PSIZE(bp));
				}
			} else if (!request_compressed) {
				psize = srdp->datablksz;
			} else {
				psize = BP_GET_PSIZE(bp);
			}
			err = dump_write(dscp, srdp->obj_type, range->object,
			    offset, srdp->datablksz, psize, bp,
			    (abuf == NULL ? NULL : abuf->b_data));
		}
		if (abuf != NULL)
			arc_buf_destroy(abuf, &abuf);
		return (err);
	}
	case HOLE: {
		struct srh *srhp = &range->sru.hole;
		if (range->object == DMU_META_DNODE_OBJECT) {
			uint32_t span = srhp->datablksz >> DNODE_SHIFT;
			uint64_t first_obj = range->start_blkid * span;
			uint64_t numobj = range->end_blkid * span - first_obj;
			return (dump_freeobjects(dscp, first_obj, numobj));
		}
		uint64_t offset = 0;

		/*
		 * If this multiply overflows, we don't need to send this block.
		 * Even if it has a birth time, it can never not be a hole, so
		 * we don't need to send records for it.
		 */
		if (!overflow_multiply(range->start_blkid, srhp->datablksz,
		    &offset)) {
			return (0);
		}
		uint64_t len = 0;

		if (!overflow_multiply(range->end_blkid, srhp->datablksz, &len))
			len = UINT64_MAX;
		len = len - offset;
		return (dump_free(dscp, range->object, offset, len));
	}
	default:
		panic("Invalid range type in do_dump: %d", range->type);
	}
	return (err);
}

struct send_range *
range_alloc(enum type type, uint64_t object, uint64_t start_blkid,
    uint64_t end_blkid, boolean_t eos)
{
	struct send_range *range = kmem_alloc(sizeof (*range), KM_SLEEP);
	range->type = type;
	range->object = object;
	range->start_blkid = start_blkid;
	range->end_blkid = end_blkid;
	range->eos_marker = eos;
	return (range);
}

/*
 * This is the callback function to traverse_dataset that acts as a worker
 * thread for dmu_send_impl.
 */
/*ARGSUSED*/
static int
send_cb(spa_t *spa, zilog_t *zilog, const blkptr_t *bp,
    const zbookmark_phys_t *zb, const struct dnode_phys *dnp, void *arg)
{
	struct send_thread_arg *sta = arg;
	struct send_range *record;

	ASSERT(zb->zb_object == DMU_META_DNODE_OBJECT ||
	    zb->zb_object >= sta->resume.zb_object);
	ASSERT3P(sta->ds, !=, NULL);

	/*
	 * All bps of an encrypted os should have the encryption bit set.
	 * If this is not true it indicates tampering and we report an error.
	 */
	objset_t *os;
	VERIFY0(dmu_objset_from_ds(sta->ds, &os));
	if (os->os_encrypted &&
	    !BP_IS_HOLE(bp) && !BP_USES_CRYPT(bp)) {
		spa_log_error(spa, zb);
		zfs_panic_recover("unencrypted block in encrypted "
		    "object set %llu", sta->ds->ds_object);
		return (SET_ERROR(EIO));
	}

	if (sta->cancel)
		return (SET_ERROR(EINTR));
	if (zb->zb_object != DMU_META_DNODE_OBJECT &&
	    DMU_OBJECT_IS_SPECIAL(zb->zb_object))
		return (0);
	atomic_inc_64(sta->num_blocks_visited);

	if (zb->zb_level == ZB_DNODE_LEVEL) {
		if (zb->zb_object == DMU_META_DNODE_OBJECT)
			return (0);
		record = range_alloc(OBJECT, zb->zb_object, 0, 0, B_FALSE);
		record->sru.object.bp = *bp;
		record->sru.object.dnp = kmem_alloc(sizeof (*dnp), KM_SLEEP);
		*record->sru.object.dnp = *dnp;
		bqueue_enqueue(&sta->q, record, sizeof (*record));
		return (0);
	}
	if (zb->zb_level == 0 && zb->zb_object == DMU_META_DNODE_OBJECT) {
		if (BP_IS_HOLE(bp))
			return (0);
		record = range_alloc(OBJECT_RANGE, 0, zb->zb_blkid,
		    zb->zb_blkid + 1, B_FALSE);
		record->sru.object_range.bp = *bp;
		bqueue_enqueue(&sta->q, record, sizeof (*record));
		return (0);
	}
	if (zb->zb_level < 0 || (zb->zb_level > 0 && !BP_IS_HOLE(bp)))
		return (0);
	if (zb->zb_object == DMU_META_DNODE_OBJECT && !BP_IS_HOLE(bp))
		return (0);

	uint64_t span = bp_span_in_blocks(dnp->dn_indblkshift, zb->zb_level);
	uint64_t start;

	/*
	 * If this multiply overflows, we don't need to send this block.
	 * Even if it has a birth time, it can never not be a hole, so
	 * we don't need to send records for it.
	 */
	if (!overflow_multiply(span, zb->zb_blkid, &start) || (!(zb->zb_blkid ==
	    DMU_SPILL_BLKID || DMU_OT_IS_METADATA(dnp->dn_type)) &&
	    span * zb->zb_blkid > dnp->dn_maxblkid)) {
		ASSERT(BP_IS_HOLE(bp));
		return (0);
	}

	if (zb->zb_blkid == DMU_SPILL_BLKID)
		ASSERT3U(BP_GET_TYPE(bp), ==, DMU_OT_SA);

	record = range_alloc(DATA, zb->zb_object, start, (start + span < start ?
	    0 : start + span), B_FALSE);

	uint64_t datablksz = (zb->zb_blkid == DMU_SPILL_BLKID ?
	    BP_GET_LSIZE(bp) : dnp->dn_datablkszsec << SPA_MINBLOCKSHIFT);
	if (BP_IS_HOLE(bp)) {
		record->type = HOLE;
		record->sru.hole.datablksz = datablksz;
	} else if (BP_IS_REDACTED(bp)) {
		record->type = REDACT;
		record->sru.redact.datablksz = datablksz;
	} else {
		record->type = DATA;
		record->sru.data.datablksz = datablksz;
		record->sru.data.obj_type = dnp->dn_type;
		record->sru.data.bp = *bp;
	}
	bqueue_enqueue(&sta->q, record, sizeof (*record));
	return (0);
}

struct redact_list_cb_arg {
	uint64_t *num_blocks_visited;
	bqueue_t *q;
	boolean_t *cancel;
	boolean_t mark_redact;
};

static int
redact_list_cb(redact_block_phys_t *rb, void *arg)
{
	struct redact_list_cb_arg *rlcap = arg;

	atomic_inc_64(rlcap->num_blocks_visited);
	if (*rlcap->cancel)
		return (-1);

	struct send_range *data = range_alloc(REDACT, rb->rbp_object,
	    rb->rbp_blkid, rb->rbp_blkid + redact_block_get_count(rb), B_FALSE);
	ASSERT3U(data->end_blkid, >, rb->rbp_blkid);
	if (rlcap->mark_redact) {
		data->type = REDACT;
		data->sru.redact.datablksz = redact_block_get_size(rb);
	} else {
		data->type = PREVIOUSLY_REDACTED;
	}
	bqueue_enqueue(rlcap->q, data, sizeof (*data));

	return (0);
}

/*
 * This function kicks off the traverse_dataset.  It also handles setting the
 * error code of the thread in case something goes wrong, and pushes the End of
 * Stream record when the traverse_dataset call has finished.  If there is no
 * dataset to traverse, then we traverse the redaction list provided and enqueue
 * records for that.  If neither is provided, the thread immediately pushes an
 * End of Stream marker.
 */
static void
send_traverse_thread(void *arg)
{
	struct send_thread_arg *st_arg = arg;
	int err = 0;
	struct send_range *data;
	fstrans_cookie_t cookie = spl_fstrans_mark();

	if (st_arg->ds != NULL) {
		ASSERT3P(st_arg->redaction_list, ==, NULL);
		err = traverse_dataset_resume(st_arg->ds,
		    st_arg->fromtxg, &st_arg->resume,
		    st_arg->flags, send_cb, st_arg);
	} else if (st_arg->redaction_list != NULL) {
		struct redact_list_cb_arg rlcba = {0};
		rlcba.cancel = &st_arg->cancel;
		rlcba.num_blocks_visited = st_arg->num_blocks_visited;
		rlcba.q = &st_arg->q;
		rlcba.mark_redact = B_FALSE;
		err = dsl_redaction_list_traverse(st_arg->redaction_list,
		    &st_arg->resume, redact_list_cb, &rlcba);
	}

	if (err != EINTR)
		st_arg->error_code = err;
	data = range_alloc(DATA, 0, 0, 0, B_TRUE);
	bqueue_enqueue_flush(&st_arg->q, data, sizeof (*data));
	spl_fstrans_unmark(cookie);
	thread_exit();
}

/*
 * Utility function that causes End of Stream records to compare after of all
 * others, so that other threads' comparison logic can stay simple.
 */
static int
send_range_after(const struct send_range *from, const struct send_range *to)
{
	if (from->eos_marker == B_TRUE)
		return (1);
	if (to->eos_marker == B_TRUE)
		return (-1);

	uint64_t from_obj = from->object;
	uint64_t from_end_obj = from->object + 1;
	uint64_t to_obj = to->object;
	uint64_t to_end_obj = to->object + 1;
	if (from_obj == 0) {
		ASSERT(from->type == HOLE || from->type == OBJECT_RANGE);
		from_obj = from->start_blkid << DNODES_PER_BLOCK_SHIFT;
		from_end_obj = from->end_blkid << DNODES_PER_BLOCK_SHIFT;
	}
	if (to_obj == 0) {
		ASSERT(to->type == HOLE || to->type == OBJECT_RANGE);
		to_obj = to->start_blkid << DNODES_PER_BLOCK_SHIFT;
		to_end_obj = to->end_blkid << DNODES_PER_BLOCK_SHIFT;
	}

	if (from_end_obj <= to_obj)
		return (-1);
	if (from_obj >= to_end_obj)
		return (1);
	if (from->type == OBJECT_RANGE && to->type != OBJECT_RANGE)
		return (-1);
	if (from->type != OBJECT_RANGE && to->type == OBJECT_RANGE)
		return (1);
	if (from->type == OBJECT && to->type != OBJECT)
		return (-1);
	if (from->type != OBJECT && to->type == OBJECT)
		return (1);
	if (from->end_blkid <= to->start_blkid)
		return (-1);
	if (from->start_blkid >= to->end_blkid)
		return (1);
	return (0);
}

/*
 * Pop the new data off the queue, check that the records we receive are in
 * the right order, but do not free the old data.  This is used so that the
 * records can be sent on to the main thread without copying the data.
 */
static struct send_range *
get_next_range_nofree(bqueue_t *bq, struct send_range *prev)
{
	struct send_range *next = bqueue_dequeue(bq);
	ASSERT3S(send_range_after(prev, next), ==, -1);
	return (next);
}

/*
 * Pop the new data off the queue, check that the records we receive are in
 * the right order, and free the old data.
 */
static struct send_range *
get_next_range(bqueue_t *bq, struct send_range *prev)
{
	struct send_range *next = get_next_range_nofree(bq, prev);
	range_free(prev);
	return (next);
}

static void
redact_list_thread(void *arg)
{
	struct redact_list_thread_arg *rlt_arg = arg;
	struct send_range *record;
	fstrans_cookie_t cookie = spl_fstrans_mark();
	if (rlt_arg->rl != NULL) {
		struct redact_list_cb_arg rlcba = {0};
		rlcba.cancel = &rlt_arg->cancel;
		rlcba.q = &rlt_arg->q;
		rlcba.num_blocks_visited = rlt_arg->num_blocks_visited;
		rlcba.mark_redact = rlt_arg->mark_redact;
		int err = dsl_redaction_list_traverse(rlt_arg->rl,
		    &rlt_arg->resume, redact_list_cb, &rlcba);
		if (err != EINTR)
			rlt_arg->error_code = err;
	}
	record = range_alloc(DATA, 0, 0, 0, B_TRUE);
	bqueue_enqueue_flush(&rlt_arg->q, record, sizeof (*record));
	spl_fstrans_unmark(cookie);
}

/*
 * Compare the start point of the two provided ranges. End of stream ranges
 * compare last, objects compare before any data or hole inside that object and
 * multi-object holes that start at the same object.
 */
static int
send_range_start_compare(struct send_range *r1, struct send_range *r2)
{
	uint64_t r1_objequiv = r1->object;
	uint64_t r1_l0equiv = r1->start_blkid;
	uint64_t r2_objequiv = r2->object;
	uint64_t r2_l0equiv = r2->start_blkid;
	if (r1->eos_marker)
		return (1);
	if (r2->eos_marker)
		return (-1);
	if (r1->object == 0) {
		r1_objequiv = r1->start_blkid * DNODES_PER_BLOCK;
		r1_l0equiv = 0;
	}
	if (r2->object == 0) {
		r2_objequiv = r2->start_blkid * DNODES_PER_BLOCK;
		r2_l0equiv = 0;
	}

	if (r1_objequiv < r2_objequiv)
		return (-1);
	if (r1_objequiv > r2_objequiv)
		return (1);
	if (r1->type == OBJECT_RANGE && r2->type != OBJECT_RANGE)
		return (-1);
	if (r1->type != OBJECT_RANGE && r2->type == OBJECT_RANGE)
		return (1);
	if (r1->type == OBJECT && r2->type != OBJECT)
		return (-1);
	if (r1->type != OBJECT && r2->type == OBJECT)
		return (1);
	if (r1_l0equiv < r2_l0equiv)
		return (-1);
	if (r1_l0equiv > r2_l0equiv)
		return (1);
	return (0);
}

enum q_idx {
	REDACT_IDX = 0,
	TO_IDX,
	FROM_IDX,
	NUM_THREADS
};

/*
 * This function returns the next range the send_merge_thread should operate on.
 * The inputs are two arrays; the first one stores the range at the front of the
 * queues stored in the second one.  The ranges are sorted in descending
 * priority order; the metadata from earlier ranges overrules metadata from
 * later ranges.  out_mask is used to return which threads the ranges came from;
 * bit i is set if ranges[i] started at the same place as the returned range.
 *
 * This code is not hardcoded to compare a specific number of threads; it could
 * be used with any number, just by changing the q_idx enum.
 *
 * The "next range" is the one with the earliest start; if two starts are equal,
 * the highest-priority range is the next to operate on.  If a higher-priority
 * range starts in the middle of the first range, then the first range will be
 * truncated to end where the higher-priority range starts, and we will operate
 * on that one next time.   In this way, we make sure that each block covered by
 * some range gets covered by a returned range, and each block covered is
 * returned using the metadata of the highest-priority range it appears in.
 *
 * For example, if the three ranges at the front of the queues were [2,4),
 * [3,5), and [1,3), then the ranges returned would be [1,2) with the metadata
 * from the third range, [2,4) with the metadata from the first range, and then
 * [4,5) with the metadata from the second.
 */
static struct send_range *
find_next_range(struct send_range **ranges, bqueue_t **qs, uint64_t *out_mask)
{
	int idx = 0; // index of the range with the earliest start
	int i;
	uint64_t bmask = 0;
	for (i = 1; i < NUM_THREADS; i++) {
		if (send_range_start_compare(ranges[i], ranges[idx]) < 0)
			idx = i;
	}
	if (ranges[idx]->eos_marker) {
		struct send_range *ret = range_alloc(DATA, 0, 0, 0, B_TRUE);
		*out_mask = 0;
		return (ret);
	}
	/*
	 * Find all the ranges that start at that same point.
	 */
	for (i = 0; i < NUM_THREADS; i++) {
		if (send_range_start_compare(ranges[i], ranges[idx]) == 0)
			bmask |= 1 << i;
	}
	*out_mask = bmask;
	/*
	 * OBJECT_RANGE records only come from the TO thread, and should always
	 * be treated as overlapping with nothing and sent on immediately.  They
	 * are only used in raw sends, and are never redacted.
	 */
	if (ranges[idx]->type == OBJECT_RANGE) {
		ASSERT3U(idx, ==, TO_IDX);
		ASSERT3U(*out_mask, ==, 1 << TO_IDX);
		struct send_range *ret = ranges[idx];
		ranges[idx] = get_next_range_nofree(qs[idx], ranges[idx]);
		return (ret);
	}
	/*
	 * Find the first start or end point after the start of the first range.
	 */
	uint64_t first_change = ranges[idx]->end_blkid;
	for (i = 0; i < NUM_THREADS; i++) {
		if (i == idx || ranges[i]->eos_marker ||
		    ranges[i]->object > ranges[idx]->object ||
		    ranges[i]->object == DMU_META_DNODE_OBJECT)
			continue;
		ASSERT3U(ranges[i]->object, ==, ranges[idx]->object);
		if (first_change > ranges[i]->start_blkid &&
		    (bmask & (1 << i)) == 0)
			first_change = ranges[i]->start_blkid;
		else if (first_change > ranges[i]->end_blkid)
			first_change = ranges[i]->end_blkid;
	}
	/*
	 * Update all ranges to no longer overlap with the range we're
	 * returning. All such ranges must start at the same place as the range
	 * being returned, and end at or after first_change. Thus we update
	 * their start to first_change. If that makes them size 0, then free
	 * them and pull a new range from that thread.
	 */
	for (i = 0; i < NUM_THREADS; i++) {
		if (i == idx || (bmask & (1 << i)) == 0)
			continue;
		ASSERT3U(first_change, >, ranges[i]->start_blkid);
		ranges[i]->start_blkid = first_change;
		ASSERT3U(ranges[i]->start_blkid, <=, ranges[i]->end_blkid);
		if (ranges[i]->start_blkid == ranges[i]->end_blkid)
			ranges[i] = get_next_range(qs[i], ranges[i]);
	}
	/*
	 * Short-circuit the simple case; if the range doesn't overlap with
	 * anything else, or it only overlaps with things that start at the same
	 * place and are longer, send it on.
	 */
	if (first_change == ranges[idx]->end_blkid) {
		struct send_range *ret = ranges[idx];
		ranges[idx] = get_next_range_nofree(qs[idx], ranges[idx]);
		return (ret);
	}

	/*
	 * Otherwise, return a truncated copy of ranges[idx] and move the start
	 * of ranges[idx] back to first_change.
	 */
	struct send_range *ret = kmem_alloc(sizeof (*ret), KM_SLEEP);
	*ret = *ranges[idx];
	ret->end_blkid = first_change;
	ranges[idx]->start_blkid = first_change;
	return (ret);
}

#define	FROM_AND_REDACT_BITS ((1 << REDACT_IDX) | (1 << FROM_IDX))

/*
 * Merge the results from the from thread and the to thread, and then hand the
 * records off to send_prefetch_thread to prefetch them.  If this is not a
 * send from a redaction bookmark, the from thread will push an end of stream
 * record and stop, and we'll just send everything that was changed in the
 * to_ds since the ancestor's creation txg. If it is, then since
 * traverse_dataset has a canonical order, we can compare each change as
 * they're pulled off the queues.  That will give us a stream that is
 * appropriately sorted, and covers all records.  In addition, we pull the
 * data from the redact_list_thread and use that to determine which blocks
 * should be redacted.
 */
static void
send_merge_thread(void *arg)
{
	struct send_merge_thread_arg *smt_arg = arg;
	struct send_range *front_ranges[NUM_THREADS];
	bqueue_t *queues[NUM_THREADS];
	int err = 0;
	fstrans_cookie_t cookie = spl_fstrans_mark();

	if (smt_arg->redact_arg == NULL) {
		front_ranges[REDACT_IDX] =
		    kmem_zalloc(sizeof (struct send_range), KM_SLEEP);
		front_ranges[REDACT_IDX]->eos_marker = B_TRUE;
		front_ranges[REDACT_IDX]->type = REDACT;
		queues[REDACT_IDX] = NULL;
	} else {
		front_ranges[REDACT_IDX] =
		    bqueue_dequeue(&smt_arg->redact_arg->q);
		queues[REDACT_IDX] = &smt_arg->redact_arg->q;
	}
	front_ranges[TO_IDX] = bqueue_dequeue(&smt_arg->to_arg->q);
	queues[TO_IDX] = &smt_arg->to_arg->q;
	front_ranges[FROM_IDX] = bqueue_dequeue(&smt_arg->from_arg->q);
	queues[FROM_IDX] = &smt_arg->from_arg->q;
	uint64_t mask = 0;
	struct send_range *range;
	for (range = find_next_range(front_ranges, queues, &mask);
	    !range->eos_marker && err == 0 && !smt_arg->cancel;
	    range = find_next_range(front_ranges, queues, &mask)) {
		/*
		 * If the range in question was in both the from redact bookmark
		 * and the bookmark we're using to redact, then don't send it.
		 * It's already redacted on the receiving system, so a redaction
		 * record would be redundant.
		 */
		if ((mask & FROM_AND_REDACT_BITS) == FROM_AND_REDACT_BITS) {
			ASSERT3U(range->type, ==, REDACT);
			range_free(range);
			continue;
		}
		bqueue_enqueue(&smt_arg->q, range, sizeof (*range));

		if (smt_arg->to_arg->error_code != 0) {
			err = smt_arg->to_arg->error_code;
		} else if (smt_arg->from_arg->error_code != 0) {
			err = smt_arg->from_arg->error_code;
		} else if (smt_arg->redact_arg != NULL &&
		    smt_arg->redact_arg->error_code != 0) {
			err = smt_arg->redact_arg->error_code;
		}
	}
	if (smt_arg->cancel && err == 0)
		err = SET_ERROR(EINTR);
	smt_arg->error = err;
	if (smt_arg->error != 0) {
		smt_arg->to_arg->cancel = B_TRUE;
		smt_arg->from_arg->cancel = B_TRUE;
		if (smt_arg->redact_arg != NULL)
			smt_arg->redact_arg->cancel = B_TRUE;
	}
	for (int i = 0; i < NUM_THREADS; i++) {
		while (!front_ranges[i]->eos_marker) {
			front_ranges[i] = get_next_range(queues[i],
			    front_ranges[i]);
		}
		range_free(front_ranges[i]);
	}
	if (range == NULL)
		range = kmem_zalloc(sizeof (*range), KM_SLEEP);
	range->eos_marker = B_TRUE;
	bqueue_enqueue_flush(&smt_arg->q, range, 1);
	spl_fstrans_unmark(cookie);
	thread_exit();
}

struct send_prefetch_thread_arg {
	struct send_merge_thread_arg *smta;
	bqueue_t q;
	boolean_t cancel;
	boolean_t issue_prefetches;
	int error;
};

/*
 * Create a new record with the given values.  If the record is of a type that
 * can be coalesced, and if it can be coalesced with the previous record, then
 * coalesce those and don't push anything out.  If either of those are not true,
 * we push out the pending record and create a new one out of the current
 * record.
 */
static void
enqueue_range(struct send_prefetch_thread_arg *spta, bqueue_t *q, dnode_t *dn,
    uint64_t blkid, blkptr_t *bp, uint32_t datablksz, struct send_range **pendp)
{
	struct send_range *pending = *pendp;
	enum type pending_type = (pending == NULL ? PREVIOUSLY_REDACTED :
	    pending->type);
	enum type new_type = (BP_IS_HOLE(bp) ? HOLE :
	    (BP_IS_REDACTED(bp) ? REDACT : DATA));

	if (pending_type == new_type) {
		pending->end_blkid = blkid;
		return;
	}
	if (pending_type != PREVIOUSLY_REDACTED) {
		bqueue_enqueue(q, pending, sizeof (*pending));
		pending = NULL;
	}
	ASSERT3P(pending, ==, NULL);
	pending = range_alloc(new_type, dn->dn_object, blkid, blkid + 1,
	    B_FALSE);

	if (blkid == DMU_SPILL_BLKID)
		ASSERT3U(BP_GET_TYPE(bp), ==, DMU_OT_SA);

	switch (new_type) {
	case HOLE:
		pending->sru.hole.datablksz = datablksz;
		break;
	case DATA:
		pending->sru.data.datablksz = datablksz;
		pending->sru.data.obj_type = dn->dn_type;
		pending->sru.data.bp = *bp;
		if (spta->issue_prefetches) {
			zbookmark_phys_t zb = {0};
			zb.zb_objset = dmu_objset_id(dn->dn_objset);
			zb.zb_object = dn->dn_object;
			zb.zb_level = 0;
			zb.zb_blkid = blkid;
			arc_flags_t aflags = ARC_FLAG_NOWAIT |
			    ARC_FLAG_PREFETCH;
			(void) arc_read(NULL, dn->dn_objset->os_spa, bp, NULL,
			    NULL, ZIO_PRIORITY_ASYNC_READ, ZIO_FLAG_CANFAIL |
			    ZIO_FLAG_SPECULATIVE, &aflags, &zb);
		}
		bqueue_enqueue(q, pending, datablksz);
		pending = NULL;
		break;
	case REDACT:
		pending->sru.redact.datablksz = datablksz;
		break;
	default:
		break;
	}
	*pendp = pending;
}

/*
 * This thread is responsible for two things: First, it retrieves the correct
 * blkptr in the to ds if we need to send the data because of something from
 * the from thread.  As a result of this, we're the first ones to discover that
 * some indirect blocks can be discarded because they're not holes. Second,
 * it issues prefetches for the data we need to send.
 */
static void
send_prefetch_thread(void *arg)
{
	struct send_prefetch_thread_arg *spta = arg;
	struct send_merge_thread_arg *smta = spta->smta;
	bqueue_t *inq = &smta->q;
	bqueue_t *outq = &spta->q;
	objset_t *os = smta->os;
	fstrans_cookie_t cookie = spl_fstrans_mark();
	struct send_range *range = bqueue_dequeue(inq);
	int err = 0;

	/*
	 * If the record we're analyzing is from a redaction bookmark from the
	 * fromds, then we need to know whether or not it exists in the tods so
	 * we know whether to create records for it or not. If it does, we need
	 * the datablksz so we can generate an appropriate record for it.
	 * Finally, if it isn't redacted, we need the blkptr so that we can send
	 * a WRITE record containing the actual data.
	 */
	uint64_t last_obj = UINT64_MAX;
	uint64_t last_obj_exists = B_TRUE;
	while (!range->eos_marker && !spta->cancel && smta->error == 0) {
		switch (range->type) {
		case DATA: {
			zbookmark_phys_t zb;
			zb.zb_objset = dmu_objset_id(os);
			zb.zb_object = range->object;
			zb.zb_level = 0;
			zb.zb_blkid = range->start_blkid;
			ASSERT3U(range->start_blkid + 1, ==, range->end_blkid);
			if (!BP_IS_REDACTED(&range->sru.data.bp) &&
			    spta->issue_prefetches &&
			    !BP_IS_EMBEDDED(&range->sru.data.bp)) {
				arc_flags_t aflags = ARC_FLAG_NOWAIT |
				    ARC_FLAG_PREFETCH;
				(void) arc_read(NULL, os->os_spa,
				    &range->sru.data.bp, NULL, NULL,
				    ZIO_PRIORITY_ASYNC_READ, ZIO_FLAG_CANFAIL |
				    ZIO_FLAG_SPECULATIVE, &aflags, &zb);
			}
			bqueue_enqueue(outq, range, range->sru.data.datablksz);
			range = get_next_range_nofree(inq, range);
			break;
		}
		case HOLE:
		case OBJECT:
		case OBJECT_RANGE:
		case REDACT: // Redacted blocks must exist
			bqueue_enqueue(outq, range, sizeof (*range));
			range = get_next_range_nofree(inq, range);
			break;
		case PREVIOUSLY_REDACTED: {
			/*
			 * This entry came from the "from bookmark" when
			 * sending from a bookmark that has a redaction
			 * list.  We need to check if this object/blkid
			 * exists in the target ("to") dataset, and if
			 * not then we drop this entry.  We also need
			 * to fill in the block pointer so that we know
			 * what to prefetch.
			 *
			 * To accomplish the above, we first cache whether or
			 * not the last object we examined exists.  If it
			 * doesn't, we can drop this record. If it does, we hold
			 * the dnode and use it to call dbuf_dnode_findbp. We do
			 * this instead of dbuf_bookmark_findbp because we will
			 * often operate on large ranges, and holding the dnode
			 * once is more efficient.
			 */
			boolean_t object_exists = B_TRUE;
			/*
			 * If the data is redacted, we only care if it exists,
			 * so that we don't send records for objects that have
			 * been deleted.
			 */
			dnode_t *dn;
			if (range->object == last_obj && !last_obj_exists) {
				/*
				 * If we're still examining the same object as
				 * previously, and it doesn't exist, we don't
				 * need to call dbuf_bookmark_findbp.
				 */
				object_exists = B_FALSE;
			} else {
				err = dnode_hold(os, range->object, FTAG, &dn);
				if (err == ENOENT) {
					object_exists = B_FALSE;
					err = 0;
				}
				last_obj = range->object;
				last_obj_exists = object_exists;
			}

			if (err != 0) {
				break;
			} else if (!object_exists) {
				/*
				 * The block was modified, but doesn't
				 * exist in the to dataset; if it was
				 * deleted in the to dataset, then we'll
				 * visit the hole bp for it at some point.
				 */
				range = get_next_range(inq, range);
				continue;
			}
			struct send_range *pending = NULL;
			uint64_t file_max =
			    (dn->dn_maxblkid < range->end_blkid ?
			    dn->dn_maxblkid : range->end_blkid);
			/*
			 * The object exists, so we need to try to find the
			 * blkptr for each block in the range we're processing.
			 */
			rw_enter(&dn->dn_struct_rwlock, RW_READER);
			for (uint64_t blkid = range->start_blkid;
			    blkid < file_max; blkid++) {
				uint16_t datablkszsec;
				blkptr_t bp;
				err = dbuf_dnode_findbp(dn, 0, blkid, &bp,
				    &datablkszsec, NULL);
				if (err != 0)
					break;
				enqueue_range(spta, outq, dn, blkid, &bp,
				    datablkszsec << SPA_MINBLOCKSHIFT,
				    &pending);
			}
			if (pending != NULL) {
				bqueue_enqueue(outq, pending,
				    sizeof (*pending));
			}
			rw_exit(&dn->dn_struct_rwlock);
			dnode_rele(dn, FTAG);
			range = get_next_range(inq, range);
		}
		}
	}
	if (spta->cancel || err != 0) {
		smta->cancel = B_TRUE;
		spta->error = err;
	} else if (smta->error != 0) {
		spta->error = smta->error;
	}
	while (!range->eos_marker)
		range = get_next_range(inq, range);

	bqueue_enqueue_flush(outq, range, 1);
	spl_fstrans_unmark(cookie);
	thread_exit();
}

#define	NUM_SNAPS_NOT_REDACTED UINT64_MAX

struct dmu_send_params {
	/* Pool args */
	void *tag; // Tag that dp was held with, will be used to release dp.
	dsl_pool_t *dp;
	/* To snapshot args */
	const char *tosnap;
	dsl_dataset_t *to_ds;
	/* From snapshot args */
	zfs_bookmark_phys_t ancestor_zb;
	uint64_t *fromredactsnaps;
	/* NUM_SNAPS_NOT_REDACTED if not sending from redaction bookmark */
	uint64_t numfromredactsnaps;
	/* Stream params */
	boolean_t is_clone;
	boolean_t embedok;
	boolean_t large_block_ok;
	boolean_t compressok;
	uint64_t resumeobj;
	uint64_t resumeoff;
	zfs_bookmark_phys_t *redactbook;
	/* Stream output params */
	dmu_send_outparams_t *dso;

	/* Stream progress params */
	offset_t *off;
	int outfd;
	boolean_t rawok;
};

static int
setup_featureflags(struct dmu_send_params *dspp, objset_t *os,
    uint64_t *featureflags)
{
	dsl_dataset_t *to_ds = dspp->to_ds;
	dsl_pool_t *dp = dspp->dp;
#ifdef _KERNEL
	if (dmu_objset_type(os) == DMU_OST_ZFS) {
		uint64_t version;
		if (zfs_get_zplprop(os, ZFS_PROP_VERSION, &version) != 0)
			return (SET_ERROR(EINVAL));

		if (version >= ZPL_VERSION_SA)
			*featureflags |= DMU_BACKUP_FEATURE_SA_SPILL;
	}
#endif

	/* raw sends imply large_block_ok */
	if ((dspp->rawok || dspp->large_block_ok) &&
	    dsl_dataset_feature_is_active(to_ds, SPA_FEATURE_LARGE_BLOCKS)) {
		*featureflags |= DMU_BACKUP_FEATURE_LARGE_BLOCKS;
	}

	/* encrypted datasets will not have embedded blocks */
	if ((dspp->embedok || dspp->rawok) && !os->os_encrypted &&
	    spa_feature_is_active(dp->dp_spa, SPA_FEATURE_EMBEDDED_DATA)) {
		*featureflags |= DMU_BACKUP_FEATURE_EMBED_DATA;
	}

	/* raw send implies compressok */
	if (dspp->compressok || dspp->rawok)
		*featureflags |= DMU_BACKUP_FEATURE_COMPRESSED;
	if (dspp->rawok && os->os_encrypted)
		*featureflags |= DMU_BACKUP_FEATURE_RAW;

	if ((*featureflags &
	    (DMU_BACKUP_FEATURE_EMBED_DATA | DMU_BACKUP_FEATURE_COMPRESSED |
	    DMU_BACKUP_FEATURE_RAW)) != 0 &&
	    spa_feature_is_active(dp->dp_spa, SPA_FEATURE_LZ4_COMPRESS)) {
		*featureflags |= DMU_BACKUP_FEATURE_LZ4;
	}

	if (dspp->resumeobj != 0 || dspp->resumeoff != 0) {
		*featureflags |= DMU_BACKUP_FEATURE_RESUMING;
	}

	if (dspp->redactbook != NULL) {
		*featureflags |= DMU_BACKUP_FEATURE_REDACTED;
	}

	if (dsl_dataset_feature_is_active(to_ds, SPA_FEATURE_LARGE_DNODE)) {
		*featureflags |= DMU_BACKUP_FEATURE_LARGE_DNODE;
	}
	return (0);
}

static dmu_replay_record_t *
create_begin_record(struct dmu_send_params *dspp, objset_t *os,
    uint64_t featureflags)
{
	dmu_replay_record_t *drr = kmem_zalloc(sizeof (dmu_replay_record_t),
	    KM_SLEEP);
	drr->drr_type = DRR_BEGIN;

	struct drr_begin *drrb = &drr->drr_u.drr_begin;
	dsl_dataset_t *to_ds = dspp->to_ds;

	drrb->drr_magic = DMU_BACKUP_MAGIC;
	drrb->drr_creation_time = dsl_dataset_phys(to_ds)->ds_creation_time;
	drrb->drr_type = dmu_objset_type(os);
	drrb->drr_toguid = dsl_dataset_phys(to_ds)->ds_guid;
	drrb->drr_fromguid = dspp->ancestor_zb.zbm_guid;

	DMU_SET_STREAM_HDRTYPE(drrb->drr_versioninfo, DMU_SUBSTREAM);
	DMU_SET_FEATUREFLAGS(drrb->drr_versioninfo, featureflags);

	if (dspp->is_clone)
		drrb->drr_flags |= DRR_FLAG_CLONE;
	if (dsl_dataset_phys(dspp->to_ds)->ds_flags & DS_FLAG_CI_DATASET)
		drrb->drr_flags |= DRR_FLAG_CI_DATA;
	if (zfs_send_set_freerecords_bit)
		drrb->drr_flags |= DRR_FLAG_FREERECORDS;

	dsl_dataset_name(to_ds, drrb->drr_toname);
	if (!to_ds->ds_is_snapshot) {
		(void) strlcat(drrb->drr_toname, "@--head--",
		    sizeof (drrb->drr_toname));
	}
	return (drr);
}

static void
setup_to_thread(struct send_thread_arg *to_arg, dsl_dataset_t *to_ds,
    dmu_sendstatus_t *dssp, uint64_t fromtxg, boolean_t rawok)
{
	VERIFY0(bqueue_init(&to_arg->q, zfs_send_no_prefetch_queue_ff,
	    MAX(zfs_send_no_prefetch_queue_length, 2 * zfs_max_recordsize),
	    offsetof(struct send_range, ln)));
	to_arg->error_code = 0;
	to_arg->cancel = B_FALSE;
	to_arg->ds = to_ds;
	to_arg->fromtxg = fromtxg;
	to_arg->flags = TRAVERSE_PRE | TRAVERSE_PREFETCH_METADATA;
	if (rawok)
		to_arg->flags |= TRAVERSE_NO_DECRYPT;
	to_arg->redaction_list = NULL;
	to_arg->num_blocks_visited = &dssp->dss_blocks;
	(void) thread_create(NULL, 0, send_traverse_thread, to_arg, 0,
	    curproc, TS_RUN, minclsyspri);
}

static void
setup_from_thread(struct redact_list_thread_arg *from_arg,
    redaction_list_t *from_rl, dmu_sendstatus_t *dssp)
{
	VERIFY0(bqueue_init(&from_arg->q, zfs_send_no_prefetch_queue_ff,
	    MAX(zfs_send_no_prefetch_queue_length, 2 * zfs_max_recordsize),
	    offsetof(struct send_range, ln)));
	from_arg->error_code = 0;
	from_arg->cancel = B_FALSE;
	from_arg->rl = from_rl;
	from_arg->mark_redact = B_FALSE;
	from_arg->num_blocks_visited = &dssp->dss_blocks;
	/*
	 * If from_ds is null, send_traverse_thread just returns success and
	 * enqueues an eos marker.
	 */
	(void) thread_create(NULL, 0, redact_list_thread, from_arg, 0,
	    curproc, TS_RUN, minclsyspri);
}

static void
setup_redact_list_thread(struct redact_list_thread_arg *rlt_arg,
    struct dmu_send_params *dspp, redaction_list_t *rl, dmu_sendstatus_t *dssp)
{
	if (dspp->redactbook == NULL)
		return;

	rlt_arg->cancel = B_FALSE;
	VERIFY0(bqueue_init(&rlt_arg->q, zfs_send_no_prefetch_queue_ff,
	    MAX(zfs_send_no_prefetch_queue_length, 2 * zfs_max_recordsize),
	    offsetof(struct send_range, ln)));
	rlt_arg->error_code = 0;
	rlt_arg->mark_redact = B_TRUE;
	rlt_arg->rl = rl;
	rlt_arg->num_blocks_visited = &dssp->dss_blocks;

	(void) thread_create(NULL, 0, redact_list_thread, rlt_arg, 0,
	    curproc, TS_RUN, minclsyspri);
}

static void
setup_merge_thread(struct send_merge_thread_arg *smt_arg,
    struct dmu_send_params *dspp, struct redact_list_thread_arg *from_arg,
    struct send_thread_arg *to_arg, struct redact_list_thread_arg *rlt_arg,
    objset_t *os)
{
	VERIFY0(bqueue_init(&smt_arg->q, zfs_send_no_prefetch_queue_ff,
	    MAX(zfs_send_no_prefetch_queue_length, 2 * zfs_max_recordsize),
	    offsetof(struct send_range, ln)));
	smt_arg->cancel = B_FALSE;
	smt_arg->error = 0;
	smt_arg->from_arg = from_arg;
	smt_arg->to_arg = to_arg;
	if (dspp->redactbook != NULL)
		smt_arg->redact_arg = rlt_arg;

	smt_arg->os = os;
	(void) thread_create(NULL, 0, send_merge_thread, smt_arg, 0, curproc,
	    TS_RUN, minclsyspri);
}

static void
setup_prefetch_thread(struct send_prefetch_thread_arg *spt_arg,
    struct dmu_send_params *dspp, struct send_merge_thread_arg *smt_arg)
{
	VERIFY0(bqueue_init(&spt_arg->q, zfs_send_queue_ff,
	    MAX(zfs_send_queue_length, 2 * zfs_max_recordsize),
	    offsetof(struct send_range, ln)));
	spt_arg->smta = smt_arg;
	spt_arg->issue_prefetches = !dspp->dso->dso_dryrun;
	(void) thread_create(NULL, 0, send_prefetch_thread, spt_arg, 0,
	    curproc, TS_RUN, minclsyspri);
}

static int
setup_resume_points(struct dmu_send_params *dspp,
    struct send_thread_arg *to_arg, struct redact_list_thread_arg *from_arg,
    struct redact_list_thread_arg *rlt_arg,
    struct send_merge_thread_arg *smt_arg, boolean_t resuming, objset_t *os,
    redaction_list_t *redact_rl, nvlist_t *nvl)
{
	dsl_dataset_t *to_ds = dspp->to_ds;
	int err = 0;

	uint64_t obj = 0;
	uint64_t blkid = 0;
	if (resuming) {
		obj = dspp->resumeobj;
		dmu_object_info_t to_doi;
		err = dmu_object_info(os, obj, &to_doi);
		if (err != 0)
			return (err);

		blkid = dspp->resumeoff / to_doi.doi_data_block_size;
	}
	/*
	 * If we're resuming a redacted send, we can skip to the appropriate
	 * point in the redaction bookmark by binary searching through it.
	 */
	smt_arg->bookmark_before = B_FALSE;
	if (redact_rl != NULL) {
		SET_BOOKMARK(&rlt_arg->resume, to_ds->ds_object, obj, 0, blkid);
	}

	SET_BOOKMARK(&to_arg->resume, to_ds->ds_object, obj, 0, blkid);
	if (nvlist_exists(nvl, BEGINNV_REDACT_FROM_SNAPS)) {
		uint64_t objset = dspp->ancestor_zb.zbm_redaction_obj;
		/*
		 * Note: If the resume point is in an object whose
		 * blocksize is different in the from vs to snapshots,
		 * we will have divided by the "wrong" blocksize.
		 * However, in this case fromsnap's send_cb() will
		 * detect that the blocksize has changed and therefore
		 * ignore this object.
		 *
		 * If we're resuming a send from a redaction bookmark,
		 * we still cannot accidentally suggest blocks behind
		 * the to_ds.  In addition, we know that any blocks in
		 * the object in the to_ds will have to be sent, since
		 * the size changed.  Therefore, we can't cause any harm
		 * this way either.
		 */
		SET_BOOKMARK(&from_arg->resume, objset, obj, 0, blkid);
	}
	if (resuming) {
		fnvlist_add_uint64(nvl, BEGINNV_RESUME_OBJECT, dspp->resumeobj);
		fnvlist_add_uint64(nvl, BEGINNV_RESUME_OFFSET, dspp->resumeoff);
	}
	return (0);
}

static dmu_sendstatus_t *
setup_send_progress(struct dmu_send_params *dspp)
{
	dmu_sendstatus_t *dssp = kmem_zalloc(sizeof (*dssp), KM_SLEEP);
	dssp->dss_outfd = dspp->outfd;
	dssp->dss_off = dspp->off;
	dssp->dss_proc = curproc;
	mutex_enter(&dspp->to_ds->ds_sendstream_lock);
	list_insert_head(&dspp->to_ds->ds_sendstreams, dssp);
	mutex_exit(&dspp->to_ds->ds_sendstream_lock);
	return (dssp);
}

/*
 * Actually do the bulk of the work in a zfs send.
 *
 * The idea is that we want to do a send from ancestor_zb to to_ds.  We also
 * want to not send any data that has been modified by all the datasets in
 * redactsnaparr, and store the list of blocks that are redacted in this way in
 * a bookmark named redactbook, created on the to_ds.  We do this by creating
 * several worker threads, whose function is described below.
 *
 * There are three cases.
 * The first case is a redacted zfs send.  In this case there are 5 threads.
 * The first thread is the to_ds traversal thread: it calls dataset_traverse on
 * the to_ds and finds all the blocks that have changed since ancestor_zb (if
 * it's a full send, that's all blocks in the dataset).  It then sends those
 * blocks on to the send merge thread. The redact list thread takes the data
 * from the redaction bookmark and sends those blocks on to the send merge
 * thread.  The send merge thread takes the data from the to_ds traversal
 * thread, and combines it with the redaction records from the redact list
 * thread.  If a block appears in both the to_ds's data and the redaction data,
 * the send merge thread will mark it as redacted and send it on to the prefetch
 * thread.  Otherwise, the send merge thread will send the block on to the
 * prefetch thread unchanged. The prefetch thread will issue prefetch reads for
 * any data that isn't redacted, and then send the data on to the main thread.
 * The main thread behaves the same as in a normal send case, issuing demand
 * reads for data blocks and sending out records over the network
 *
 * The graphic below diagrams the flow of data in the case of a redacted zfs
 * send.  Each box represents a thread, and each line represents the flow of
 * data.
 *
 *             Records from the |
 *           redaction bookmark |
 * +--------------------+       |  +---------------------------+
 * |                    |       v  | Send Merge Thread         |
 * | Redact List Thread +----------> Apply redaction marks to  |
 * |                    |          | records as specified by   |
 * +--------------------+          | redaction ranges          |
 *                                 +----^---------------+------+
 *                                      |               | Merged data
 *                                      |               |
 *                                      |  +------------v--------+
 *                                      |  | Prefetch Thread     |
 * +--------------------+               |  | Issues prefetch     |
 * | to_ds Traversal    |               |  | reads of data blocks|
 * | Thread (finds      +---------------+  +------------+--------+
 * | candidate blocks)  |  Blocks modified              | Prefetched data
 * +--------------------+  by to_ds since               |
 *                         ancestor_zb     +------------v----+
 *                                         | Main Thread     |  File Descriptor
 *                                         | Sends data over +->(to zfs receive)
 *                                         | wire            |
 *                                         +-----------------+
 *
 * The second case is an incremental send from a redaction bookmark.  The to_ds
 * traversal thread and the main thread behave the same as in the redacted
 * send case.  The new thread is the from bookmark traversal thread.  It
 * iterates over the redaction list in the redaction bookmark, and enqueues
 * records for each block that was redacted in the original send.  The send
 * merge thread now has to merge the data from the two threads.  For details
 * about that process, see the header comment of send_merge_thread().  Any data
 * it decides to send on will be prefetched by the prefetch thread.  Note that
 * you can perform a redacted send from a redaction bookmark; in that case,
 * the data flow behaves very similarly to the flow in the redacted send case,
 * except with the addition of the bookmark traversal thread iterating over the
 * redaction bookmark.  The send_merge_thread also has to take on the
 * responsibility of merging the redact list thread's records, the bookmark
 * traversal thread's records, and the to_ds records.
 *
 * +---------------------+
 * |                     |
 * | Redact List Thread  +--------------+
 * |                     |              |
 * +---------------------+              |
 *        Blocks in redaction list      | Ranges modified by every secure snap
 *        of from bookmark              | (or EOS if not readcted)
 *                                      |
 * +---------------------+   |     +----v----------------------+
 * | bookmark Traversal  |   v     | Send Merge Thread         |
 * | Thread (finds       +---------> Merges bookmark, rlt, and |
 * | candidate blocks)   |         | to_ds send records        |
 * +---------------------+         +----^---------------+------+
 *                                      |               | Merged data
 *                                      |  +------------v--------+
 *                                      |  | Prefetch Thread     |
 * +--------------------+               |  | Issues prefetch     |
 * | to_ds Traversal    |               |  | reads of data blocks|
 * | Thread (finds      +---------------+  +------------+--------+
 * | candidate blocks)  |  Blocks modified              | Prefetched data
 * +--------------------+  by to_ds since  +------------v----+
 *                         ancestor_zb     | Main Thread     |  File Descriptor
 *                                         | Sends data over +->(to zfs receive)
 *                                         | wire            |
 *                                         +-----------------+
 *
 * The final case is a simple zfs full or incremental send.  The to_ds traversal
 * thread behaves the same as always. The redact list thread is never started.
 * The send merge thread takes all the blocks that the to_ds traveral thread
 * sends it, prefetches the data, and sends the blocks on to the main thread.
 * The main thread sends the data over the wire.
 *
 * To keep performance acceptable, we want to prefetch the data in the worker
 * threads.  While the to_ds thread could simply use the TRAVERSE_PREFETCH
 * feature built into traverse_dataset, the combining and deletion of records
 * due to redaction and sends from redaction bookmarks mean that we could
 * issue many unnecessary prefetches.  As a result, we only prefetch data
 * after we've determined that the record is not going to be redacted.  To
 * prevent the prefetching from getting too far ahead of the main thread, the
 * blocking queues that are used for communication are capped not by the
 * number of entries in the queue, but by the sum of the size of the
 * prefetches associated with them.  The limit on the amount of data that the
 * thread can prefetch beyond what the main thread has reached is controlled
 * by the global variable zfs_send_queue_length.  In addition, to prevent poor
 * performance in the beginning of a send, we also limit the distance ahead
 * that the traversal threads can be.  That distance is controlled by the
 * zfs_send_no_prefetch_queue_length tunable.
 *
 * Note: Releases dp using the specified tag.
 */
static int
dmu_send_impl(struct dmu_send_params *dspp)
{
	objset_t *os;
	dmu_replay_record_t *drr;
	dmu_sendstatus_t *dssp;
	dmu_send_cookie_t dsc = {0};
	int err;
	uint64_t fromtxg = dspp->ancestor_zb.zbm_creation_txg;
	uint64_t featureflags = 0;
	struct redact_list_thread_arg *from_arg;
	struct send_thread_arg *to_arg;
	struct redact_list_thread_arg *rlt_arg;
	struct send_merge_thread_arg *smt_arg;
	struct send_prefetch_thread_arg *spt_arg;
	struct send_range *range;
	redaction_list_t *from_rl = NULL;
	redaction_list_t *redact_rl = NULL;
	boolean_t resuming = (dspp->resumeobj != 0 || dspp->resumeoff != 0);
	boolean_t book_resuming = resuming;

	dsl_dataset_t *to_ds = dspp->to_ds;
	zfs_bookmark_phys_t *ancestor_zb = &dspp->ancestor_zb;
	dsl_pool_t *dp = dspp->dp;
	void *tag = dspp->tag;

	err = dmu_objset_from_ds(to_ds, &os);
	if (err != 0) {
		dsl_pool_rele(dp, tag);
		return (err);
	}
	/*
	 * If this is a non-raw send of an encrypted ds, we can ensure that
	 * the objset_phys_t is authenticated. This is safe because this is
	 * either a snapshot or we have owned the dataset, ensuring that
	 * it can't be modified.
	 */
	if (!dspp->rawok && os->os_encrypted &&
	    arc_is_unauthenticated(os->os_phys_buf)) {
		zbookmark_phys_t zb;

		SET_BOOKMARK(&zb, to_ds->ds_object, ZB_ROOT_OBJECT,
		    ZB_ROOT_LEVEL, ZB_ROOT_BLKID);
		err = arc_untransform(os->os_phys_buf, os->os_spa,
		    &zb, B_FALSE);
		if (err != 0) {
			dsl_pool_rele(dp, tag);
			return (err);
		}

		ASSERT0(arc_is_unauthenticated(os->os_phys_buf));
	}

	if ((err = setup_featureflags(dspp, os, &featureflags)) != 0) {
		dsl_pool_rele(dp, tag);
		return (err);
	}

	from_arg = kmem_zalloc(sizeof (*from_arg), KM_SLEEP);
	to_arg = kmem_zalloc(sizeof (*to_arg), KM_SLEEP);
	rlt_arg = kmem_zalloc(sizeof (*rlt_arg), KM_SLEEP);
	smt_arg = kmem_zalloc(sizeof (*smt_arg), KM_SLEEP);
	spt_arg = kmem_zalloc(sizeof (*spt_arg), KM_SLEEP);

	/*
	 * If we're doing a redacted send, hold the bookmark's redaction list.
	 */
	if (dspp->redactbook != NULL) {
		err = dsl_redaction_list_hold_obj(dp,
		    dspp->redactbook->zbm_redaction_obj, FTAG,
		    &redact_rl);
		if (err != 0) {
			dsl_pool_rele(dp, tag);
			return (SET_ERROR(EINVAL));
		}
		dsl_redaction_list_long_hold(dp, redact_rl, FTAG);
	}

	/*
	 * If we're sending from a redaction bookmark, hold the redaction list
	 * so that we can consider sending the redacted blocks.
	 */
	if (ancestor_zb->zbm_redaction_obj != 0) {
		err = dsl_redaction_list_hold_obj(dp,
		    ancestor_zb->zbm_redaction_obj, FTAG, &from_rl);
		if (err != 0) {
			if (redact_rl != NULL) {
				dsl_redaction_list_long_rele(redact_rl, FTAG);
				dsl_redaction_list_rele(redact_rl, FTAG);
			}
			dsl_pool_rele(dp, tag);
			return (SET_ERROR(EINVAL));
		}
		dsl_redaction_list_long_hold(dp, from_rl, FTAG);
	}

	dsl_dataset_long_hold(to_ds, FTAG);

	drr = create_begin_record(dspp, os, featureflags);
	dssp = setup_send_progress(dspp);

	dsc.dsc_drr = drr;
	dsc.dsc_dso = dspp->dso;
	dsc.dsc_os = os;
	dsc.dsc_off = dspp->off;
	dsc.dsc_toguid = dsl_dataset_phys(to_ds)->ds_guid;
	dsc.dsc_pending_op = PENDING_NONE;
	dsc.dsc_featureflags = featureflags;
	dsc.dsc_resume_object = dspp->resumeobj;
	dsc.dsc_resume_offset = dspp->resumeoff;

	dsl_pool_rele(dp, tag);

	void *payload = NULL;
	size_t payload_len = 0;
	nvlist_t *nvl = fnvlist_alloc();

	/*
	 * If we're doing a redacted send, we include the snapshots we're
	 * redacted with respect to so that the target system knows what send
	 * streams can be correctly received on top of this dataset. If we're
	 * instead sending a redacted dataset, we include the snapshots that the
	 * dataset was created with respect to.
	 */
	if (dspp->redactbook != NULL) {
		fnvlist_add_uint64_array(nvl, BEGINNV_REDACT_SNAPS,
		    redact_rl->rl_phys->rlp_snaps,
		    redact_rl->rl_phys->rlp_num_snaps);
	} else if (dsl_dataset_feature_is_active(to_ds,
	    SPA_FEATURE_REDACTED_DATASETS)) {
		uint64_t *tods_guids;
		uint64_t length;
		VERIFY(dsl_dataset_get_uint64_array_feature(to_ds,
		    SPA_FEATURE_REDACTED_DATASETS, &length, &tods_guids));
		fnvlist_add_uint64_array(nvl, BEGINNV_REDACT_SNAPS, tods_guids,
		    length);
	}

	/*
	 * If we're sending from a redaction bookmark, then we should retrieve
	 * the guids of that bookmark so we can send them over the wire.
	 */
	if (from_rl != NULL) {
		fnvlist_add_uint64_array(nvl, BEGINNV_REDACT_FROM_SNAPS,
		    from_rl->rl_phys->rlp_snaps,
		    from_rl->rl_phys->rlp_num_snaps);
	}

	/*
	 * If the snapshot we're sending from is redacted, include the redaction
	 * list in the stream.
	 */
	if (dspp->numfromredactsnaps != NUM_SNAPS_NOT_REDACTED) {
		ASSERT3P(from_rl, ==, NULL);
		fnvlist_add_uint64_array(nvl, BEGINNV_REDACT_FROM_SNAPS,
		    dspp->fromredactsnaps, (uint_t)dspp->numfromredactsnaps);
		if (dspp->numfromredactsnaps > 0) {
			kmem_free(dspp->fromredactsnaps,
			    dspp->numfromredactsnaps * sizeof (uint64_t));
			dspp->fromredactsnaps = NULL;
		}
	}

	if (resuming || book_resuming) {
		err = setup_resume_points(dspp, to_arg, from_arg,
		    rlt_arg, smt_arg, resuming, os, redact_rl, nvl);
		if (err != 0)
			goto out;
	}

	if (featureflags & DMU_BACKUP_FEATURE_RAW) {
		nvlist_t *keynvl = NULL;
		ASSERT(os->os_encrypted);

		err = dsl_crypto_populate_key_nvlist(to_ds, &keynvl);
		if (err != 0) {
			fnvlist_free(nvl);
			goto out;
		}

		fnvlist_add_nvlist(nvl, "crypt_keydata", keynvl);
		fnvlist_free(keynvl);
	}

	if (!nvlist_empty(nvl)) {
		payload = fnvlist_pack(nvl, &payload_len);
		drr->drr_payloadlen = payload_len;
	}

	fnvlist_free(nvl);
	err = dump_record(&dsc, payload, payload_len);
	fnvlist_pack_free(payload, payload_len);
	if (err != 0) {
		err = dsc.dsc_err;
		goto out;
	}

	setup_to_thread(to_arg, to_ds, dssp, fromtxg, dspp->rawok);
	setup_from_thread(from_arg, from_rl, dssp);
	setup_redact_list_thread(rlt_arg, dspp, redact_rl, dssp);
	setup_merge_thread(smt_arg, dspp, from_arg, to_arg, rlt_arg, os);
	setup_prefetch_thread(spt_arg, dspp, smt_arg);

	range = bqueue_dequeue(&spt_arg->q);
	while (err == 0 && !range->eos_marker) {
		err = do_dump(&dsc, range);
		range = get_next_range(&spt_arg->q, range);
		if (issig(JUSTLOOKING) && issig(FORREAL))
			err = EINTR;
	}

	/*
	 * If we hit an error or are interrupted, cancel our worker threads and
	 * clear the queue of any pending records.  The threads will pass the
	 * cancel up the tree of worker threads, and each one will clean up any
	 * pending records before exiting.
	 */
	if (err != 0) {
		spt_arg->cancel = B_TRUE;
		while (!range->eos_marker) {
			range = get_next_range(&spt_arg->q, range);
		}
	}
	range_free(range);

	bqueue_destroy(&spt_arg->q);
	bqueue_destroy(&smt_arg->q);
	if (dspp->redactbook != NULL)
		bqueue_destroy(&rlt_arg->q);
	bqueue_destroy(&to_arg->q);
	bqueue_destroy(&from_arg->q);

	if (err == 0 && spt_arg->error != 0)
		err = spt_arg->error;

	if (err != 0)
		goto out;

	if (dsc.dsc_pending_op != PENDING_NONE)
		if (dump_record(&dsc, NULL, 0) != 0)
			err = SET_ERROR(EINTR);

	if (err != 0) {
		if (err == EINTR && dsc.dsc_err != 0)
			err = dsc.dsc_err;
		goto out;
	}

	bzero(drr, sizeof (dmu_replay_record_t));
	drr->drr_type = DRR_END;
	drr->drr_u.drr_end.drr_checksum = dsc.dsc_zc;
	drr->drr_u.drr_end.drr_toguid = dsc.dsc_toguid;

	if (dump_record(&dsc, NULL, 0) != 0)
		err = dsc.dsc_err;
out:
	mutex_enter(&to_ds->ds_sendstream_lock);
	list_remove(&to_ds->ds_sendstreams, dssp);
	mutex_exit(&to_ds->ds_sendstream_lock);

	VERIFY(err != 0 || (dsc.dsc_sent_begin && dsc.dsc_sent_end));

	kmem_free(drr, sizeof (dmu_replay_record_t));
	kmem_free(dssp, sizeof (dmu_sendstatus_t));
	kmem_free(from_arg, sizeof (*from_arg));
	kmem_free(to_arg, sizeof (*to_arg));
	kmem_free(rlt_arg, sizeof (*rlt_arg));
	kmem_free(smt_arg, sizeof (*smt_arg));
	kmem_free(spt_arg, sizeof (*spt_arg));

	dsl_dataset_long_rele(to_ds, FTAG);
	if (from_rl != NULL) {
		dsl_redaction_list_long_rele(from_rl, FTAG);
		dsl_redaction_list_rele(from_rl, FTAG);
	}
	if (redact_rl != NULL) {
		dsl_redaction_list_long_rele(redact_rl, FTAG);
		dsl_redaction_list_rele(redact_rl, FTAG);
	}

	return (err);
}

int
dmu_send_obj(const char *pool, uint64_t tosnap, uint64_t fromsnap,
    boolean_t embedok, boolean_t large_block_ok, boolean_t compressok,
    boolean_t rawok, int outfd, offset_t *off, dmu_send_outparams_t *dsop)
{
	int err;
	dsl_dataset_t *fromds;
	ds_hold_flags_t dsflags = (rawok) ? 0 : DS_HOLD_FLAG_DECRYPT;
	struct dmu_send_params dspp = {0};
	dspp.embedok = embedok;
	dspp.large_block_ok = large_block_ok;
	dspp.compressok = compressok;
	dspp.outfd = outfd;
	dspp.off = off;
	dspp.dso = dsop;
	dspp.tag = FTAG;
	dspp.rawok = rawok;

	err = dsl_pool_hold(pool, FTAG, &dspp.dp);
	if (err != 0)
		return (err);

	err = dsl_dataset_hold_obj_flags(dspp.dp, tosnap, dsflags, FTAG,
	    &dspp.to_ds);
	if (err != 0) {
		dsl_pool_rele(dspp.dp, FTAG);
		return (err);
	}

	if (fromsnap != 0) {
		err = dsl_dataset_hold_obj_flags(dspp.dp, fromsnap, dsflags,
		    FTAG, &fromds);
		if (err != 0) {
			dsl_dataset_rele_flags(dspp.to_ds, dsflags, FTAG);
			dsl_pool_rele(dspp.dp, FTAG);
			return (err);
		}
		dspp.ancestor_zb.zbm_guid = dsl_dataset_phys(fromds)->ds_guid;
		dspp.ancestor_zb.zbm_creation_txg =
		    dsl_dataset_phys(fromds)->ds_creation_txg;
		dspp.ancestor_zb.zbm_creation_time =
		    dsl_dataset_phys(fromds)->ds_creation_time;
		/* See dmu_send for the reasons behind this. */
		uint64_t *fromredact;

		if (!dsl_dataset_get_uint64_array_feature(fromds,
		    SPA_FEATURE_REDACTED_DATASETS,
		    &dspp.numfromredactsnaps,
		    &fromredact)) {
			dspp.numfromredactsnaps = NUM_SNAPS_NOT_REDACTED;
		} else if (dspp.numfromredactsnaps > 0) {
			uint64_t size = dspp.numfromredactsnaps *
			    sizeof (uint64_t);
			dspp.fromredactsnaps = kmem_zalloc(size, KM_SLEEP);
			bcopy(fromredact, dspp.fromredactsnaps, size);
		}

		if (!dsl_dataset_is_before(dspp.to_ds, fromds, 0)) {
			err = SET_ERROR(EXDEV);
		} else {
			dspp.is_clone = (dspp.to_ds->ds_dir !=
			    fromds->ds_dir);
			dsl_dataset_rele(fromds, FTAG);
			err = dmu_send_impl(&dspp);
		}
	} else {
		dspp.numfromredactsnaps = NUM_SNAPS_NOT_REDACTED;
		err = dmu_send_impl(&dspp);
	}
	dsl_dataset_rele(dspp.to_ds, FTAG);
	return (err);
}

int
dmu_send(const char *tosnap, const char *fromsnap, boolean_t embedok,
    boolean_t large_block_ok, boolean_t compressok, boolean_t rawok,
    uint64_t resumeobj, uint64_t resumeoff, const char *redactbook, int outfd,
    offset_t *off, dmu_send_outparams_t *dsop)
{
	int err = 0;
	ds_hold_flags_t dsflags = (rawok) ? 0 : DS_HOLD_FLAG_DECRYPT;
	boolean_t owned = B_FALSE;
	dsl_dataset_t *fromds = NULL;
	zfs_bookmark_phys_t book = {0};
	struct dmu_send_params dspp = {0};
	dspp.tosnap = tosnap;
	dspp.embedok = embedok;
	dspp.large_block_ok = large_block_ok;
	dspp.compressok = compressok;
	dspp.outfd = outfd;
	dspp.off = off;
	dspp.dso = dsop;
	dspp.tag = FTAG;
	dspp.resumeobj = resumeobj;
	dspp.resumeoff = resumeoff;
	dspp.rawok = rawok;

	if (fromsnap != NULL && strpbrk(fromsnap, "@#") == NULL)
		return (SET_ERROR(EINVAL));

	err = dsl_pool_hold(tosnap, FTAG, &dspp.dp);
	if (err != 0)
		return (err);
<<<<<<< HEAD

	if (strchr(tosnap, '@') == NULL && spa_writeable(dspp.dp->dp_spa)) {
=======
	if (strchr(tosnap, '@') == NULL && spa_writeable(dp->dp_spa)) {
>>>>>>> 07237a7b
		/*
		 * We are sending a filesystem or volume.  Ensure
		 * that it doesn't change by owning the dataset.
		 */
		err = dsl_dataset_own(dspp.dp, tosnap, dsflags, FTAG,
		    &dspp.to_ds);
		owned = B_TRUE;
	} else {
		err = dsl_dataset_hold_flags(dspp.dp, tosnap, dsflags, FTAG,
		    &dspp.to_ds);
	}

	if (err != 0) {
		dsl_pool_rele(dspp.dp, FTAG);
		return (err);
	}

	if (redactbook != NULL) {
		char path[ZFS_MAX_DATASET_NAME_LEN];
		(void) strlcpy(path, tosnap, sizeof (path));
		char *at = strchr(path, '@');
		if (at == NULL) {
			err = EINVAL;
		} else {
			(void) snprintf(at, sizeof (path) - (at - path), "#%s",
			    redactbook);
			err = dsl_bookmark_lookup(dspp.dp, path,
			    NULL, &book);
			dspp.redactbook = &book;
		}
	}

	if (err != 0) {
		dsl_pool_rele(dspp.dp, FTAG);
		if (owned)
			dsl_dataset_disown(dspp.to_ds, dsflags, FTAG);
		else
			dsl_dataset_rele_flags(dspp.to_ds, dsflags, FTAG);
		return (err);
	}

	if (fromsnap != NULL) {
		zfs_bookmark_phys_t *zb = &dspp.ancestor_zb;
		int fsnamelen;
		if (strpbrk(tosnap, "@#") != NULL)
			fsnamelen = strpbrk(tosnap, "@#") - tosnap;
		else
			fsnamelen = strlen(tosnap);

		/*
		 * If the fromsnap is in a different filesystem, then
		 * mark the send stream as a clone.
		 */
		if (strncmp(tosnap, fromsnap, fsnamelen) != 0 ||
		    (fromsnap[fsnamelen] != '@' &&
		    fromsnap[fsnamelen] != '#')) {
			dspp.is_clone = B_TRUE;
		}

		if (strchr(fromsnap, '@') != NULL) {
			err = dsl_dataset_hold(dspp.dp, fromsnap, FTAG,
			    &fromds);

			if (err != 0) {
				ASSERT3P(fromds, ==, NULL);
			} else {
				/*
				 * We need to make a deep copy of the redact
				 * snapshots of the from snapshot, because the
				 * array will be freed when we evict from_ds.
				 */
				uint64_t *fromredact;
				if (!dsl_dataset_get_uint64_array_feature(
				    fromds, SPA_FEATURE_REDACTED_DATASETS,
				    &dspp.numfromredactsnaps,
				    &fromredact)) {
					dspp.numfromredactsnaps =
					    NUM_SNAPS_NOT_REDACTED;
				} else if (dspp.numfromredactsnaps > 0) {
					uint64_t size =
					    dspp.numfromredactsnaps *
					    sizeof (uint64_t);
					dspp.fromredactsnaps = kmem_zalloc(size,
					    KM_SLEEP);
					bcopy(fromredact, dspp.fromredactsnaps,
					    size);
				}
				if (!dsl_dataset_is_before(dspp.to_ds, fromds,
				    0)) {
					err = SET_ERROR(EXDEV);
				} else {
					ASSERT3U(dspp.is_clone, ==,
					    (dspp.to_ds->ds_dir !=
					    fromds->ds_dir));
					zb->zbm_creation_txg =
					    dsl_dataset_phys(fromds)->
					    ds_creation_txg;
					zb->zbm_creation_time =
					    dsl_dataset_phys(fromds)->
					    ds_creation_time;
					zb->zbm_guid =
					    dsl_dataset_phys(fromds)->ds_guid;
					zb->zbm_redaction_obj = 0;
				}
				dsl_dataset_rele(fromds, FTAG);
			}
		} else {
			dspp.numfromredactsnaps = NUM_SNAPS_NOT_REDACTED;
			err = dsl_bookmark_lookup(dspp.dp, fromsnap, dspp.to_ds,
			    zb);
			if (err == EXDEV && zb->zbm_redaction_obj != 0 &&
			    zb->zbm_guid ==
			    dsl_dataset_phys(dspp.to_ds)->ds_guid)
				err = 0;
		}

		if (err == 0) {
			/* dmu_send_impl will call dsl_pool_rele for us. */
			err = dmu_send_impl(&dspp);
		} else {
			dsl_pool_rele(dspp.dp, FTAG);
		}
	} else {
		dspp.numfromredactsnaps = NUM_SNAPS_NOT_REDACTED;
		err = dmu_send_impl(&dspp);
	}
	if (owned)
		dsl_dataset_disown(dspp.to_ds, dsflags, FTAG);
	else
		dsl_dataset_rele_flags(dspp.to_ds, dsflags, FTAG);
	return (err);
}

static int
dmu_adjust_send_estimate_for_indirects(dsl_dataset_t *ds, uint64_t uncompressed,
    uint64_t compressed, boolean_t stream_compressed, uint64_t *sizep)
{
	int err = 0;
	uint64_t size;
	/*
	 * Assume that space (both on-disk and in-stream) is dominated by
	 * data.  We will adjust for indirect blocks and the copies property,
	 * but ignore per-object space used (eg, dnodes and DRR_OBJECT records).
	 */

	uint64_t recordsize;
	uint64_t record_count;
	objset_t *os;
	VERIFY0(dmu_objset_from_ds(ds, &os));

	/* Assume all (uncompressed) blocks are recordsize. */
	if (zfs_override_estimate_recordsize != 0) {
		recordsize = zfs_override_estimate_recordsize;
	} else if (os->os_phys->os_type == DMU_OST_ZVOL) {
		err = dsl_prop_get_int_ds(ds,
		    zfs_prop_to_name(ZFS_PROP_VOLBLOCKSIZE), &recordsize);
	} else {
		err = dsl_prop_get_int_ds(ds,
		    zfs_prop_to_name(ZFS_PROP_RECORDSIZE), &recordsize);
	}
	if (err != 0)
		return (err);
	record_count = uncompressed / recordsize;

	/*
	 * If we're estimating a send size for a compressed stream, use the
	 * compressed data size to estimate the stream size. Otherwise, use the
	 * uncompressed data size.
	 */
	size = stream_compressed ? compressed : uncompressed;

	/*
	 * Subtract out approximate space used by indirect blocks.
	 * Assume most space is used by data blocks (non-indirect, non-dnode).
	 * Assume no ditto blocks or internal fragmentation.
	 *
	 * Therefore, space used by indirect blocks is sizeof(blkptr_t) per
	 * block.
	 */
	size -= record_count * sizeof (blkptr_t);

	/* Add in the space for the record associated with each block. */
	size += record_count * sizeof (dmu_replay_record_t);

	*sizep = size;

	return (0);
}

int
dmu_send_estimate_fast(dsl_dataset_t *ds, dsl_dataset_t *fromds,
    zfs_bookmark_phys_t *frombook, boolean_t stream_compressed, uint64_t *sizep)
{
	int err;
	uint64_t uncomp, comp;

	ASSERT(dsl_pool_config_held(ds->ds_dir->dd_pool));
	ASSERT(fromds == NULL || frombook == NULL);

	/* tosnap must be a snapshot */
	if (!ds->ds_is_snapshot)
		return (SET_ERROR(EINVAL));

	if (fromds != NULL) {
		uint64_t used;
		if (!fromds->ds_is_snapshot)
			return (SET_ERROR(EINVAL));

		if (!dsl_dataset_is_before(ds, fromds, 0))
			return (SET_ERROR(EXDEV));

		err = dsl_dataset_space_written(fromds, ds, &used, &comp,
		    &uncomp);
		if (err != 0)
			return (err);
	} else if (frombook != NULL) {
		uint64_t used;
		err = dsl_dataset_space_written_bookmark(frombook, ds, &used,
		    &comp, &uncomp);
		if (err != 0)
			return (err);
	} else {
		uncomp = dsl_dataset_phys(ds)->ds_uncompressed_bytes;
		comp = dsl_dataset_phys(ds)->ds_compressed_bytes;
	}

	err = dmu_adjust_send_estimate_for_indirects(ds, uncomp, comp,
	    stream_compressed, sizep);
	/*
	 * Add the size of the BEGIN and END records to the estimate.
	 */
	*sizep += 2 * sizeof (dmu_replay_record_t);
	return (err);
}

#if defined(_KERNEL)
module_param(zfs_send_corrupt_data, int, 0644);
MODULE_PARM_DESC(zfs_send_corrupt_data, "Allow sending corrupt data");

module_param(zfs_send_queue_length, int, 0644);
MODULE_PARM_DESC(zfs_send_queue_length, "Maximum send queue length");

module_param(zfs_send_no_prefetch_queue_length, int, 0644);
MODULE_PARM_DESC(zfs_send_no_prefetch_queue_length,
	"Maximum send queue length for non-prefetch queues");

module_param(zfs_send_queue_ff, int, 0644);
MODULE_PARM_DESC(zfs_send_queue_ff, "Send queue fill fraction");

module_param(zfs_send_no_prefetch_queue_ff, int, 0644);
MODULE_PARM_DESC(zfs_send_no_prefetch_queue_ff,
	"Send queue fill fraction for non-prefetch queues");

module_param(zfs_override_estimate_recordsize, int, 0644);
MODULE_PARM_DESC(zfs_override_estimate_recordsize,
	"Override block size estimate with fixed size");
#endif<|MERGE_RESOLUTION|>--- conflicted
+++ resolved
@@ -2612,12 +2612,7 @@
 	err = dsl_pool_hold(tosnap, FTAG, &dspp.dp);
 	if (err != 0)
 		return (err);
-<<<<<<< HEAD
-
 	if (strchr(tosnap, '@') == NULL && spa_writeable(dspp.dp->dp_spa)) {
-=======
-	if (strchr(tosnap, '@') == NULL && spa_writeable(dp->dp_spa)) {
->>>>>>> 07237a7b
 		/*
 		 * We are sending a filesystem or volume.  Ensure
 		 * that it doesn't change by owning the dataset.
