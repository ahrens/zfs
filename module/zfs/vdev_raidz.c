/*
 * CDDL HEADER START
 *
 * The contents of this file are subject to the terms of the
 * Common Development and Distribution License (the "License").
 * You may not use this file except in compliance with the License.
 *
 * You can obtain a copy of the license at usr/src/OPENSOLARIS.LICENSE
 * or http://www.opensolaris.org/os/licensing.
 * See the License for the specific language governing permissions
 * and limitations under the License.
 *
 * When distributing Covered Code, include this CDDL HEADER in each
 * file and include the License file at usr/src/OPENSOLARIS.LICENSE.
 * If applicable, add the following below this CDDL HEADER, with the
 * fields enclosed by brackets "[]" replaced with your own identifying
 * information: Portions Copyright [yyyy] [name of copyright owner]
 *
 * CDDL HEADER END
 */

/*
 * Copyright (c) 2005, 2010, Oracle and/or its affiliates. All rights reserved.
 * Copyright (c) 2012, 2020 by Delphix. All rights reserved.
 * Copyright (c) 2016 Gvozden Nešković. All rights reserved.
 */

#include <sys/zfs_context.h>
#include <sys/spa.h>
#include <sys/spa_impl.h>
#include <sys/zap.h>
#include <sys/vdev_impl.h>
#include <sys/metaslab_impl.h>
#include <sys/zio.h>
#include <sys/zio_checksum.h>
#include <sys/dmu_tx.h>
#include <sys/abd.h>
#include <sys/zfs_rlock.h>
#include <sys/fs/zfs.h>
#include <sys/fm/fs/zfs.h>
#include <sys/vdev_raidz.h>
#include <sys/vdev_raidz_impl.h>
#include <sys/vdev_draid.h>

#ifdef ZFS_DEBUG
#include <sys/vdev.h>	/* For vdev_xlate() in vdev_raidz_io_verify() */
#endif

/*
 * Virtual device vector for RAID-Z.
 *
 * This vdev supports single, double, and triple parity. For single parity,
 * we use a simple XOR of all the data columns. For double or triple parity,
 * we use a special case of Reed-Solomon coding. This extends the
 * technique described in "The mathematics of RAID-6" by H. Peter Anvin by
 * drawing on the system described in "A Tutorial on Reed-Solomon Coding for
 * Fault-Tolerance in RAID-like Systems" by James S. Plank on which the
 * former is also based. The latter is designed to provide higher performance
 * for writes.
 *
 * Note that the Plank paper claimed to support arbitrary N+M, but was then
 * amended six years later identifying a critical flaw that invalidates its
 * claims. Nevertheless, the technique can be adapted to work for up to
 * triple parity. For additional parity, the amendment "Note: Correction to
 * the 1997 Tutorial on Reed-Solomon Coding" by James S. Plank and Ying Ding
 * is viable, but the additional complexity means that write performance will
 * suffer.
 *
 * All of the methods above operate on a Galois field, defined over the
 * integers mod 2^N. In our case we choose N=8 for GF(8) so that all elements
 * can be expressed with a single byte. Briefly, the operations on the
 * field are defined as follows:
 *
 *   o addition (+) is represented by a bitwise XOR
 *   o subtraction (-) is therefore identical to addition: A + B = A - B
 *   o multiplication of A by 2 is defined by the following bitwise expression:
 *
 *	(A * 2)_7 = A_6
 *	(A * 2)_6 = A_5
 *	(A * 2)_5 = A_4
 *	(A * 2)_4 = A_3 + A_7
 *	(A * 2)_3 = A_2 + A_7
 *	(A * 2)_2 = A_1 + A_7
 *	(A * 2)_1 = A_0
 *	(A * 2)_0 = A_7
 *
 * In C, multiplying by 2 is therefore ((a << 1) ^ ((a & 0x80) ? 0x1d : 0)).
 * As an aside, this multiplication is derived from the error correcting
 * primitive polynomial x^8 + x^4 + x^3 + x^2 + 1.
 *
 * Observe that any number in the field (except for 0) can be expressed as a
 * power of 2 -- a generator for the field. We store a table of the powers of
 * 2 and logs base 2 for quick look ups, and exploit the fact that A * B can
 * be rewritten as 2^(log_2(A) + log_2(B)) (where '+' is normal addition rather
 * than field addition). The inverse of a field element A (A^-1) is therefore
 * A ^ (255 - 1) = A^254.
 *
 * The up-to-three parity columns, P, Q, R over several data columns,
 * D_0, ... D_n-1, can be expressed by field operations:
 *
 *	P = D_0 + D_1 + ... + D_n-2 + D_n-1
 *	Q = 2^n-1 * D_0 + 2^n-2 * D_1 + ... + 2^1 * D_n-2 + 2^0 * D_n-1
 *	  = ((...((D_0) * 2 + D_1) * 2 + ...) * 2 + D_n-2) * 2 + D_n-1
 *	R = 4^n-1 * D_0 + 4^n-2 * D_1 + ... + 4^1 * D_n-2 + 4^0 * D_n-1
 *	  = ((...((D_0) * 4 + D_1) * 4 + ...) * 4 + D_n-2) * 4 + D_n-1
 *
 * We chose 1, 2, and 4 as our generators because 1 corresponds to the trivial
 * XOR operation, and 2 and 4 can be computed quickly and generate linearly-
 * independent coefficients. (There are no additional coefficients that have
 * this property which is why the uncorrected Plank method breaks down.)
 *
 * See the reconstruction code below for how P, Q and R can used individually
 * or in concert to recover missing data columns.
 */

#define	VDEV_RAIDZ_P		0
#define	VDEV_RAIDZ_Q		1
#define	VDEV_RAIDZ_R		2

#define	VDEV_RAIDZ_MUL_2(x)	(((x) << 1) ^ (((x) & 0x80) ? 0x1d : 0))
#define	VDEV_RAIDZ_MUL_4(x)	(VDEV_RAIDZ_MUL_2(VDEV_RAIDZ_MUL_2(x)))

/*
 * We provide a mechanism to perform the field multiplication operation on a
 * 64-bit value all at once rather than a byte at a time. This works by
 * creating a mask from the top bit in each byte and using that to
 * conditionally apply the XOR of 0x1d.
 */
#define	VDEV_RAIDZ_64MUL_2(x, mask) \
{ \
	(mask) = (x) & 0x8080808080808080ULL; \
	(mask) = ((mask) << 1) - ((mask) >> 7); \
	(x) = (((x) << 1) & 0xfefefefefefefefeULL) ^ \
	    ((mask) & 0x1d1d1d1d1d1d1d1dULL); \
}

#define	VDEV_RAIDZ_64MUL_4(x, mask) \
{ \
	VDEV_RAIDZ_64MUL_2((x), mask); \
	VDEV_RAIDZ_64MUL_2((x), mask); \
}

uint64_t zfs_raidz_expand_max_offset_pause = UINT64_MAX;
uint64_t zfs_raidz_expand_max_copy_bytes = 10 * SPA_MAXBLOCKSIZE;

/*
 * Apply raidz map abds aggregation if the number of rows in the map is equal
 * or greater than the value below.
 */
unsigned long raidz_io_aggregate_rows = 8;

/*
 * Aggregated IO statistics.
 */
unsigned long raidz_io_count_total = 0;
unsigned long raidz_io_count_aggregated = 0;

static void
vdev_raidz_row_free(raidz_row_t *rr, boolean_t aggregate)
{
<<<<<<< HEAD
	int c;

	for (c = 0; c < rr->rr_firstdatacol && c < rr->rr_cols; c++) {
		if (aggregate)
			abd_put_impl(rr->rr_col[c].rc_abd);
		else
			abd_free(rr->rr_col[c].rc_abd);

		if (rr->rr_col[c].rc_gdata != NULL) {
			abd_free(rr->rr_col[c].rc_gdata);
		}
		if (rr->rr_col[c].rc_orig_data != NULL) {
			zio_buf_free(rr->rr_col[c].rc_orig_data,
			    rr->rr_col[c].rc_size);
		}
	}
	for (c = rr->rr_firstdatacol; c < rr->rr_cols; c++) {
		if (rr->rr_col[c].rc_size != 0) {
			if (abd_is_gang(rr->rr_col[c].rc_abd))
				abd_free(rr->rr_col[c].rc_abd);
			else
				abd_put_impl(rr->rr_col[c].rc_abd);
		}
		if (rr->rr_col[c].rc_orig_data != NULL) {
			zio_buf_free(rr->rr_col[c].rc_orig_data,
			    rr->rr_col[c].rc_size);
		}
=======
	for (int c = 0; c < rr->rr_cols; c++) {
		raidz_col_t *rc = &rr->rr_col[c];

		if (rc->rc_size != 0)
			abd_free(rc->rc_abd);
		if (rc->rc_gdata != NULL)
			abd_free(rc->rc_gdata);
		if (rc->rc_orig_data != NULL)
			zio_buf_free(rc->rc_orig_data, rc->rc_size);
>>>>>>> 5b3cc3d4
	}

	if (rr->rr_abd_copy != NULL)
		abd_free(rr->rr_abd_copy);

	if (rr->rr_abd_empty != NULL)
		abd_free(rr->rr_abd_empty);

	kmem_free(rr, offsetof(raidz_row_t, rr_col[rr->rr_cols]));
}

void
vdev_raidz_map_free(raidz_map_t *rm)
{
	for (int i = 0; i < rm->rm_nrows; i++)
		vdev_raidz_row_free(rm->rm_row[i], rm->rm_io_aggregation);

	if (rm->rm_nphys_cols) {
		for (int i = 0; i < rm->rm_nphys_cols; i++)
			if (rm->rm_phys_col[i].rc_abd)
				abd_free(rm->rm_phys_col[i].rc_abd);

		kmem_free(rm->rm_phys_col, sizeof (raidz_col_t) *
		    rm->rm_nphys_cols);
	}

	ASSERT3P(rm->rm_lr, ==, NULL);
	kmem_free(rm, offsetof(raidz_map_t, rm_row[rm->rm_nrows]));
}

static void
vdev_raidz_map_free_vsd(zio_t *zio)
{
	raidz_map_t *rm = zio->io_vsd;

	ASSERT0(rm->rm_freed);
	rm->rm_freed = B_TRUE;

	if (rm->rm_reports == 0) {
		vdev_raidz_map_free(rm);
	}
}

static int
vedv_raidz_reflow_compare(const void *x1, const void *x2)
{
	const reflow_node_t *l = (reflow_node_t *)x1;
	const reflow_node_t *r = (reflow_node_t *)x2;

	return (TREE_CMP(l->re_txg, r->re_txg));
}

/*ARGSUSED*/
static void
vdev_raidz_cksum_free(void *arg, size_t ignored)
{
	raidz_map_t *rm = arg;

	ASSERT3U(rm->rm_reports, >, 0);

	if (--rm->rm_reports == 0 && rm->rm_freed)
		vdev_raidz_map_free(rm);
}

static void
vdev_raidz_cksum_finish(zio_cksum_report_t *zcr, const abd_t *good_data)
{
	raidz_map_t *rm = zcr->zcr_cbdata;
	zfs_dbgmsg("checksum error on rm=%llx", rm);

	if (good_data == NULL) {
		zfs_ereport_finish_checksum(zcr, NULL, NULL, B_FALSE);
		return;
	}

	zfs_ereport_finish_checksum(zcr, NULL, NULL, B_FALSE);
#if 0
	const size_t c = zcr->zcr_cbinfo;
	size_t x, offset;

	if (good_data == NULL) {
		zfs_ereport_finish_checksum(zcr, NULL, NULL, B_FALSE);
		return;
	}

	ASSERT3U(rm->rm_nrows, ==, 1);
	raidz_row_t *rr = rm->rm_row[0];

	const abd_t *good = NULL;
	const abd_t *bad = rr->rr_col[c].rc_abd;

	if (c < rr->rr_firstdatacol) {
		/*
		 * The first time through, calculate the parity blocks for
		 * the good data (this relies on the fact that the good
		 * data never changes for a given logical ZIO)
		 */
		if (rr->rr_col[0].rc_gdata == NULL) {
			abd_t *bad_parity[VDEV_RAIDZ_MAXPARITY];

			/*
			 * Set up the rr_col[]s to generate the parity for
			 * good_data, first saving the parity bufs and
			 * replacing them with buffers to hold the result.
			 */
			for (x = 0; x < rr->rr_firstdatacol; x++) {
				bad_parity[x] = rr->rr_col[x].rc_abd;
				rr->rr_col[x].rc_abd = rr->rr_col[x].rc_gdata =
				    abd_alloc_sametype(rr->rr_col[x].rc_abd,
				    rr->rr_col[x].rc_size);
			}

			/* fill in the data columns from good_data */
			offset = 0;
			for (; x < rr->rr_cols; x++) {
				abd_free(rr->rr_col[x].rc_abd);

				rr->rr_col[x].rc_abd =
				    abd_get_offset_size((abd_t *)good_data,
				    offset, rr->rr_col[x].rc_size);
				offset += rr->rr_col[x].rc_size;
			}

			/*
			 * Construct the parity from the good data.
			 */
			vdev_raidz_generate_parity_row(rm, rr);

			/* restore everything back to its original state */
			for (x = 0; x < rr->rr_firstdatacol; x++)
				rr->rr_col[x].rc_abd = bad_parity[x];

			offset = 0;
			for (x = rr->rr_firstdatacol; x < rr->rr_cols; x++) {
				abd_free(rr->rr_col[x].rc_abd);
				rr->rr_col[x].rc_abd = abd_get_offset_size(
				    rr->rr_abd_copy, offset,
				    rr->rr_col[x].rc_size);
				offset += rr->rr_col[x].rc_size;
			}
		}

		ASSERT3P(rr->rr_col[c].rc_gdata, !=, NULL);
		good = abd_get_offset_size(rr->rr_col[c].rc_gdata, 0,
		    rr->rr_col[c].rc_size);
	} else {
		/* adjust good_data to point at the start of our column */
		offset = 0;
		for (x = rr->rr_firstdatacol; x < c; x++)
			offset += rr->rr_col[x].rc_size;

		good = abd_get_offset_size((abd_t *)good_data, offset,
		    rr->rr_col[c].rc_size);
	}

	/* we drop the ereport if it ends up that the data was good */
	zfs_ereport_finish_checksum(zcr, good, bad, B_TRUE);
	abd_free((abd_t *)good);
#endif
}

/*
 * Invoked indirectly by zfs_ereport_start_checksum(), called
 * below when our read operation fails completely.  The main point
 * is to keep a copy of everything we read from disk, so that at
 * vdev_raidz_cksum_finish() time we can compare it with the good data.
 */
static void
vdev_raidz_cksum_report(zio_t *zio, zio_cksum_report_t *zcr, void *arg)
{
	size_t c = (size_t)(uintptr_t)arg;
	raidz_map_t *rm = zio->io_vsd;

	/* set up the report and bump the refcount  */
	zcr->zcr_cbdata = rm;
	zcr->zcr_cbinfo = c;
	zcr->zcr_finish = vdev_raidz_cksum_finish;
	zcr->zcr_free = vdev_raidz_cksum_free;

	rm->rm_reports++;
	ASSERT3U(rm->rm_reports, >, 0);

	if (rm->rm_row[0]->rr_abd_copy != NULL)
		return;

	/*
	 * It's the first time we're called for this raidz_map_t, so we need
	 * to copy the data aside; there's no guarantee that our zio's buffer
	 * won't be re-used for something else.
	 *
	 * Our parity data is already in separate buffers, so there's no need
	 * to copy them.
	 */
	for (int i = 0; i < rm->rm_nrows; i++) {
		raidz_row_t *rr = rm->rm_row[i];
		size_t offset = 0;
		size_t size = 0;

		for (c = rr->rr_firstdatacol; c < rr->rr_cols; c++)
			size += rr->rr_col[c].rc_size;

		rr->rr_abd_copy = abd_alloc_for_io(size, B_FALSE);

		for (c = rr->rr_firstdatacol; c < rr->rr_cols; c++) {
			raidz_col_t *col = &rr->rr_col[c];

			if (col->rc_size == 0)
				continue;

			abd_t *tmp = abd_get_offset_size(rr->rr_abd_copy,
			    offset, col->rc_size);

			abd_copy(tmp, col->rc_abd, col->rc_size);

			abd_free(col->rc_abd);
			col->rc_abd = tmp;

			offset += col->rc_size;
		}
		ASSERT3U(offset, ==, size);
	}
}

static const zio_vsd_ops_t vdev_raidz_vsd_ops = {
	.vsd_free = vdev_raidz_map_free_vsd,
	.vsd_cksum_report = vdev_raidz_cksum_report
};

/*
 * Divides the IO evenly across all child vdevs; usually, dcols is
 * the number of children in the target vdev.
 *
 * Avoid inlining the function to keep vdev_raidz_io_start(), which
 * is this functions only caller, as small as possible on the stack.
 */
noinline raidz_map_t *
vdev_raidz_map_alloc(zio_t *zio, uint64_t ashift, uint64_t dcols,
    uint64_t nparity)
{
	raidz_row_t *rr;
	/* The starting RAIDZ (parent) vdev sector of the block. */
	uint64_t b = zio->io_offset >> ashift;
	/* The zio's size in units of the vdev's minimum sector size. */
	uint64_t s = zio->io_size >> ashift;
	/* The first column for this stripe. */
	uint64_t f = b % dcols;
	/* The starting byte offset on each child vdev. */
	uint64_t o = (b / dcols) << ashift;
	uint64_t q, r, c, bc, col, acols, coff, devidx, asize, tot;

	raidz_map_t *rm =
	    kmem_zalloc(offsetof(raidz_map_t, rm_row[1]), KM_SLEEP);
	rm->rm_nrows = 1;

	/*
	 * "Quotient": The number of data sectors for this stripe on all but
	 * the "big column" child vdevs that also contain "remainder" data.
	 */
	q = s / (dcols - nparity);

	/*
	 * "Remainder": The number of partial stripe data sectors in this I/O.
	 * This will add a sector to some, but not all, child vdevs.
	 */
	r = s - q * (dcols - nparity);

	/* The number of "big columns" - those which contain remainder data. */
	bc = (r == 0 ? 0 : r + nparity);

	/*
	 * The total number of data and parity sectors associated with
	 * this I/O.
	 */
	tot = s + nparity * (q + (r == 0 ? 0 : 1));

	/*
	 * acols: The columns that will be accessed.
	 */
	if (q == 0) {
		/* Our I/O request doesn't span all child vdevs. */
		acols = bc;
	} else {
		acols = dcols;
	}

	rr = kmem_alloc(offsetof(raidz_row_t, rr_col[acols]), KM_SLEEP);
	rm->rm_row[0] = rr;

	rr->rr_cols = acols;
	rr->rr_missingdata = 0;
	rr->rr_missingparity = 0;
	rr->rr_firstdatacol = nparity;
	rr->rr_abd_copy = NULL;
	rr->rr_abd_empty = NULL;
	rr->rr_nempty = 0;
#ifdef ZFS_DEBUG
	rr->rr_offset = zio->io_offset;
	rr->rr_size = zio->io_size;
#endif

	asize = 0;

	for (c = 0; c < acols; c++) {
		raidz_col_t *rc = &rr->rr_col[c];
		col = f + c;
		coff = o;
		if (col >= dcols) {
			col -= dcols;
			coff += 1ULL << ashift;
		}
		rc->rc_devidx = col;
		rc->rc_offset = coff;
		rc->rc_abd = NULL;
		rc->rc_gdata = NULL;
		rc->rc_orig_data = NULL;
		rc->rc_error = 0;
		rc->rc_tried = 0;
		rc->rc_skipped = 0;
		rc->rc_repair = 0;
		rc->rc_need_orig_restore = B_FALSE;
		rc->rc_shadow_devidx = UINT64_MAX;
		rc->rc_shadow_offset = UINT64_MAX;
		rc->rc_shadow_error = 0;

		if (c < bc)
			rc->rc_size = (q + 1) << ashift;
		else
			rc->rc_size = q << ashift;

		asize += rc->rc_size;
	}

	ASSERT3U(asize, ==, tot << ashift);
	rm->rm_nskip = roundup(tot, nparity + 1) - tot;
	rm->rm_skipstart = bc;
	for (c = 0; c < rr->rr_firstdatacol; c++)
		rr->rr_col[c].rc_abd =
		    abd_alloc_linear(rr->rr_col[c].rc_size, B_FALSE);

	for (uint64_t off = 0; c < acols; c++) {
		raidz_col_t *rc = &rr->rr_col[c];
		rc->rc_abd = abd_get_offset_struct(&rc->rc_abdstruct,
		    zio->io_abd, off, rc->rc_size);
		off += rc->rc_size;
	}

	/*
	 * If all data stored spans all columns, there's a danger that parity
	 * will always be on the same device and, since parity isn't read
	 * during normal operation, that device's I/O bandwidth won't be
	 * used effectively. We therefore switch the parity every 1MB.
	 *
	 * ... at least that was, ostensibly, the theory. As a practical
	 * matter unless we juggle the parity between all devices evenly, we
	 * won't see any benefit. Further, occasional writes that aren't a
	 * multiple of the LCM of the number of children and the minimum
	 * stripe width are sufficient to avoid pessimal behavior.
	 * Unfortunately, this decision created an implicit on-disk format
	 * requirement that we need to support for all eternity, but only
	 * for single-parity RAID-Z.
	 *
	 * If we intend to skip a sector in the zeroth column for padding
	 * we must make sure to note this swap. We will never intend to
	 * skip the first column since at least one data and one parity
	 * column must appear in each row.
	 */
	ASSERT(rr->rr_cols >= 2);
	ASSERT(rr->rr_col[0].rc_size == rr->rr_col[1].rc_size);

	if (rr->rr_firstdatacol == 1 && (zio->io_offset & (1ULL << 20))) {
		devidx = rr->rr_col[0].rc_devidx;
		o = rr->rr_col[0].rc_offset;
		rr->rr_col[0].rc_devidx = rr->rr_col[1].rc_devidx;
		rr->rr_col[0].rc_offset = rr->rr_col[1].rc_offset;
		rr->rr_col[1].rc_devidx = devidx;
		rr->rr_col[1].rc_offset = o;
	}

	/* init RAIDZ parity ops */
	rm->rm_ops = vdev_raidz_math_get_ops();

	return (rm);
}

/*
 * If reflow is not in progress, reflow_offset_phys should be UINT64_MAX.
 * For each row, if the row is entirely before reflow_offset_phys, it will
 * come from the new location.  Otherwise this row will come from the
 * old location.  Therefore, rows that straddle the reflow_offset_phys will
 * come from the old location.
 *
 * For writes, reflow_offset_next is the next offset to copy.  If a sector has
 * been copied, but not yet reflected in the on-disk progress
 * (reflow_offset_phys), it will also be written to the new (already copied)
 * offset.
 */
noinline raidz_map_t *
vdev_raidz_map_alloc_expanded(abd_t *abd, uint64_t size, uint64_t offset,
    uint64_t ashift, uint64_t physical_cols, uint64_t logical_cols,
    uint64_t nparity, uint64_t reflow_offset_phys, uint64_t reflow_offset_next)
{
	/* The zio's size in units of the vdev's minimum sector size. */
	uint64_t s = size >> ashift;
	uint64_t q, r, bc, devidx, asize, tot;

	/*
	 * "Quotient": The number of data sectors for this stripe on all but
	 * the "big column" child vdevs that also contain "remainder" data.
	 * AKA "full rows"
	 */
	q = s / (logical_cols - nparity);

	/*
	 * "Remainder": The number of partial stripe data sectors in this I/O.
	 * This will add a sector to some, but not all, child vdevs.
	 */
	r = s - q * (logical_cols - nparity);

	/* The number of "big columns" - those which contain remainder data. */
	bc = (r == 0 ? 0 : r + nparity);

	/*
	 * The total number of data and parity sectors associated with
	 * this I/O.
	 */
	tot = s + nparity * (q + (r == 0 ? 0 : 1));

	/* How many rows contain data (not skip) */
	uint64_t rows = howmany(tot, logical_cols);
	int cols = MIN(tot, logical_cols);

	raidz_map_t *rm =
	    kmem_zalloc(offsetof(raidz_map_t, rm_row[rows]),
	    KM_SLEEP);
	rm->rm_nrows = rows;
	rm->rm_nskip = roundup(tot, nparity + 1) - tot;
	asize = 0;

	if (rows >= raidz_io_aggregate_rows) {
		rm->rm_io_aggregation = B_TRUE;
		rm->rm_nphys_cols = physical_cols;
		rm->rm_phys_col =
		    kmem_zalloc(sizeof (raidz_col_t) * rm->rm_nphys_cols,
		    KM_SLEEP);

		raidz_io_count_aggregated++;
	}

	raidz_io_count_total++;

#if 0
	zfs_dbgmsg("rm=%llx s=%d q=%d r=%d bc=%d nrows=%d cols=%d rfo=%llx",
	    rm, (int)s, (int)q, (int)r, (int)bc, (int)rows, (int)cols,
	    (long long)reflow_offset_phys);
#endif

	for (uint64_t row = 0; row < rows; row++) {
		raidz_row_t *rr = kmem_alloc(offsetof(raidz_row_t,
		    rr_col[cols]), KM_SLEEP);
		rm->rm_row[row] = rr;

		/* The starting RAIDZ (parent) vdev sector of the row. */
		uint64_t b = (offset >> ashift) + row * logical_cols;

		/*
		 * If we are in the middle of a reflow, and any part of this
		 * row has not been copied, then use the old location of
		 * this row.
		 */
		int row_phys_cols = physical_cols;
		if (b + cols > reflow_offset_phys >> ashift)
			row_phys_cols--;

		/* starting child of this row */
		uint64_t child_id = b % row_phys_cols;
		/* The starting byte offset on each child vdev. */
		uint64_t child_offset = (b / row_phys_cols) << ashift;

		/*
		 * We set cols to the entire width of the block, even
		 * if this row is shorter.  This is needed because parity
		 * generation (for Q and R) needs to know the entire width,
		 * because it treats the short row as though it was
		 * full-width (and the "phantom" sectors were zero-filled).
		 *
		 * Another approach to this would be to set cols shorter
		 * (to just the number of columns that we might do i/o to)
		 * and have another mechanism to tell the parity generation
		 * about the "entire width".  Reconstruction (at least
		 * vdev_raidz_reconstruct_general()) would also need to
		 * know about the "entire width".
		 */
		rr->rr_cols = cols;
		rr->rr_missingdata = 0;
		rr->rr_missingparity = 0;
		rr->rr_firstdatacol = nparity;
		rr->rr_abd_copy = NULL;
		rr->rr_abd_empty = NULL;
		rr->rr_nempty = 0;
#ifdef ZFS_DEBUG
		rr->rr_offset = offset;
		rr->rr_size = size;
#endif

		for (int c = 0; c < rr->rr_cols; c++, child_id++) {
			if (child_id >= row_phys_cols) {
				child_id -= row_phys_cols;
				child_offset += 1ULL << ashift;
			}
			raidz_col_t *rc = &rr->rr_col[c];
			rc->rc_devidx = child_id;
			rc->rc_offset = child_offset;
			rc->rc_gdata = NULL;
			rc->rc_orig_data = NULL;
			rc->rc_error = 0;
			rc->rc_tried = 0;
			rc->rc_skipped = 0;
			rc->rc_repair = 0;
			rc->rc_need_orig_restore = B_FALSE;
			rc->rc_shadow_devidx = UINT64_MAX;
			rc->rc_shadow_offset = UINT64_MAX;
			rc->rc_shadow_error = 0;

			list_link_init(&rr->rr_col[c].rc_abdstruct.abd_gang_link);
			mutex_init(&rr->rr_col[c].rc_abdstruct.abd_mtx, NULL, MUTEX_DEFAULT, NULL);

			uint64_t dc = c - rr->rr_firstdatacol;
			if (c < rr->rr_firstdatacol) {
				rc->rc_size = 1ULL << ashift;

				/*
				 * Aggregations set their abd to point into the
				 * aggregate abd, below.
				 */
				if (!rm->rm_io_aggregation) {
					rc->rc_abd =
					    abd_alloc_linear(rc->rc_size,
					    B_TRUE);
				}
			} else if (row == rows - 1 && bc != 0 && c >= bc) {
				/*
				 * Past the end of the block (even including
				 * skip sectors).  This sector is part of the
				 * map so that we have full rows for p/q parity
				 * generation.
				 */
				rc->rc_size = 0;
				rc->rc_abd = NULL;
			} else {
				/* XXX ASCII art diagram here */
				/* "data column" (col excluding parity) */
				uint64_t off;

				if (c < bc || r == 0) {
					off = dc * rows + row;
				} else {
					off = r * rows +
					    (dc - r) * (rows - 1) + row;
				}
#if 0
				zfs_dbgmsg("rm=%llx row=%d c=%d dc=%d off=%u "
				    "devidx=%u offset=%llu rpc=%u",
				    rm, (int)row, (int)c, (int)dc, (int)off,
				    (int)child_id, child_offset,
				    (int)row_phys_cols);
#endif
				rc->rc_size = 1ULL << ashift;
<<<<<<< HEAD
				rc->rc_abd = abd_get_offset_impl(
				    &rc->rc_abdstruct, abd,
				    off << ashift, 1 << ashift);
=======
				rc->rc_abd = abd_get_offset_struct(
				    &rc->rc_abdstruct, abd, off << ashift,
				    rc->rc_size);
>>>>>>> 5b3cc3d4
			}

			/*
			 * If any part of this row is in both old and new
			 * locations, the primary location is the old location.
			 * If we're in this situation (indicated by
			 * row_phys_cols != physical_cols) and this sector is in
			 * the new location, then we have to also write to the
			 * new "shadow" location.
			 */
			if (row_phys_cols != physical_cols &&
			    b + c < reflow_offset_next >> ashift) {
				/*
				 * This sector was already copied (or wasn't
				 * allocated at the time it would have been
				 * copied) (<offset_next), but that progress
				 * hasn't yet been reflected on disk
				 * (>=offset_phys), so the primary write is to
				 * the old location.  We need to also write to
				 * the already copied (new) location, which is
				 * represented as the "shadow" location.
				 */
				ASSERT3U(row_phys_cols, ==, physical_cols - 1);
				rc->rc_shadow_devidx = (b + c) % physical_cols;
				rc->rc_shadow_offset =
				    ((b + c) / physical_cols) << ashift;
				zfs_dbgmsg("rm=%llx row=%d b+c=%llu "
				    "shadow_devidx=%u shadow_offset=%llu",
				    rm, (int)row, b + c,
				    (int)rc->rc_shadow_devidx,
				    rc->rc_shadow_offset);
			}

			asize += rc->rc_size;
		}

		/*
		 * If all data stored spans all columns, there's a danger that
		 * parity will always be on the same device and, since parity
		 * isn't read during normal operation, that that device's I/O
		 * bandwidth won't be used effectively. We therefore switch the
		 * parity every 1MB.
		 *
		 * ... at least that was, ostensibly, the theory. As a
		 * practical matter unless we juggle the parity between all
		 * devices evenly, we won't see any benefit. Further,
		 * occasional writes that aren't a multiple of the LCM of the
		 * number of children and the minimum stripe width are
		 * sufficient to avoid pessimal behavior.
		 * Unfortunately, this decision created an implicit on-disk
		 * format requirement that we need to support for all eternity,
		 * but only for single-parity RAID-Z.
		 *
		 * If we intend to skip a sector in the zeroth column for
		 * padding we must make sure to note this swap. We will never
		 * intend to skip the first column since at least one data and
		 * one parity column must appear in each row.
		 */
		if (rr->rr_firstdatacol == 1 && rr->rr_cols > 1 &&
		    (offset & (1ULL << 20))) {
			ASSERT(rr->rr_cols >= 2);
			ASSERT(rr->rr_col[0].rc_size == rr->rr_col[1].rc_size);
			devidx = rr->rr_col[0].rc_devidx;
			uint64_t o = rr->rr_col[0].rc_offset;
			rr->rr_col[0].rc_devidx = rr->rr_col[1].rc_devidx;
			rr->rr_col[0].rc_offset = rr->rr_col[1].rc_offset;
			rr->rr_col[1].rc_devidx = devidx;
			rr->rr_col[1].rc_offset = o;
		}

	}
	ASSERT3U(asize, ==, tot << ashift);

	if (rm->rm_io_aggregation) {
		/*
		 * Determine the aggregate ABD's offset and size.
		 */
		for (int i = 0; i < rm->rm_nphys_cols; i++) {
			raidz_col_t *prc = &rm->rm_phys_col[i];
			prc->rc_offset = UINT64_MAX;
		}
		for (int i = 0; i < rm->rm_nrows; i++) {
			raidz_row_t *rr = rm->rm_row[i];
			for (int c = 0; c < rr->rr_cols; c++) {
				raidz_col_t *rc = &rr->rr_col[c];
				raidz_col_t *prc = &rm->rm_phys_col[rc->rc_devidx];

				if (rc->rc_size == 0)
					continue;

				prc->rc_offset = MIN(prc->rc_offset, rc->rc_offset);
				prc->rc_size += rc->rc_size;
			}
		}

		/*
		 * Allocate aggregate ABD's.
		 */
		for (int i = 0; i < rm->rm_nphys_cols; i++) {
			raidz_col_t *prc = &rm->rm_phys_col[i];

			if (prc->rc_size == 0)
				continue;

			prc->rc_abd =
			    abd_alloc_linear(rm->rm_phys_col[i].rc_size,
			    B_FALSE);
		}

		/*
		 * Point the parity abd's into the aggregate abd's.
		 */
		for (int i = 0; i < rm->rm_nrows; i++) {
			raidz_row_t *rr = rm->rm_row[i];
			for (int c = 0; c < rr->rr_firstdatacol; c++) {
				raidz_col_t *rc = &rr->rr_col[c];
				raidz_col_t *prc = &rm->rm_phys_col[rc->rc_devidx];
				rc->rc_abd =
				    abd_get_offset_impl(&rc->rc_abdstruct,
				    prc->rc_abd,
				    rc->rc_offset - prc->rc_offset,
				    rc->rc_size);
			}
		}
	}

	/* init RAIDZ parity ops */
	rm->rm_ops = vdev_raidz_math_get_ops();

	return (rm);
}

struct pqr_struct {
	uint64_t *p;
	uint64_t *q;
	uint64_t *r;
};

static int
vdev_raidz_p_func(void *buf, size_t size, void *private)
{
	struct pqr_struct *pqr = private;
	const uint64_t *src = buf;
	int i, cnt = size / sizeof (src[0]);

	ASSERT(pqr->p && !pqr->q && !pqr->r);

	for (i = 0; i < cnt; i++, src++, pqr->p++)
		*pqr->p ^= *src;

	return (0);
}

static int
vdev_raidz_pq_func(void *buf, size_t size, void *private)
{
	struct pqr_struct *pqr = private;
	const uint64_t *src = buf;
	uint64_t mask;
	int i, cnt = size / sizeof (src[0]);

	ASSERT(pqr->p && pqr->q && !pqr->r);

	for (i = 0; i < cnt; i++, src++, pqr->p++, pqr->q++) {
		*pqr->p ^= *src;
		VDEV_RAIDZ_64MUL_2(*pqr->q, mask);
		*pqr->q ^= *src;
	}

	return (0);
}

static int
vdev_raidz_pqr_func(void *buf, size_t size, void *private)
{
	struct pqr_struct *pqr = private;
	const uint64_t *src = buf;
	uint64_t mask;
	int i, cnt = size / sizeof (src[0]);

	ASSERT(pqr->p && pqr->q && pqr->r);

	for (i = 0; i < cnt; i++, src++, pqr->p++, pqr->q++, pqr->r++) {
		*pqr->p ^= *src;
		VDEV_RAIDZ_64MUL_2(*pqr->q, mask);
		*pqr->q ^= *src;
		VDEV_RAIDZ_64MUL_4(*pqr->r, mask);
		*pqr->r ^= *src;
	}

	return (0);
}

static void
vdev_raidz_generate_parity_p(raidz_row_t *rr)
{
	uint64_t *p = abd_to_buf(rr->rr_col[VDEV_RAIDZ_P].rc_abd);

	for (int c = rr->rr_firstdatacol; c < rr->rr_cols; c++) {
		abd_t *src = rr->rr_col[c].rc_abd;

		if (c == rr->rr_firstdatacol) {
			abd_copy_to_buf(p, src, rr->rr_col[c].rc_size);
		} else {
			struct pqr_struct pqr = { p, NULL, NULL };
			(void) abd_iterate_func(src, 0, rr->rr_col[c].rc_size,
			    vdev_raidz_p_func, &pqr);
		}
	}
}

static void
vdev_raidz_generate_parity_pq(raidz_row_t *rr)
{
	uint64_t *p = abd_to_buf(rr->rr_col[VDEV_RAIDZ_P].rc_abd);
	uint64_t *q = abd_to_buf(rr->rr_col[VDEV_RAIDZ_Q].rc_abd);
	uint64_t pcnt = rr->rr_col[VDEV_RAIDZ_P].rc_size / sizeof (p[0]);
	ASSERT(rr->rr_col[VDEV_RAIDZ_P].rc_size ==
	    rr->rr_col[VDEV_RAIDZ_Q].rc_size);

	for (int c = rr->rr_firstdatacol; c < rr->rr_cols; c++) {
		abd_t *src = rr->rr_col[c].rc_abd;

		uint64_t ccnt = rr->rr_col[c].rc_size / sizeof (p[0]);

		if (c == rr->rr_firstdatacol) {
			ASSERT(ccnt == pcnt || ccnt == 0);
			abd_copy_to_buf(p, src, rr->rr_col[c].rc_size);
			(void) memcpy(q, p, rr->rr_col[c].rc_size);

			for (uint64_t i = ccnt; i < pcnt; i++) {
				p[i] = 0;
				q[i] = 0;
			}
		} else {
			struct pqr_struct pqr = { p, q, NULL };

			ASSERT(ccnt <= pcnt);
			(void) abd_iterate_func(src, 0, rr->rr_col[c].rc_size,
			    vdev_raidz_pq_func, &pqr);

			/*
			 * Treat short columns as though they are full of 0s.
			 * Note that there's therefore nothing needed for P.
			 */
			uint64_t mask;
			for (uint64_t i = ccnt; i < pcnt; i++) {
				VDEV_RAIDZ_64MUL_2(q[i], mask);
			}
		}
	}
}

static void
vdev_raidz_generate_parity_pqr(raidz_row_t *rr)
{
	uint64_t *p = abd_to_buf(rr->rr_col[VDEV_RAIDZ_P].rc_abd);
	uint64_t *q = abd_to_buf(rr->rr_col[VDEV_RAIDZ_Q].rc_abd);
	uint64_t *r = abd_to_buf(rr->rr_col[VDEV_RAIDZ_R].rc_abd);
	uint64_t pcnt = rr->rr_col[VDEV_RAIDZ_P].rc_size / sizeof (p[0]);
	ASSERT(rr->rr_col[VDEV_RAIDZ_P].rc_size ==
	    rr->rr_col[VDEV_RAIDZ_Q].rc_size);
	ASSERT(rr->rr_col[VDEV_RAIDZ_P].rc_size ==
	    rr->rr_col[VDEV_RAIDZ_R].rc_size);

	for (int c = rr->rr_firstdatacol; c < rr->rr_cols; c++) {
		abd_t *src = rr->rr_col[c].rc_abd;

		uint64_t ccnt = rr->rr_col[c].rc_size / sizeof (p[0]);

		if (c == rr->rr_firstdatacol) {
			ASSERT(ccnt == pcnt || ccnt == 0);
			abd_copy_to_buf(p, src, rr->rr_col[c].rc_size);
			(void) memcpy(q, p, rr->rr_col[c].rc_size);
			(void) memcpy(r, p, rr->rr_col[c].rc_size);

			for (uint64_t i = ccnt; i < pcnt; i++) {
				/*
				 * XXX does this really happen?
				 * firstdatacol should be the same size as
				 * the parity cols
				 */
				p[i] = 0;
				q[i] = 0;
				r[i] = 0;
			}
		} else {
			struct pqr_struct pqr = { p, q, r };

			ASSERT(ccnt <= pcnt);
			(void) abd_iterate_func(src, 0, rr->rr_col[c].rc_size,
			    vdev_raidz_pqr_func, &pqr);

			/*
			 * Treat short columns as though they are full of 0s.
			 * Note that there's therefore nothing needed for P.
			 */
			uint64_t mask;
			for (uint64_t i = ccnt; i < pcnt; i++) {
				VDEV_RAIDZ_64MUL_2(q[i], mask);
				VDEV_RAIDZ_64MUL_4(r[i], mask);
			}
		}
	}
}

/*
 * Generate RAID parity in the first virtual columns according to the number of
 * parity columns available.
 */
void
vdev_raidz_generate_parity_row(raidz_map_t *rm, raidz_row_t *rr)
{
	if (rr->rr_cols == 0) {
		/*
		 * We are handling this block one row at a time (because
		 * this block has a different logical vs physical width,
		 * due to RAIDZ expansion), and this is a pad-only row,
		 * which has no parity.
		 */
		return;
	}

	/* Generate using the new math implementation */
	if (vdev_raidz_math_generate(rm, rr) != RAIDZ_ORIGINAL_IMPL)
		return;

	switch (rr->rr_firstdatacol) {
	case 1:
		vdev_raidz_generate_parity_p(rr);
		break;
	case 2:
		vdev_raidz_generate_parity_pq(rr);
		break;
	case 3:
		vdev_raidz_generate_parity_pqr(rr);
		break;
	default:
		cmn_err(CE_PANIC, "invalid RAID-Z configuration");
	}
}

void
vdev_raidz_generate_parity(raidz_map_t *rm)
{
	for (int i = 0; i < rm->rm_nrows; i++) {
		raidz_row_t *rr = rm->rm_row[i];
		vdev_raidz_generate_parity_row(rm, rr);
	}
}

/* ARGSUSED */
static int
vdev_raidz_reconst_p_func(void *dbuf, void *sbuf, size_t size, void *private)
{
	uint64_t *dst = dbuf;
	uint64_t *src = sbuf;
	int cnt = size / sizeof (src[0]);

	for (int i = 0; i < cnt; i++) {
		dst[i] ^= src[i];
	}

	return (0);
}

/* ARGSUSED */
static int
vdev_raidz_reconst_q_pre_func(void *dbuf, void *sbuf, size_t size,
    void *private)
{
	uint64_t *dst = dbuf;
	uint64_t *src = sbuf;
	uint64_t mask;
	int cnt = size / sizeof (dst[0]);

	for (int i = 0; i < cnt; i++, dst++, src++) {
		VDEV_RAIDZ_64MUL_2(*dst, mask);
		*dst ^= *src;
	}

	return (0);
}

/* ARGSUSED */
static int
vdev_raidz_reconst_q_pre_tail_func(void *buf, size_t size, void *private)
{
	uint64_t *dst = buf;
	uint64_t mask;
	int cnt = size / sizeof (dst[0]);

	for (int i = 0; i < cnt; i++, dst++) {
		/* same operation as vdev_raidz_reconst_q_pre_func() on dst */
		VDEV_RAIDZ_64MUL_2(*dst, mask);
	}

	return (0);
}

struct reconst_q_struct {
	uint64_t *q;
	int exp;
};

static int
vdev_raidz_reconst_q_post_func(void *buf, size_t size, void *private)
{
	struct reconst_q_struct *rq = private;
	uint64_t *dst = buf;
	int cnt = size / sizeof (dst[0]);

	for (int i = 0; i < cnt; i++, dst++, rq->q++) {
		int j;
		uint8_t *b;

		*dst ^= *rq->q;
		for (j = 0, b = (uint8_t *)dst; j < 8; j++, b++) {
			*b = vdev_raidz_exp2(*b, rq->exp);
		}
	}

	return (0);
}

struct reconst_pq_struct {
	uint8_t *p;
	uint8_t *q;
	uint8_t *pxy;
	uint8_t *qxy;
	int aexp;
	int bexp;
};

static int
vdev_raidz_reconst_pq_func(void *xbuf, void *ybuf, size_t size, void *private)
{
	struct reconst_pq_struct *rpq = private;
	uint8_t *xd = xbuf;
	uint8_t *yd = ybuf;

	for (int i = 0; i < size;
	    i++, rpq->p++, rpq->q++, rpq->pxy++, rpq->qxy++, xd++, yd++) {
		*xd = vdev_raidz_exp2(*rpq->p ^ *rpq->pxy, rpq->aexp) ^
		    vdev_raidz_exp2(*rpq->q ^ *rpq->qxy, rpq->bexp);
		*yd = *rpq->p ^ *rpq->pxy ^ *xd;
	}

	return (0);
}

static int
vdev_raidz_reconst_pq_tail_func(void *xbuf, size_t size, void *private)
{
	struct reconst_pq_struct *rpq = private;
	uint8_t *xd = xbuf;

	for (int i = 0; i < size;
	    i++, rpq->p++, rpq->q++, rpq->pxy++, rpq->qxy++, xd++) {
		/* same operation as vdev_raidz_reconst_pq_func() on xd */
		*xd = vdev_raidz_exp2(*rpq->p ^ *rpq->pxy, rpq->aexp) ^
		    vdev_raidz_exp2(*rpq->q ^ *rpq->qxy, rpq->bexp);
	}

	return (0);
}

static int
vdev_raidz_reconstruct_p(raidz_row_t *rr, int *tgts, int ntgts)
{
	int x = tgts[0];
	abd_t *dst, *src;

	zfs_dbgmsg("reconstruct_p(rm=%llx x=%u)",
	    rr, x);

	ASSERT3U(ntgts, ==, 1);
	ASSERT3U(x, >=, rr->rr_firstdatacol);
	ASSERT3U(x, <, rr->rr_cols);

	ASSERT3U(rr->rr_col[x].rc_size, <=, rr->rr_col[VDEV_RAIDZ_P].rc_size);

	src = rr->rr_col[VDEV_RAIDZ_P].rc_abd;
	dst = rr->rr_col[x].rc_abd;

	abd_copy_from_buf(dst, abd_to_buf(src), rr->rr_col[x].rc_size);

	for (int c = rr->rr_firstdatacol; c < rr->rr_cols; c++) {
		uint64_t size = MIN(rr->rr_col[x].rc_size,
		    rr->rr_col[c].rc_size);

		src = rr->rr_col[c].rc_abd;

		if (c == x)
			continue;

		(void) abd_iterate_func2(dst, src, 0, 0, size,
		    vdev_raidz_reconst_p_func, NULL);
	}

	return (1 << VDEV_RAIDZ_P);
}

static int
vdev_raidz_reconstruct_q(raidz_row_t *rr, int *tgts, int ntgts)
{
	int x = tgts[0];
	int c, exp;
	abd_t *dst, *src;

	zfs_dbgmsg("reconstruct_q(rm=%llx x=%u)",
	    rr, x);

	ASSERT(ntgts == 1);

	ASSERT(rr->rr_col[x].rc_size <= rr->rr_col[VDEV_RAIDZ_Q].rc_size);

	for (c = rr->rr_firstdatacol; c < rr->rr_cols; c++) {
		uint64_t size = (c == x) ? 0 : MIN(rr->rr_col[x].rc_size,
		    rr->rr_col[c].rc_size);

		src = rr->rr_col[c].rc_abd;
		dst = rr->rr_col[x].rc_abd;

		if (c == rr->rr_firstdatacol) {
			abd_copy(dst, src, size);
			if (rr->rr_col[x].rc_size > size) {
				abd_zero_off(dst, size,
				    rr->rr_col[x].rc_size - size);
			}
		} else {
			ASSERT3U(size, <=, rr->rr_col[x].rc_size);
			(void) abd_iterate_func2(dst, src, 0, 0, size,
			    vdev_raidz_reconst_q_pre_func, NULL);
			(void) abd_iterate_func(dst,
			    size, rr->rr_col[x].rc_size - size,
			    vdev_raidz_reconst_q_pre_tail_func, NULL);
		}
	}

	src = rr->rr_col[VDEV_RAIDZ_Q].rc_abd;
	dst = rr->rr_col[x].rc_abd;
	exp = 255 - (rr->rr_cols - 1 - x);

	struct reconst_q_struct rq = { abd_to_buf(src), exp };
	(void) abd_iterate_func(dst, 0, rr->rr_col[x].rc_size,
	    vdev_raidz_reconst_q_post_func, &rq);

	return (1 << VDEV_RAIDZ_Q);
}

static int
vdev_raidz_reconstruct_pq(raidz_row_t *rr, int *tgts, int ntgts)
{
	uint8_t *p, *q, *pxy, *qxy, tmp, a, b, aexp, bexp;
	abd_t *pdata, *qdata;
	uint64_t xsize, ysize;
	int x = tgts[0];
	int y = tgts[1];
	abd_t *xd, *yd;

	zfs_dbgmsg("reconstruct_pq(rm=%llx x=%u y=%u)",
	    rr, x, y);

	ASSERT(ntgts == 2);
	ASSERT(x < y);
	ASSERT(x >= rr->rr_firstdatacol);
	ASSERT(y < rr->rr_cols);

	ASSERT(rr->rr_col[x].rc_size >= rr->rr_col[y].rc_size);

	/*
	 * Move the parity data aside -- we're going to compute parity as
	 * though columns x and y were full of zeros -- Pxy and Qxy. We want to
	 * reuse the parity generation mechanism without trashing the actual
	 * parity so we make those columns appear to be full of zeros by
	 * setting their lengths to zero.
	 */
	pdata = rr->rr_col[VDEV_RAIDZ_P].rc_abd;
	qdata = rr->rr_col[VDEV_RAIDZ_Q].rc_abd;
	xsize = rr->rr_col[x].rc_size;
	ysize = rr->rr_col[y].rc_size;

	rr->rr_col[VDEV_RAIDZ_P].rc_abd =
	    abd_alloc_linear(rr->rr_col[VDEV_RAIDZ_P].rc_size, B_TRUE);
	rr->rr_col[VDEV_RAIDZ_Q].rc_abd =
	    abd_alloc_linear(rr->rr_col[VDEV_RAIDZ_Q].rc_size, B_TRUE);
	rr->rr_col[x].rc_size = 0;
	rr->rr_col[y].rc_size = 0;

	vdev_raidz_generate_parity_pq(rr);

	rr->rr_col[x].rc_size = xsize;
	rr->rr_col[y].rc_size = ysize;

	p = abd_to_buf(pdata);
	q = abd_to_buf(qdata);
	pxy = abd_to_buf(rr->rr_col[VDEV_RAIDZ_P].rc_abd);
	qxy = abd_to_buf(rr->rr_col[VDEV_RAIDZ_Q].rc_abd);
	xd = rr->rr_col[x].rc_abd;
	yd = rr->rr_col[y].rc_abd;

	/*
	 * We now have:
	 *	Pxy = P + D_x + D_y
	 *	Qxy = Q + 2^(ndevs - 1 - x) * D_x + 2^(ndevs - 1 - y) * D_y
	 *
	 * We can then solve for D_x:
	 *	D_x = A * (P + Pxy) + B * (Q + Qxy)
	 * where
	 *	A = 2^(x - y) * (2^(x - y) + 1)^-1
	 *	B = 2^(ndevs - 1 - x) * (2^(x - y) + 1)^-1
	 *
	 * With D_x in hand, we can easily solve for D_y:
	 *	D_y = P + Pxy + D_x
	 */

	a = vdev_raidz_pow2[255 + x - y];
	b = vdev_raidz_pow2[255 - (rr->rr_cols - 1 - x)];
	tmp = 255 - vdev_raidz_log2[a ^ 1];

	aexp = vdev_raidz_log2[vdev_raidz_exp2(a, tmp)];
	bexp = vdev_raidz_log2[vdev_raidz_exp2(b, tmp)];

	ASSERT3U(xsize, >=, ysize);
	struct reconst_pq_struct rpq = { p, q, pxy, qxy, aexp, bexp };

	(void) abd_iterate_func2(xd, yd, 0, 0, ysize,
	    vdev_raidz_reconst_pq_func, &rpq);
	(void) abd_iterate_func(xd, ysize, xsize - ysize,
	    vdev_raidz_reconst_pq_tail_func, &rpq);

	abd_free(rr->rr_col[VDEV_RAIDZ_P].rc_abd);
	abd_free(rr->rr_col[VDEV_RAIDZ_Q].rc_abd);

	/*
	 * Restore the saved parity data.
	 */
	rr->rr_col[VDEV_RAIDZ_P].rc_abd = pdata;
	rr->rr_col[VDEV_RAIDZ_Q].rc_abd = qdata;

	return ((1 << VDEV_RAIDZ_P) | (1 << VDEV_RAIDZ_Q));
}

/* BEGIN CSTYLED */
/*
 * In the general case of reconstruction, we must solve the system of linear
 * equations defined by the coefficients used to generate parity as well as
 * the contents of the data and parity disks. This can be expressed with
 * vectors for the original data (D) and the actual data (d) and parity (p)
 * and a matrix composed of the identity matrix (I) and a dispersal matrix (V):
 *
 *            __   __                     __     __
 *            |     |         __     __   |  p_0  |
 *            |  V  |         |  D_0  |   | p_m-1 |
 *            |     |    x    |   :   | = |  d_0  |
 *            |  I  |         | D_n-1 |   |   :   |
 *            |     |         ~~     ~~   | d_n-1 |
 *            ~~   ~~                     ~~     ~~
 *
 * I is simply a square identity matrix of size n, and V is a vandermonde
 * matrix defined by the coefficients we chose for the various parity columns
 * (1, 2, 4). Note that these values were chosen both for simplicity, speedy
 * computation as well as linear separability.
 *
 *      __               __               __     __
 *      |   1   ..  1 1 1 |               |  p_0  |
 *      | 2^n-1 ..  4 2 1 |   __     __   |   :   |
 *      | 4^n-1 .. 16 4 1 |   |  D_0  |   | p_m-1 |
 *      |   1   ..  0 0 0 |   |  D_1  |   |  d_0  |
 *      |   0   ..  0 0 0 | x |  D_2  | = |  d_1  |
 *      |   :       : : : |   |   :   |   |  d_2  |
 *      |   0   ..  1 0 0 |   | D_n-1 |   |   :   |
 *      |   0   ..  0 1 0 |   ~~     ~~   |   :   |
 *      |   0   ..  0 0 1 |               | d_n-1 |
 *      ~~               ~~               ~~     ~~
 *
 * Note that I, V, d, and p are known. To compute D, we must invert the
 * matrix and use the known data and parity values to reconstruct the unknown
 * data values. We begin by removing the rows in V|I and d|p that correspond
 * to failed or missing columns; we then make V|I square (n x n) and d|p
 * sized n by removing rows corresponding to unused parity from the bottom up
 * to generate (V|I)' and (d|p)'. We can then generate the inverse of (V|I)'
 * using Gauss-Jordan elimination. In the example below we use m=3 parity
 * columns, n=8 data columns, with errors in d_1, d_2, and p_1:
 *           __                               __
 *           |  1   1   1   1   1   1   1   1  |
 *           | 128  64  32  16  8   4   2   1  | <-----+-+-- missing disks
 *           |  19 205 116  29  64  16  4   1  |      / /
 *           |  1   0   0   0   0   0   0   0  |     / /
 *           |  0   1   0   0   0   0   0   0  | <--' /
 *  (V|I)  = |  0   0   1   0   0   0   0   0  | <---'
 *           |  0   0   0   1   0   0   0   0  |
 *           |  0   0   0   0   1   0   0   0  |
 *           |  0   0   0   0   0   1   0   0  |
 *           |  0   0   0   0   0   0   1   0  |
 *           |  0   0   0   0   0   0   0   1  |
 *           ~~                               ~~
 *           __                               __
 *           |  1   1   1   1   1   1   1   1  |
 *           | 128  64  32  16  8   4   2   1  |
 *           |  19 205 116  29  64  16  4   1  |
 *           |  1   0   0   0   0   0   0   0  |
 *           |  0   1   0   0   0   0   0   0  |
 *  (V|I)' = |  0   0   1   0   0   0   0   0  |
 *           |  0   0   0   1   0   0   0   0  |
 *           |  0   0   0   0   1   0   0   0  |
 *           |  0   0   0   0   0   1   0   0  |
 *           |  0   0   0   0   0   0   1   0  |
 *           |  0   0   0   0   0   0   0   1  |
 *           ~~                               ~~
 *
 * Here we employ Gauss-Jordan elimination to find the inverse of (V|I)'. We
 * have carefully chosen the seed values 1, 2, and 4 to ensure that this
 * matrix is not singular.
 * __                                                                 __
 * |  1   1   1   1   1   1   1   1     1   0   0   0   0   0   0   0  |
 * |  19 205 116  29  64  16  4   1     0   1   0   0   0   0   0   0  |
 * |  1   0   0   0   0   0   0   0     0   0   1   0   0   0   0   0  |
 * |  0   0   0   1   0   0   0   0     0   0   0   1   0   0   0   0  |
 * |  0   0   0   0   1   0   0   0     0   0   0   0   1   0   0   0  |
 * |  0   0   0   0   0   1   0   0     0   0   0   0   0   1   0   0  |
 * |  0   0   0   0   0   0   1   0     0   0   0   0   0   0   1   0  |
 * |  0   0   0   0   0   0   0   1     0   0   0   0   0   0   0   1  |
 * ~~                                                                 ~~
 * __                                                                 __
 * |  1   0   0   0   0   0   0   0     0   0   1   0   0   0   0   0  |
 * |  1   1   1   1   1   1   1   1     1   0   0   0   0   0   0   0  |
 * |  19 205 116  29  64  16  4   1     0   1   0   0   0   0   0   0  |
 * |  0   0   0   1   0   0   0   0     0   0   0   1   0   0   0   0  |
 * |  0   0   0   0   1   0   0   0     0   0   0   0   1   0   0   0  |
 * |  0   0   0   0   0   1   0   0     0   0   0   0   0   1   0   0  |
 * |  0   0   0   0   0   0   1   0     0   0   0   0   0   0   1   0  |
 * |  0   0   0   0   0   0   0   1     0   0   0   0   0   0   0   1  |
 * ~~                                                                 ~~
 * __                                                                 __
 * |  1   0   0   0   0   0   0   0     0   0   1   0   0   0   0   0  |
 * |  0   1   1   0   0   0   0   0     1   0   1   1   1   1   1   1  |
 * |  0  205 116  0   0   0   0   0     0   1   19  29  64  16  4   1  |
 * |  0   0   0   1   0   0   0   0     0   0   0   1   0   0   0   0  |
 * |  0   0   0   0   1   0   0   0     0   0   0   0   1   0   0   0  |
 * |  0   0   0   0   0   1   0   0     0   0   0   0   0   1   0   0  |
 * |  0   0   0   0   0   0   1   0     0   0   0   0   0   0   1   0  |
 * |  0   0   0   0   0   0   0   1     0   0   0   0   0   0   0   1  |
 * ~~                                                                 ~~
 * __                                                                 __
 * |  1   0   0   0   0   0   0   0     0   0   1   0   0   0   0   0  |
 * |  0   1   1   0   0   0   0   0     1   0   1   1   1   1   1   1  |
 * |  0   0  185  0   0   0   0   0    205  1  222 208 141 221 201 204 |
 * |  0   0   0   1   0   0   0   0     0   0   0   1   0   0   0   0  |
 * |  0   0   0   0   1   0   0   0     0   0   0   0   1   0   0   0  |
 * |  0   0   0   0   0   1   0   0     0   0   0   0   0   1   0   0  |
 * |  0   0   0   0   0   0   1   0     0   0   0   0   0   0   1   0  |
 * |  0   0   0   0   0   0   0   1     0   0   0   0   0   0   0   1  |
 * ~~                                                                 ~~
 * __                                                                 __
 * |  1   0   0   0   0   0   0   0     0   0   1   0   0   0   0   0  |
 * |  0   1   1   0   0   0   0   0     1   0   1   1   1   1   1   1  |
 * |  0   0   1   0   0   0   0   0    166 100  4   40 158 168 216 209 |
 * |  0   0   0   1   0   0   0   0     0   0   0   1   0   0   0   0  |
 * |  0   0   0   0   1   0   0   0     0   0   0   0   1   0   0   0  |
 * |  0   0   0   0   0   1   0   0     0   0   0   0   0   1   0   0  |
 * |  0   0   0   0   0   0   1   0     0   0   0   0   0   0   1   0  |
 * |  0   0   0   0   0   0   0   1     0   0   0   0   0   0   0   1  |
 * ~~                                                                 ~~
 * __                                                                 __
 * |  1   0   0   0   0   0   0   0     0   0   1   0   0   0   0   0  |
 * |  0   1   0   0   0   0   0   0    167 100  5   41 159 169 217 208 |
 * |  0   0   1   0   0   0   0   0    166 100  4   40 158 168 216 209 |
 * |  0   0   0   1   0   0   0   0     0   0   0   1   0   0   0   0  |
 * |  0   0   0   0   1   0   0   0     0   0   0   0   1   0   0   0  |
 * |  0   0   0   0   0   1   0   0     0   0   0   0   0   1   0   0  |
 * |  0   0   0   0   0   0   1   0     0   0   0   0   0   0   1   0  |
 * |  0   0   0   0   0   0   0   1     0   0   0   0   0   0   0   1  |
 * ~~                                                                 ~~
 *                   __                               __
 *                   |  0   0   1   0   0   0   0   0  |
 *                   | 167 100  5   41 159 169 217 208 |
 *                   | 166 100  4   40 158 168 216 209 |
 *       (V|I)'^-1 = |  0   0   0   1   0   0   0   0  |
 *                   |  0   0   0   0   1   0   0   0  |
 *                   |  0   0   0   0   0   1   0   0  |
 *                   |  0   0   0   0   0   0   1   0  |
 *                   |  0   0   0   0   0   0   0   1  |
 *                   ~~                               ~~
 *
 * We can then simply compute D = (V|I)'^-1 x (d|p)' to discover the values
 * of the missing data.
 *
 * As is apparent from the example above, the only non-trivial rows in the
 * inverse matrix correspond to the data disks that we're trying to
 * reconstruct. Indeed, those are the only rows we need as the others would
 * only be useful for reconstructing data known or assumed to be valid. For
 * that reason, we only build the coefficients in the rows that correspond to
 * targeted columns.
 */
/* END CSTYLED */

static void
vdev_raidz_matrix_init(raidz_row_t *rr, int n, int nmap, int *map,
    uint8_t **rows)
{
	int i, j;
	int pow;

	ASSERT(n == rr->rr_cols - rr->rr_firstdatacol);

	/*
	 * Fill in the missing rows of interest.
	 */
	for (i = 0; i < nmap; i++) {
		ASSERT3S(0, <=, map[i]);
		ASSERT3S(map[i], <=, 2);

		pow = map[i] * n;
		if (pow > 255)
			pow -= 255;
		ASSERT(pow <= 255);

		for (j = 0; j < n; j++) {
			pow -= map[i];
			if (pow < 0)
				pow += 255;
			rows[i][j] = vdev_raidz_pow2[pow];
		}
	}
}

static void
vdev_raidz_matrix_invert(raidz_row_t *rr, int n, int nmissing, int *missing,
    uint8_t **rows, uint8_t **invrows, const uint8_t *used)
{
	int i, j, ii, jj;
	uint8_t log;

	/*
	 * Assert that the first nmissing entries from the array of used
	 * columns correspond to parity columns and that subsequent entries
	 * correspond to data columns.
	 */
	for (i = 0; i < nmissing; i++) {
		ASSERT3S(used[i], <, rr->rr_firstdatacol);
	}
	for (; i < n; i++) {
		ASSERT3S(used[i], >=, rr->rr_firstdatacol);
	}

	/*
	 * First initialize the storage where we'll compute the inverse rows.
	 */
	for (i = 0; i < nmissing; i++) {
		for (j = 0; j < n; j++) {
			invrows[i][j] = (i == j) ? 1 : 0;
		}
	}

	/*
	 * Subtract all trivial rows from the rows of consequence.
	 */
	for (i = 0; i < nmissing; i++) {
		for (j = nmissing; j < n; j++) {
			ASSERT3U(used[j], >=, rr->rr_firstdatacol);
			jj = used[j] - rr->rr_firstdatacol;
			ASSERT3S(jj, <, n);
			invrows[i][j] = rows[i][jj];
			rows[i][jj] = 0;
		}
	}

	/*
	 * For each of the rows of interest, we must normalize it and subtract
	 * a multiple of it from the other rows.
	 */
	for (i = 0; i < nmissing; i++) {
		for (j = 0; j < missing[i]; j++) {
			ASSERT0(rows[i][j]);
		}
		ASSERT3U(rows[i][missing[i]], !=, 0);

		/*
		 * Compute the inverse of the first element and multiply each
		 * element in the row by that value.
		 */
		log = 255 - vdev_raidz_log2[rows[i][missing[i]]];

		for (j = 0; j < n; j++) {
			rows[i][j] = vdev_raidz_exp2(rows[i][j], log);
			invrows[i][j] = vdev_raidz_exp2(invrows[i][j], log);
		}

		for (ii = 0; ii < nmissing; ii++) {
			if (i == ii)
				continue;

			ASSERT3U(rows[ii][missing[i]], !=, 0);

			log = vdev_raidz_log2[rows[ii][missing[i]]];

			for (j = 0; j < n; j++) {
				rows[ii][j] ^=
				    vdev_raidz_exp2(rows[i][j], log);
				invrows[ii][j] ^=
				    vdev_raidz_exp2(invrows[i][j], log);
			}
		}
	}

	/*
	 * Verify that the data that is left in the rows are properly part of
	 * an identity matrix.
	 */
	for (i = 0; i < nmissing; i++) {
		for (j = 0; j < n; j++) {
			if (j == missing[i]) {
				ASSERT3U(rows[i][j], ==, 1);
			} else {
				ASSERT0(rows[i][j]);
			}
		}
	}
}

static void
vdev_raidz_matrix_reconstruct(raidz_row_t *rr, int n, int nmissing,
    int *missing, uint8_t **invrows, const uint8_t *used)
{
	int i, j, x, cc, c;
	uint8_t *src;
	uint64_t ccount;
	uint8_t *dst[VDEV_RAIDZ_MAXPARITY] = { NULL };
	uint64_t dcount[VDEV_RAIDZ_MAXPARITY] = { 0 };
	uint8_t log = 0;
	uint8_t val;
	int ll;
	uint8_t *invlog[VDEV_RAIDZ_MAXPARITY];
	uint8_t *p, *pp;
	size_t psize;

	psize = sizeof (invlog[0][0]) * n * nmissing;
	p = kmem_alloc(psize, KM_SLEEP);

	for (pp = p, i = 0; i < nmissing; i++) {
		invlog[i] = pp;
		pp += n;
	}

	for (i = 0; i < nmissing; i++) {
		for (j = 0; j < n; j++) {
			ASSERT3U(invrows[i][j], !=, 0);
			invlog[i][j] = vdev_raidz_log2[invrows[i][j]];
		}
	}

	for (i = 0; i < n; i++) {
		c = used[i];
		ASSERT3U(c, <, rr->rr_cols);

		ccount = rr->rr_col[c].rc_size;
		ASSERT(ccount >= rr->rr_col[missing[0]].rc_size || i > 0);
		if (ccount == 0)
			continue;
		src = abd_to_buf(rr->rr_col[c].rc_abd);
		for (j = 0; j < nmissing; j++) {
			cc = missing[j] + rr->rr_firstdatacol;
			ASSERT3U(cc, >=, rr->rr_firstdatacol);
			ASSERT3U(cc, <, rr->rr_cols);
			ASSERT3U(cc, !=, c);

			dcount[j] = rr->rr_col[cc].rc_size;
			if (dcount[j] != 0)
				dst[j] = abd_to_buf(rr->rr_col[cc].rc_abd);
		}

		for (x = 0; x < ccount; x++, src++) {
			if (*src != 0)
				log = vdev_raidz_log2[*src];

			for (cc = 0; cc < nmissing; cc++) {
				if (x >= dcount[cc])
					continue;

				if (*src == 0) {
					val = 0;
				} else {
					if ((ll = log + invlog[cc][i]) >= 255)
						ll -= 255;
					val = vdev_raidz_pow2[ll];
				}

				if (i == 0)
					dst[cc][x] = val;
				else
					dst[cc][x] ^= val;
			}
		}
	}

	kmem_free(p, psize);
}

static int
vdev_raidz_reconstruct_general(raidz_row_t *rr, int *tgts, int ntgts)
{
	int n, i, c, t, tt;
	int nmissing_rows;
	int missing_rows[VDEV_RAIDZ_MAXPARITY];
	int parity_map[VDEV_RAIDZ_MAXPARITY];
	zfs_dbgmsg("reconstruct_general(rm=%llx ntgts=%u)",
	    rr, ntgts);
	uint8_t *p, *pp;
	size_t psize;
	uint8_t *rows[VDEV_RAIDZ_MAXPARITY];
	uint8_t *invrows[VDEV_RAIDZ_MAXPARITY];
	uint8_t *used;

	abd_t **bufs = NULL;

	int code = 0;

	/*
	 * Matrix reconstruction can't use scatter ABDs yet, so we allocate
	 * temporary linear ABDs if any non-linear ABDs are found.
	 */
	for (i = rr->rr_firstdatacol; i < rr->rr_cols; i++) {
		if (!abd_is_linear(rr->rr_col[i].rc_abd)) {
			bufs = kmem_alloc(rr->rr_cols * sizeof (abd_t *),
			    KM_PUSHPAGE);

			for (c = rr->rr_firstdatacol; c < rr->rr_cols; c++) {
				raidz_col_t *col = &rr->rr_col[c];

				bufs[c] = col->rc_abd;
				if (bufs[c] != NULL) {
					col->rc_abd = abd_alloc_linear(
					    col->rc_size, B_TRUE);
					abd_copy(col->rc_abd, bufs[c],
					    col->rc_size);
				}
			}

			break;
		}
	}

	n = rr->rr_cols - rr->rr_firstdatacol;

	/*
	 * Figure out which data columns are missing.
	 */
	nmissing_rows = 0;
	for (t = 0; t < ntgts; t++) {
		if (tgts[t] >= rr->rr_firstdatacol) {
			missing_rows[nmissing_rows++] =
			    tgts[t] - rr->rr_firstdatacol;
		}
	}

	/*
	 * Figure out which parity columns to use to help generate the missing
	 * data columns.
	 */
	for (tt = 0, c = 0, i = 0; i < nmissing_rows; c++) {
		ASSERT(tt < ntgts);
		ASSERT(c < rr->rr_firstdatacol);

		/*
		 * Skip any targeted parity columns.
		 */
		if (c == tgts[tt]) {
			tt++;
			continue;
		}

		code |= 1 << c;

		parity_map[i] = c;
		i++;
	}

	ASSERT(code != 0);
	ASSERT3U(code, <, 1 << VDEV_RAIDZ_MAXPARITY);

	psize = (sizeof (rows[0][0]) + sizeof (invrows[0][0])) *
	    nmissing_rows * n + sizeof (used[0]) * n;
	p = kmem_alloc(psize, KM_SLEEP);

	for (pp = p, i = 0; i < nmissing_rows; i++) {
		rows[i] = pp;
		pp += n;
		invrows[i] = pp;
		pp += n;
	}
	used = pp;

	for (i = 0; i < nmissing_rows; i++) {
		used[i] = parity_map[i];
	}

	for (tt = 0, c = rr->rr_firstdatacol; c < rr->rr_cols; c++) {
		if (tt < nmissing_rows &&
		    c == missing_rows[tt] + rr->rr_firstdatacol) {
			tt++;
			continue;
		}

		ASSERT3S(i, <, n);
		used[i] = c;
		i++;
	}

	/*
	 * Initialize the interesting rows of the matrix.
	 */
	vdev_raidz_matrix_init(rr, n, nmissing_rows, parity_map, rows);

	/*
	 * Invert the matrix.
	 */
	vdev_raidz_matrix_invert(rr, n, nmissing_rows, missing_rows, rows,
	    invrows, used);

	/*
	 * Reconstruct the missing data using the generated matrix.
	 */
	vdev_raidz_matrix_reconstruct(rr, n, nmissing_rows, missing_rows,
	    invrows, used);

	kmem_free(p, psize);

	/*
	 * copy back from temporary linear abds and free them
	 */
	if (bufs) {
		for (c = rr->rr_firstdatacol; c < rr->rr_cols; c++) {
			raidz_col_t *col = &rr->rr_col[c];

			if (bufs[c] != NULL) {
				abd_copy(bufs[c], col->rc_abd, col->rc_size);
				abd_free(col->rc_abd);
			}
			col->rc_abd = bufs[c];
		}
		kmem_free(bufs, rr->rr_cols * sizeof (abd_t *));
	}

	return (code);
}

static int
vdev_raidz_reconstruct_row(raidz_map_t *rm, raidz_row_t *rr,
    const int *t, int nt)
{
	int tgts[VDEV_RAIDZ_MAXPARITY], *dt;
	int ntgts;
	int i, c, ret;
	int code;
	int nbadparity, nbaddata;
	int parity_valid[VDEV_RAIDZ_MAXPARITY];

	zfs_dbgmsg("reconstruct(rm=%llx nt=%u cols=%u md=%u mp=%u)",
	    rr, nt, (int)rr->rr_cols, (int)rr->rr_missingdata,
	    (int)rr->rr_missingparity);

	nbadparity = rr->rr_firstdatacol;
	nbaddata = rr->rr_cols - nbadparity;
	ntgts = 0;
	for (i = 0, c = 0; c < rr->rr_cols; c++) {
		zfs_dbgmsg("reconstruct(rm=%llx col=%u devid=%u "
		    "offset=%llx error=%u)",
		    rr, c,
		    (int)rr->rr_col[c].rc_devidx,
		    (long long)rr->rr_col[c].rc_offset,
		    (int)rr->rr_col[c].rc_error);
		if (c < rr->rr_firstdatacol)
			parity_valid[c] = B_FALSE;

		if (i < nt && c == t[i]) {
			tgts[ntgts++] = c;
			i++;
		} else if (rr->rr_col[c].rc_error != 0) {
			tgts[ntgts++] = c;
		} else if (c >= rr->rr_firstdatacol) {
			nbaddata--;
		} else {
			parity_valid[c] = B_TRUE;
			nbadparity--;
		}
	}

	ASSERT(ntgts >= nt);
	ASSERT(nbaddata >= 0);
	ASSERT(nbaddata + nbadparity == ntgts);

	dt = &tgts[nbadparity];

	/* Reconstruct using the new math implementation */
	ret = vdev_raidz_math_reconstruct(rm, rr, parity_valid, dt, nbaddata);
	if (ret != RAIDZ_ORIGINAL_IMPL)
		return (ret);

	/*
	 * See if we can use any of our optimized reconstruction routines.
	 */
	switch (nbaddata) {
	case 1:
		if (parity_valid[VDEV_RAIDZ_P])
			return (vdev_raidz_reconstruct_p(rr, dt, 1));

		ASSERT(rr->rr_firstdatacol > 1);

		if (parity_valid[VDEV_RAIDZ_Q])
			return (vdev_raidz_reconstruct_q(rr, dt, 1));

		ASSERT(rr->rr_firstdatacol > 2);
		break;

	case 2:
		ASSERT(rr->rr_firstdatacol > 1);

		if (parity_valid[VDEV_RAIDZ_P] &&
		    parity_valid[VDEV_RAIDZ_Q])
			return (vdev_raidz_reconstruct_pq(rr, dt, 2));

		ASSERT(rr->rr_firstdatacol > 2);

		break;
	}

	code = vdev_raidz_reconstruct_general(rr, tgts, ntgts);
	ASSERT(code < (1 << VDEV_RAIDZ_MAXPARITY));
	ASSERT(code > 0);
	return (code);
}

static int
vdev_raidz_open(vdev_t *vd, uint64_t *asize, uint64_t *max_asize,
    uint64_t *logical_ashift, uint64_t *physical_ashift)
{
	vdev_raidz_t *vdrz = vd->vdev_tsd;
	uint64_t nparity = vdrz->vd_nparity;
	int c;
	int lasterror = 0;
	int numerrors = 0;

	ASSERT(nparity > 0);

	if (nparity > VDEV_RAIDZ_MAXPARITY ||
	    vd->vdev_children < nparity + 1) {
		vd->vdev_stat.vs_aux = VDEV_AUX_BAD_LABEL;
		return (SET_ERROR(EINVAL));
	}

	vdev_open_children(vd);

	for (c = 0; c < vd->vdev_children; c++) {
		vdev_t *cvd = vd->vdev_child[c];

		if (cvd->vdev_open_error != 0) {
			lasterror = cvd->vdev_open_error;
			numerrors++;
			continue;
		}

		*asize = MIN(*asize - 1, cvd->vdev_asize - 1) + 1;
		*max_asize = MIN(*max_asize - 1, cvd->vdev_max_asize - 1) + 1;
		*logical_ashift = MAX(*logical_ashift, cvd->vdev_ashift);
		*physical_ashift = MAX(*physical_ashift,
		    cvd->vdev_physical_ashift);
	}

	*asize *= vd->vdev_children;
	*max_asize *= vd->vdev_children;

	if (numerrors > nparity) {
		vd->vdev_stat.vs_aux = VDEV_AUX_NO_REPLICAS;
		return (lasterror);
	}

	return (0);
}

static void
vdev_raidz_close(vdev_t *vd)
{
	for (int c = 0; c < vd->vdev_children; c++) {
		if (vd->vdev_child[c] != NULL)
			vdev_close(vd->vdev_child[c]);
	}
}

/*
 * Return the logical width to use, given the txg in which the allocation
 * happened.  Note that BP_PHYSICAL_BIRTH() is usually the txg in which the
 * BP was allocated.  Remapped BP's (that were relocated due to device
 * removal, see remap_blkptr_cb()), will have a more recent
 * BP_PHYSICAL_BIRTH() which reflects when the BP was relocated, but we can
 * ignore these because they can't be on RAIDZ (device removal doesn't
 * support RAIDZ).
 */
static uint64_t
vdev_raidz_get_logical_width(vdev_raidz_t *vdrz, uint64_t txg)
{
#if 1
	reflow_node_t lookup = {
		.re_txg = txg,
	};
	avl_index_t where;

	uint64_t width;
	mutex_enter(&vdrz->vd_expand_lock);
	reflow_node_t *re = avl_find(&vdrz->vd_expand_txgs, &lookup, &where);
	if (re != NULL) {
		width = re->re_logical_width;
	} else {
		re = avl_nearest(&vdrz->vd_expand_txgs, where, AVL_BEFORE);
		if (re != NULL)
			width = re->re_logical_width;
		else
			width = vdrz->vd_original_width;
	}
	mutex_exit(&vdrz->vd_expand_lock);
	return (width);

#else
	return (vdrz->vd_original_width);
#endif
}

/*
 * Note: If the RAIDZ vdev has been expanded, older BP's may have allocated
 * more space due to the lower data-to-parity ratio.  In this case it's
 * important to pass in the correct txg.  Note that vdev_gang_header_asize()
 * relies on a constant asize for psize=SPA_GANGBLOCKSIZE=SPA_MINBLOCKSIZE,
 * regardless of txg.  This is assured because for a single data sector, we
 * allocate P+1 sectors regardless of width ("cols", which is at least P+1).
 */
static uint64_t
vdev_raidz_asize(vdev_t *vd, uint64_t psize, uint64_t txg)
{
	vdev_raidz_t *vdrz = vd->vdev_tsd;
	uint64_t asize;
	uint64_t ashift = vd->vdev_top->vdev_ashift;
	uint64_t cols = vdrz->vd_original_width;
	uint64_t nparity = vdrz->vd_nparity;

	cols = vdev_raidz_get_logical_width(vdrz, txg);

	asize = ((psize - 1) >> ashift) + 1;
	asize += nparity * ((asize + cols - nparity - 1) / (cols - nparity));
	asize = roundup(asize, nparity + 1) << ashift;

#ifdef ZFS_DEBUG
	uint64_t asize_new = ((psize - 1) >> ashift) + 1;
	uint64_t ncols_new = vdrz->vd_physical_width;
	asize_new += nparity * ((asize_new + ncols_new - nparity - 1) / (ncols_new - nparity));
	asize_new = roundup(asize_new, nparity + 1) << ashift;
	VERIFY3U(asize_new, <=, asize);
#endif

	return (asize);
}

/*
 * The allocatable space for a raidz vdev is N * sizeof(smallest child)
 * so each child must provide at least 1/Nth of its asize.
 */
static uint64_t
vdev_raidz_min_asize(vdev_t *vd)
{
	return ((vd->vdev_min_asize + vd->vdev_children - 1) /
	    vd->vdev_children);
}

void
vdev_raidz_child_done(zio_t *zio)
{
	raidz_col_t *rc = zio->io_private;

	rc->rc_error = zio->io_error;
	rc->rc_tried = 1;
	rc->rc_skipped = 0;
}

static void
vdev_raidz_shadow_child_done(zio_t *zio)
{
	raidz_col_t *rc = zio->io_private;

	rc->rc_shadow_error = zio->io_error;
}

static void
vdev_raidz_io_verify(zio_t *zio, raidz_map_t *rm, raidz_row_t *rr, int col)
{
#if 0 // XXX vdev_xlate doesn't work right when block straddles the expansion progress
//#ifdef ZFS_DEBUG
	vdev_t *tvd = vd->vdev_top;

	range_seg64_t logical_rs, physical_rs, remain_rs;
	logical_rs.rs_start = rr->rr_offset;
	logical_rs.rs_end = logical_rs.rs_start +
	    vdev_raidz_asize(zio->io_vd, rr->rr_size),
	    BP_PHYSICAL_BIRTH(zio->io_bp));

	raidz_col_t *rc = &rr->rr_col[col];
	vdev_t *cvd = vd->vdev_child[rc->rc_devidx];

	vdev_xlate(cvd, &logical_rs, &physical_rs, &remain_rs);
	ASSERT(vdev_xlate_is_empty(&remain_rs));
	ASSERT3U(rc->rc_offset, ==, physical_rs.rs_start);
	ASSERT3U(rc->rc_offset, <, physical_rs.rs_end);
	/*
	 * It would be nice to assert that rs_end is equal
	 * to rc_offset + rc_size but there might be an
	 * optional I/O at the end that is not accounted in
	 * rc_size.
	 */
	if (physical_rs.rs_end > rc->rc_offset + rc->rc_size) {
		if (rm->rm_nrows == 1)
			ASSERT3U(physical_rs.rs_end, ==, rc->rc_offset +
			    rc->rc_size + (1 << tvd->vdev_ashift));
	} else {
		ASSERT3U(physical_rs.rs_end, ==, rc->rc_offset + rc->rc_size);
	}
#endif
}

static void
vdev_raidz_io_start_write(zio_t *zio, raidz_row_t *rr, uint64_t ashift)
{
	vdev_t *vd = zio->io_vd;
	raidz_map_t *rm = zio->io_vsd;

	vdev_raidz_generate_parity_row(rm, rr);

	for (int c = 0; c < rr->rr_cols; c++) {
		raidz_col_t *rc = &rr->rr_col[c];
		if (rc->rc_size == 0)
			continue;
		vdev_t *cvd = vd->vdev_child[rc->rc_devidx];

		/* Verify physical to logical translation */

		vdev_raidz_io_verify(zio, rm, rr, c);

		zio_nowait(zio_vdev_child_io(zio, NULL, cvd,
		    rc->rc_offset, rc->rc_abd, rc->rc_size,
		    zio->io_type, zio->io_priority, 0,
		    vdev_raidz_child_done, rc));

		if (rc->rc_shadow_devidx != UINT64_MAX) {
			vdev_t *cvd2 = vd->vdev_child[rc->rc_shadow_devidx];
			zio_nowait(zio_vdev_child_io(zio, NULL, cvd2,
			    rc->rc_shadow_offset, rc->rc_abd, rc->rc_size,
			    zio->io_type, zio->io_priority, 0,
			    vdev_raidz_shadow_child_done, rc));
		}
	}

	// XXX do this in vdev_raidz_io_start, based on rm->nskip
#if 0
	int c, i;
	/*
	 * Generate optional I/Os for skip sectors to improve aggregation
	 * contiguity.
	 */
	for (c = rm->rm_skipstart, i = 0; i < rm->rm_nskip; c++, i++) {
		ASSERT(c <= rr->rr_scols);
		if (c == rr->rr_scols)
			c = 0;

		raidz_col_t *rc = &rr->rr_col[c];
		vdev_t *cvd = vd->vdev_child[rc->rc_devidx];

		zio_nowait(zio_vdev_child_io(zio, NULL, cvd,
		    rc->rc_offset + rc->rc_size, NULL, 1ULL << ashift,
		    zio->io_type, zio->io_priority,
		    ZIO_FLAG_NODATA | ZIO_FLAG_OPTIONAL, NULL, NULL));
	}
#endif
}

static void
vdev_raidz_io_start_read_row(zio_t *zio, raidz_row_t *rr, boolean_t forceparity)
{
	vdev_t *vd = zio->io_vd;

	/*
	 * Iterate over the columns in reverse order so that we hit the parity
	 * last -- any errors along the way will force us to read the parity.
	 */
	for (int c = rr->rr_cols - 1; c >= 0; c--) {
		raidz_col_t *rc = &rr->rr_col[c];
		if (rc->rc_size == 0)
			continue;
		vdev_t *cvd = vd->vdev_child[rc->rc_devidx];
		if (!vdev_readable(cvd)) {
			if (c >= rr->rr_firstdatacol)
				rr->rr_missingdata++;
			else
				rr->rr_missingparity++;
			rc->rc_error = SET_ERROR(ENXIO);
			rc->rc_tried = 1;	/* don't even try */
			rc->rc_skipped = 1;
			continue;
		}
		if (vdev_dtl_contains(cvd, DTL_MISSING, zio->io_txg, 1)) {
			if (c >= rr->rr_firstdatacol)
				rr->rr_missingdata++;
			else
				rr->rr_missingparity++;
			rc->rc_error = SET_ERROR(ESTALE);
			rc->rc_skipped = 1;
			continue;
		}
		if (forceparity ||
		    c >= rr->rr_firstdatacol || rr->rr_missingdata > 0 ||
		    (zio->io_flags & (ZIO_FLAG_SCRUB | ZIO_FLAG_RESILVER))) {
			ASSERT(rc->rc_abd != NULL);
			if (rc->rc_abd == NULL) {
				// XXX does this really happen?
				ASSERT3U(c, <, rr->rr_firstdatacol);
				rc->rc_abd = abd_alloc_linear(rc->rc_size,
				    B_TRUE);
			}
			zio_nowait(zio_vdev_child_io(zio, NULL, cvd,
			    rc->rc_offset, rc->rc_abd, rc->rc_size,
			    zio->io_type, zio->io_priority, 0,
			    vdev_raidz_child_done, rc));
		}
	}
}

static void
vdev_raidz_io_start_read_phys_col(zio_t *zio, raidz_map_t *rm)
{
	vdev_t *vd = zio->io_vd;

	for (int i = 0; i < rm->rm_nphys_cols; i++) {
		raidz_col_t *prc = &rm->rm_phys_col[i];
		if (prc->rc_size == 0)
			continue;

		vdev_t *cvd = vd->vdev_child[i];
		/*
		 * XXX The physcical column errors are ignored by *_io_done().
		 * If raidz_checksum_verify() will fail, the data will be
		 * re-read by vdev_raidz_read_all() without IO aggregation.
		 */
		if (!vdev_readable(cvd)) {
			prc->rc_error = SET_ERROR(ENXIO);
			prc->rc_tried = 1;	/* don't even try */
			prc->rc_skipped = 1;
			continue;
		}
		if (vdev_dtl_contains(cvd, DTL_MISSING, zio->io_txg, 1)) {
			prc->rc_error = SET_ERROR(ESTALE);
			prc->rc_skipped = 1;
			continue;
		}
		zio_nowait(zio_vdev_child_io(zio, NULL, cvd,
		    prc->rc_offset, prc->rc_abd, prc->rc_size,
		    zio->io_type, zio->io_priority, 0,
		    vdev_raidz_child_done, prc));
	}
}

static void
vdev_raidz_io_start_read(zio_t *zio, raidz_map_t *rm)
{
	/*
	 * If there are multiple rows, we will be hitting
	 * all disks, so go ahead and read the parity so
	 * that we are reading in decent size chunks.
	 * XXX maybe doesn't really matter?
	 */
	boolean_t forceparity = rm->rm_nrows > 1;

	if (rm->rm_io_aggregation) {
		vdev_raidz_io_start_read_phys_col(zio, rm);
	} else {
		for (int i = 0; i < rm->rm_nrows; i++) {
			raidz_row_t *rr = rm->rm_row[i];
			vdev_raidz_io_start_read_row(zio, rr, forceparity);
		}
	}
}

/*
 * Start an IO operation on a RAIDZ VDev
 *
 * Outline:
 * - For write operations:
 *   1. Generate the parity data
 *   2. Create child zio write operations to each column's vdev, for both
 *      data and parity.
 *   3. If the column skips any sectors for padding, create optional dummy
 *      write zio children for those areas to improve aggregation continuity.
 * - For read operations:
 *   1. Create child zio read operations to each data column's vdev to read
 *      the range of data required for zio.
 *   2. If this is a scrub or resilver operation, or if any of the data
 *      vdevs have had errors, then create zio read operations to the parity
 *      columns' VDevs as well.
 */
static void
vdev_raidz_io_start(zio_t *zio)
{
	vdev_t *vd = zio->io_vd;
	vdev_t *tvd = vd->vdev_top;
	vdev_raidz_t *vdrz = vd->vdev_tsd;
	raidz_map_t *rm;

	uint64_t logical_width = vdev_raidz_get_logical_width(vdrz,
	    BP_PHYSICAL_BIRTH(zio->io_bp));
	zfs_dbgmsg("zio=%llx bm=%llu/%llu/%llu/%llu phys_birth=%llu "
	    "logical_width=%llu",
	    zio,
	    zio->io_bookmark.zb_objset,
	    zio->io_bookmark.zb_object,
	    zio->io_bookmark.zb_level,
	    zio->io_bookmark.zb_blkid,
	    BP_PHYSICAL_BIRTH(zio->io_bp),
	    logical_width);
	if (logical_width != vdrz->vd_physical_width) {
		/* XXX rangelock not needed after expansion completes */
		zfs_locked_range_t *lr =
		    zfs_rangelock_enter(&vdrz->vn_vre.vre_rangelock,
		    zio->io_offset, zio->io_size, RL_READER);
		zfs_dbgmsg("zio=%llx %s io_offset=%llu vre_offset_phys=%llu "
		    "vre_offset=%llu",
		    zio,
		    zio->io_type == ZIO_TYPE_WRITE ? "WRITE" : "READ",
		    zio->io_offset,
		    vdrz->vn_vre.vre_offset_phys,
		    vdrz->vn_vre.vre_offset);

		rm = vdev_raidz_map_alloc_expanded(zio->io_abd,
		    zio->io_size, zio->io_offset,
		    tvd->vdev_ashift, vdrz->vd_physical_width,
		    logical_width, vdrz->vd_nparity,
		    vdrz->vn_vre.vre_offset_phys,
		    vdrz->vn_vre.vre_offset);
		rm->rm_lr = lr;
	} else {
		rm = vdev_raidz_map_alloc(zio,
		    tvd->vdev_ashift, logical_width, vdrz->vd_nparity);
	}
	rm->rm_original_width = vdrz->vd_original_width;

	zio->io_vsd = rm;
	zio->io_vsd_ops = &vdev_raidz_vsd_ops;
	if (zio->io_type == ZIO_TYPE_WRITE) {
		for (int i = 0; i < rm->rm_nrows; i++) {
			vdev_raidz_io_start_write(zio,
			    rm->rm_row[i], tvd->vdev_ashift);
		}
	} else {
		ASSERT(zio->io_type == ZIO_TYPE_READ);
		vdev_raidz_io_start_read(zio, rm);
	}

	zio_execute(zio);
}

/*
 * Report a checksum error for a child of a RAID-Z device.
 */
static void
raidz_checksum_error(zio_t *zio, raidz_col_t *rc, abd_t *bad_data)
{
	vdev_t *vd = zio->io_vd->vdev_child[rc->rc_devidx];

	if (!(zio->io_flags & ZIO_FLAG_SPECULATIVE) &&
	    zio->io_priority != ZIO_PRIORITY_REBUILD) {
		zio_bad_cksum_t zbc;
		raidz_map_t *rm = zio->io_vsd;

		zbc.zbc_has_cksum = 0;
		zbc.zbc_injected = rm->rm_ecksuminjected;

		int ret = zfs_ereport_post_checksum(zio->io_spa, vd,
		    &zio->io_bookmark, zio, rc->rc_offset, rc->rc_size,
		    rc->rc_abd, bad_data, &zbc);
		if (ret != EALREADY) {
			mutex_enter(&vd->vdev_stat_lock);
			vd->vdev_stat.vs_checksum_errors++;
			mutex_exit(&vd->vdev_stat_lock);
		}
	}
}

/*
 * We keep track of whether or not there were any injected errors, so that
 * any ereports we generate can note it.
 */
static int
raidz_checksum_verify(zio_t *zio)
{
	zio_bad_cksum_t zbc;
	raidz_map_t *rm = zio->io_vsd;

	bzero(&zbc, sizeof (zio_bad_cksum_t));

	int ret = zio_checksum_error(zio, &zbc);
	if (ret != 0 && zbc.zbc_injected != 0)
		rm->rm_ecksuminjected = 1;

	return (ret);
}

/*
 * Generate the parity from the data columns. If we tried and were able to
 * read the parity without error, verify that the generated parity matches the
 * data we read. If it doesn't, we fire off a checksum error. Return the
 * number of such failures.
 */
static int
raidz_parity_verify(zio_t *zio, raidz_row_t *rr)
{
	abd_t *orig[VDEV_RAIDZ_MAXPARITY];
	int c, ret = 0;
	raidz_map_t *rm = zio->io_vsd;
	raidz_col_t *rc;

	blkptr_t *bp = zio->io_bp;
	enum zio_checksum checksum = (bp == NULL ? zio->io_prop.zp_checksum :
	    (BP_IS_GANG(bp) ? ZIO_CHECKSUM_GANG_HEADER : BP_GET_CHECKSUM(bp)));

	if (checksum == ZIO_CHECKSUM_NOPARITY)
		return (ret);

	for (c = 0; c < rr->rr_firstdatacol; c++) {
		rc = &rr->rr_col[c];
		if (!rc->rc_tried || rc->rc_error != 0)
			continue;

		orig[c] = abd_alloc_sametype(rc->rc_abd, rc->rc_size);
		abd_copy(orig[c], rc->rc_abd, rc->rc_size);
	}

	/*
	 * Regenerates parity even for !tried||rc_error!=0 columns.  This
	 * isn't harmful but it does have the side effect of fixing stuff
	 * we didn't realize was necessary (i.e. even if we return 0).
	 */
	vdev_raidz_generate_parity_row(rm, rr);

	for (c = 0; c < rr->rr_firstdatacol; c++) {
		rc = &rr->rr_col[c];

		if (!rc->rc_tried || rc->rc_error != 0)
			continue;

		if (abd_cmp(orig[c], rc->rc_abd) != 0) {
			zfs_dbgmsg("raidz_parity_verify found error on "
			    "col=%u devidx=%u",
			    c, (int)rc->rc_devidx);
			raidz_checksum_error(zio, rc, orig[c]);
			rc->rc_error = SET_ERROR(ECKSUM);
			ret++;
		}
		abd_free(orig[c]);
	}

	return (ret);
}

static int
vdev_raidz_worst_error(raidz_row_t *rr)
{
	int error = 0;

	for (int c = 0; c < rr->rr_cols; c++) {
		error = zio_worst_error(error, rr->rr_col[c].rc_error);
		error = zio_worst_error(error, rr->rr_col[c].rc_shadow_error);
	}

	return (error);
}

static void
vdev_raidz_io_done_verified(zio_t *zio, raidz_row_t *rr)
{
	int unexpected_errors = 0;
	int parity_errors = 0;
	int parity_untried = 0;
	int data_errors = 0;

	ASSERT3U(zio->io_type, ==, ZIO_TYPE_READ);

	for (int c = 0; c < rr->rr_cols; c++) {
		raidz_col_t *rc = &rr->rr_col[c];

		if (rc->rc_error) {
			if (c < rr->rr_firstdatacol)
				parity_errors++;
			else
				data_errors++;

			if (!rc->rc_skipped)
				unexpected_errors++;
		} else if (c < rr->rr_firstdatacol && !rc->rc_tried) {
			parity_untried++;
		}
	}

	/*
	 * If we read more parity disks than were used for
	 * reconstruction, confirm that the other parity disks produced
	 * correct data.
	 *
	 * Note that we also regenerate parity when resilvering so we
	 * can write it out to failed devices later.
	 */
#if 0
	zfs_dbgmsg("parity_errors=%u parity_untried=%u data_errors=%u "
	    "verifying=%s",
	    parity_errors, parity_untried, data_errors,
	    (parity_errors + parity_untried <
	    rr->rr_firstdatacol - data_errors) ? "yes" : "no");
#endif
#if 0
	if (parity_errors + parity_untried <
	    rr->rr_firstdatacol - data_errors ||
	    (zio->io_flags & ZIO_FLAG_RESILVER)) {
#else
	if ((zio->io_flags & ZIO_FLAG_RESILVER)) {
#endif
		int n = raidz_parity_verify(zio, rr);
		unexpected_errors += n;
		ASSERT3U(parity_errors + n, <=, rr->rr_firstdatacol);
	}

	if (zio->io_error == 0 && spa_writeable(zio->io_spa) &&
	    (unexpected_errors > 0 || (zio->io_flags & ZIO_FLAG_RESILVER))) {
		/*
		 * Use the good data we have in hand to repair damaged children.
		 */
		for (int c = 0; c < rr->rr_cols; c++) {
			raidz_col_t *rc = &rr->rr_col[c];
			vdev_t *vd = zio->io_vd;
			vdev_t *cvd = vd->vdev_child[rc->rc_devidx];

			if ((rc->rc_error == 0 || rc->rc_size == 0) &&
			    (rc->rc_repair == 0)) {
				continue;
			}

			zio_nowait(zio_vdev_child_io(zio, NULL, cvd,
			    rc->rc_offset, rc->rc_abd, rc->rc_size,
			    ZIO_TYPE_WRITE,
			    zio->io_priority == ZIO_PRIORITY_REBUILD ?
			    ZIO_PRIORITY_REBUILD : ZIO_PRIORITY_ASYNC_WRITE,
			    ZIO_FLAG_IO_REPAIR | (unexpected_errors ?
			    ZIO_FLAG_SELF_HEAL : 0), NULL, NULL));
		}
	}
}

static void
raidz_restore_orig_data(raidz_map_t *rm)
{
	for (int i = 0; i < rm->rm_nrows; i++) {
		raidz_row_t *rr = rm->rm_row[i];
		for (int c = 0; c < rr->rr_cols; c++) {
			raidz_col_t *rc = &rr->rr_col[c];
			if (rc->rc_need_orig_restore) {
				abd_copy_from_buf(rc->rc_abd,
				    rc->rc_orig_data, rc->rc_size);
				rc->rc_need_orig_restore = B_FALSE;
			}
		}
	}
}

static boolean_t
raidz_simulate_failure(int physical_width, int original_width, int ashift,
    int i, raidz_col_t *rc)
{
	uint64_t sector_id =
	    physical_width * (rc->rc_offset >> ashift) +
	    rc->rc_devidx;

#if 1
	zfs_dbgmsg("raidz_simulate_failure(pw=%u lw=%u ashift=%u i=%u "
	    "rc_offset=%llx rc_devidx=%u sector_id=%u",
	    physical_width,
	    original_width,
	    ashift,
	    i,
	    (long long)rc->rc_offset,
	    (int)rc->rc_devidx,
	    (long long)sector_id);
#endif

	for (int w = physical_width; w >= original_width; w--) {
		if (i < w) {
			return (sector_id % w == i);
		} else {
			i -= w;
		}
	}
	ASSERT(!"invalid logical child id");
	return (B_FALSE);
}

/*
 * returns EINVAL if reconstruction of the block will not be possible
 * returns ECKSUM if this specific reconstruction failed
 * returns 0 on successful reconstruction
 */
static int
raidz_reconstruct(zio_t *zio, int *ltgts, int ntgts, int nparity)
{
	raidz_map_t *rm = zio->io_vsd;
	int physical_width = zio->io_vd->vdev_children;
	int original_width = (rm->rm_original_width != 0) ?
	    rm->rm_original_width : physical_width;

	zfs_dbgmsg(
	    "raidz_reconstruct_expanded(zio=%llx ltgts=%u,%u,%u ntgts=%u",
	    zio, ltgts[0], ltgts[1], ltgts[2], ntgts);

	/* Reconstruct each row */
	for (int r = 0; r < rm->rm_nrows; r++) {
		raidz_row_t *rr = rm->rm_row[r];
		int my_tgts[VDEV_RAIDZ_MAXPARITY]; /* value is child id */
		int t = 0;
		int dead = 0;
		int dead_data = 0;

		zfs_dbgmsg("raidz_reconstruct_expanded(row=%u)",
		    r);

		for (int c = 0; c < rr->rr_cols; c++) {
			raidz_col_t *rc = &rr->rr_col[c];
			ASSERT0(rc->rc_need_orig_restore);
			if (rc->rc_error != 0) {
				dead++;
				if (c >= nparity)
					dead_data++;
				continue;
			}
			if (rc->rc_size == 0)
				continue;
			for (int lt = 0; lt < ntgts; lt++) {
				if (raidz_simulate_failure(physical_width,
				    original_width,
				    zio->io_vd->vdev_top->vdev_ashift,
				    ltgts[lt], rc)) {
					if (rc->rc_orig_data == NULL) {
						rc->rc_orig_data =
						    zio_buf_alloc(rc->rc_size);
						abd_copy_to_buf(
						    rc->rc_orig_data,
						    rc->rc_abd, rc->rc_size);
					}
					rc->rc_need_orig_restore = B_TRUE;

					dead++;
					if (c >= nparity)
						dead_data++;
					my_tgts[t++] = c;
					zfs_dbgmsg("simulating failure of "
					    "col %u devidx %u",
					    c, (int)rc->rc_devidx);
					break;
				}
			}
		}
		if (dead > nparity) {
			/* reconstruction not possible */
			zfs_dbgmsg("reconstruction not possible; "
			    "too many failures");
			raidz_restore_orig_data(rm);
			return (EINVAL);
		}
		/* XXX is rr_code used anywhere? */
		rr->rr_code = 0;
		if (dead_data > 0)
			rr->rr_code = vdev_raidz_reconstruct_row(rm, rr,
			    my_tgts, t);
	}

	/* Check for success */
	if (raidz_checksum_verify(zio) == 0) {

		/* Reconstruction succeeded - report errors */
		for (int i = 0; i < rm->rm_nrows; i++) {
			raidz_row_t *rr = rm->rm_row[i];

			for (int c = 0; c < rr->rr_cols; c++) {
				raidz_col_t *rc = &rr->rr_col[c];
				if (rc->rc_need_orig_restore) {
					/*
					 * Note: if this is a parity column,
					 * we don't really know if it's wrong.
					 * We need to let
					 * vdev_raidz_io_done_verified() check
					 * it, and if we set rc_error, it will
					 * think that it is a "known" error
					 * that doesn't need to be checked
					 * or corrected.
					 */
					if (rc->rc_error == 0 &&
					    c >= rr->rr_firstdatacol) {
						raidz_checksum_error(zio,
						    rc, rc->rc_gdata);
						rc->rc_error =
						    SET_ERROR(ECKSUM);
					}
					rc->rc_need_orig_restore = B_FALSE;
				}
			}

			vdev_raidz_io_done_verified(zio, rr);
		}

		zio_checksum_verified(zio);

		zfs_dbgmsg("reconstruction successful (checksum verified)");
		return (0);
	}

	/* Reconstruction failed - restore original data */
	raidz_restore_orig_data(rm);
	zfs_dbgmsg("raidz_reconstruct_expanded(zio=%llx) checksum failed",
	    zio);
	return (ECKSUM);
}

/*
 * Iterate over all combinations of N bad vdevs and attempt a reconstruction.
 * Note that the algorithm below is non-optimal because it doesn't take into
 * account how reconstruction is actually performed. For example, with
 * triple-parity RAID-Z the reconstruction procedure is the same if column 4
 * is targeted as invalid as if columns 1 and 4 are targeted since in both
 * cases we'd only use parity information in column 0.
 *
 * The order that we find the various possible combinations of failed
 * disks is dictated by these rules:
 * - Examine each "slot" (the "i" in tgts[i])
 *   - Try to increment this slot (tgts[i] = tgts[i] + 1)
 *   - if we can't increment because it runs into the next slot,
 *     reset our slot to the minimum, and examine the next slot
 *
 *  For example, with a 6-wide RAIDZ3, and no known errors (so we have to choose
 *  3 columns to reconstruct), we will generate the following sequence:
 *
 *  STATE        ACTION
 *  0 1 2        special case: skip since these are all parity
 *  0 1   3      first slot: reset to 0; middle slot: increment to 2
 *  0   2 3      first slot: increment to 1
 *    1 2 3      first: reset to 0; middle: reset to 1; last: increment to 4
 *  0 1     4    first: reset to 0; middle: increment to 2
 *  0   2   4    first: increment to 1
 *    1 2   4    first: reset to 0; middle: increment to 3
 *  0     3 4    first: increment to 1
 *    1   3 4    first: increment to 2
 *      2 3 4    first: reset to 0; middle: reset to 1; last: increment to 5
 *  0 1       5  first: reset to 0; middle: increment to 2
 *  0   2     5  first: increment to 1
 *    1 2     5  first: reset to 0; middle: increment to 3
 *  0     3   5  first: increment to 1
 *    1   3   5  first: increment to 2
 *      2 3   5  first: reset to 0; middle: increment to 4
 *  0       4 5  first: increment to 1
 *    1     4 5  first: increment to 2
 *      2   4 5  first: increment to 3
 *        3 4 5  done
 *
 * This strategy works for dRAID but is less efficient when there are a large
 * number of child vdevs and therefore permutations to check. Furthermore,
 * since the raidz_map_t rows likely do not overlap, reconstruction would be
 * possible as long as there are no more than nparity data errors per row.
 * These additional permutations are not currently checked but could be as
 * a future improvement.
 */

/*
 * Should this sector be considered failed for logical child ID i?
 * XXX comment explaining logical child ID's
 */
/*
 * return 0 on success, ECKSUM on failure
 */
static int
vdev_raidz_combrec(zio_t *zio)
{
	int nparity = vdev_get_nparity(zio->io_vd);
	raidz_map_t *rm = zio->io_vsd;
	int physical_width = zio->io_vd->vdev_children;
	int original_width = (rm->rm_original_width != 0) ?
	    rm->rm_original_width : physical_width;

	for (int i = 0; i < rm->rm_nrows; i++) {
		raidz_row_t *rr = rm->rm_row[i];
		int total_errors = 0;

		for (int c = 0; c < rr->rr_cols; c++) {
			if (rr->rr_col[c].rc_error)
				total_errors++;
		}

		if (total_errors > nparity)
			return (vdev_raidz_worst_error(rr));
	}

	for (int num_failures = 1; num_failures <= nparity; num_failures++) {
		int tstore[VDEV_RAIDZ_MAXPARITY + 2];
		int *ltgts = &tstore[1]; /* value is logical child ID */


		/* Determine number of logical children, n */
		int n = 0;
		for (int w = physical_width;
		    w >= original_width; w--) {
			n += w;
		}

		ASSERT3U(num_failures, <=, nparity);
		ASSERT3U(num_failures, <=, VDEV_RAIDZ_MAXPARITY);

		/* Handle corner cases in combrec logic */
		ltgts[-1] = -1;
		for (int i = 0; i < num_failures; i++) {
			ltgts[i] = i;
		}
		ltgts[num_failures] = n;

		for (;;) {
			int err = raidz_reconstruct(zio, ltgts, num_failures,
			    nparity);
			if (err == EINVAL) {
				/*
				 * Reconstruction not possible with this #
				 * failures; try more failures.
				 */
				break;
			} else if (err == 0)
				return (0);

			/* Compute next targets to try */
			for (int t = 0; ; t++) {
				ASSERT3U(t, <, num_failures);
				ltgts[t]++;
				if (ltgts[t] == n) {
					/* try more failures */
					ASSERT3U(t, ==, num_failures - 1);
					zfs_dbgmsg("reconstruction failed "
					    "for num_failures=%u; tried all "
					    "combinations",
					    num_failures);
					break;
				}

				ASSERT3U(ltgts[t], <, n);
				ASSERT3U(ltgts[t], <=, ltgts[t + 1]);

				/*
				 * If that spot is available, we're done here.
				 * Try the next combination.
				 */
				if (ltgts[t] != ltgts[t + 1])
					break; // found next combination

				/*
				 * Otherwise, reset this tgt to the minimum,
				 * and move on to the next tgt.
				 */
				ltgts[t] = ltgts[t - 1] + 1;
				ASSERT3U(ltgts[t], ==, t);
			}

			/* Increase the number of failures and keep trying. */
			if (ltgts[num_failures - 1] == n)
				break;
		}
	}
	zfs_dbgmsg("reconstruction failed for all num_failures");
	return (ECKSUM);
}

void
vdev_raidz_reconstruct(raidz_map_t *rm, const int *t, int nt)
{
	for (uint64_t row = 0; row < rm->rm_nrows; row++) {
		raidz_row_t *rr = rm->rm_row[row];
		vdev_raidz_reconstruct_row(rm, rr, t, nt);
	}
}

/*
 * Complete a write IO operation on a RAIDZ VDev
 *
 * Outline:
 *   1. Check for errors on the child IOs.
 *   2. Return, setting an error code if too few child VDevs were written
 *      to reconstruct the data later.  Note that partial writes are
 *      considered successful if they can be reconstructed at all.
 */
static void
vdev_raidz_io_done_write_impl(zio_t *zio, raidz_row_t *rr)
{
	int total_errors = 0;

	ASSERT3U(rr->rr_missingparity, <=, rr->rr_firstdatacol);
	ASSERT3U(rr->rr_missingdata, <=, rr->rr_cols - rr->rr_firstdatacol);
	ASSERT3U(zio->io_type, ==, ZIO_TYPE_WRITE);

	for (int c = 0; c < rr->rr_cols; c++) {
		raidz_col_t *rc = &rr->rr_col[c];

		if (rc->rc_error || rc->rc_shadow_error) {
			ASSERT(rc->rc_error != ECKSUM);	/* child has no bp */

			total_errors++;
		}
	}

	/*
	 * Treat partial writes as a success. If we couldn't write enough
	 * columns to reconstruct the data, the I/O failed.  Otherwise,
	 * good enough.
	 *
	 * Now that we support write reallocation, it would be better
	 * to treat partial failure as real failure unless there are
	 * no non-degraded top-level vdevs left, and not update DTLs
	 * if we intend to reallocate.
	 */
	if (total_errors > rr->rr_firstdatacol) {
		zio->io_error = zio_worst_error(zio->io_error,
		    vdev_raidz_worst_error(rr));
	}
}

/*
 * return 0 if no reconstruction occurred, otherwise the "code" from
 * vdev_raidz_reconstruct().
 */
static int
vdev_raidz_io_done_reconstruct_known_missing(raidz_map_t *rm,
    raidz_row_t *rr)
{
	int parity_errors = 0;
	int parity_untried = 0;
	int data_errors = 0;
	int total_errors = 0;
	int code = 0;

	ASSERT3U(rr->rr_missingparity, <=, rr->rr_firstdatacol);
	ASSERT3U(rr->rr_missingdata, <=, rr->rr_cols - rr->rr_firstdatacol);

	for (int c = 0; c < rr->rr_cols; c++) {
		raidz_col_t *rc = &rr->rr_col[c];

		if (rc->rc_error) {
			ASSERT(rc->rc_error != ECKSUM);	/* child has no bp */

			if (c < rr->rr_firstdatacol)
				parity_errors++;
			else
				data_errors++;

			total_errors++;
		} else if (c < rr->rr_firstdatacol && !rc->rc_tried) {
			parity_untried++;
		}
	}

	/*
	 * If there were data errors and the number of errors we saw was
	 * correctable -- less than or equal to the number of parity disks read
	 * -- reconstruct based on the missing data.
	 */
	if (data_errors != 0 &&
	    total_errors <= rr->rr_firstdatacol - parity_untried) {
		/*
		 * We either attempt to read all the parity columns or
		 * none of them. If we didn't try to read parity, we
		 * wouldn't be here in the correctable case. There must
		 * also have been fewer parity errors than parity
		 * columns or, again, we wouldn't be in this code path.
		 */
		ASSERT(parity_untried == 0);
		ASSERT(parity_errors < rr->rr_firstdatacol);

		/*
		 * Identify the data columns that reported an error.
		 */
		int n = 0;
		int tgts[VDEV_RAIDZ_MAXPARITY];
		for (int c = rr->rr_firstdatacol; c < rr->rr_cols; c++) {
			raidz_col_t *rc = &rr->rr_col[c];
			if (rc->rc_error != 0) {
				ASSERT(n < VDEV_RAIDZ_MAXPARITY);
				tgts[n++] = c;
			}
		}

		ASSERT(rr->rr_firstdatacol >= n);

		code = vdev_raidz_reconstruct_row(rm, rr, tgts, n);
	}

	return (code);
}

/*
 * Return the number of reads issued.
 */
static int
vdev_raidz_read_all(zio_t *zio, raidz_row_t *rr)
{
	vdev_t *vd = zio->io_vd;
	int nread = 0;

	rr->rr_missingdata = 0;
	rr->rr_missingparity = 0;


	/*
	 * If this rows contains empty sectors which are not required
	 * for a normal read then allocate an ABD for them now so they
	 * may be read, verified, and any needed repairs performed.
	 */
	if (rr->rr_nempty != 0 && rr->rr_abd_empty == NULL)
		vdev_draid_map_alloc_empty(zio, rr);

	for (int c = 0; c < rr->rr_cols; c++) {
		raidz_col_t *rc = &rr->rr_col[c];
		if (rc->rc_tried || rc->rc_size == 0)
			continue;

		zio_nowait(zio_vdev_child_io(zio, NULL,
		    vd->vdev_child[rc->rc_devidx],
		    rc->rc_offset, rc->rc_abd, rc->rc_size,
		    zio->io_type, zio->io_priority, 0,
		    vdev_raidz_child_done, rc));
		nread++;
	}
	return (nread);
}

/*
 * We're here because either there were too many errors to even attempt
 * reconstruction (total_errors == rm_first_datacol), or vdev_*_combrec()
 * failed. In either case, there is enough bad data to prevent reconstruction.
 * Start checksum ereports for all children which haven't failed.
 */
static void
vdev_raidz_io_done_unrecoverable(zio_t *zio)
{
	raidz_map_t *rm = zio->io_vsd;

	for (int i = 0; i < rm->rm_nrows; i++) {
		raidz_row_t *rr = rm->rm_row[i];

		for (int c = 0; c < rr->rr_cols; c++) {
			raidz_col_t *rc = &rr->rr_col[c];
			vdev_t *cvd = zio->io_vd->vdev_child[rc->rc_devidx];

			if (rc->rc_error != 0)
				continue;

			zio_bad_cksum_t zbc;
			zbc.zbc_has_cksum = 0;
			zbc.zbc_injected = rm->rm_ecksuminjected;

			int ret = zfs_ereport_start_checksum(zio->io_spa,
			    cvd, &zio->io_bookmark, zio, rc->rc_offset,
			    rc->rc_size, (void *)(uintptr_t)c, &zbc);
			if (ret != EALREADY) {
				mutex_enter(&cvd->vdev_stat_lock);
				cvd->vdev_stat.vs_checksum_errors++;
				mutex_exit(&cvd->vdev_stat_lock);
			}
		}
	}
}

void
vdev_raidz_io_done(zio_t *zio)
{
	raidz_map_t *rm = zio->io_vsd;

	ASSERT(zio->io_bp != NULL);  /* XXX need to add code to enforce this */
	if (zio->io_type == ZIO_TYPE_WRITE) {
		for (int i = 0; i < rm->rm_nrows; i++) {
			vdev_raidz_io_done_write_impl(zio, rm->rm_row[i]);
		}
	} else {
		if (rm->rm_io_aggregation) {
			for (int i = 0; i < rm->rm_nrows; i++) {
				raidz_row_t *rr = rm->rm_row[i];

				for (int c = rr->rr_firstdatacol;
				    c < rr->rr_cols; c++) {
					raidz_col_t *rc = &rr->rr_col[c];
					if (rc->rc_size == 0)
						continue;

					int idx = rc->rc_devidx;
					raidz_col_t *prc = &rm->rm_phys_col[idx];
#if 1
					char *physbuf = abd_to_buf(prc->rc_abd);
					void *physloc = physbuf +
					    rc->rc_offset - prc->rc_offset;

					abd_copy_from_buf(rc->rc_abd,
					    physloc, rc->rc_size);
#else
					abd_copy_off(rc->rc_abd, prc->rc_abd,
					    0,
					    rc->rc_offset - prc->rc_offset,
					    rc->rc_size);
#endif
				}
			}
		}

		for (int i = 0; i < rm->rm_nrows; i++) {
			raidz_row_t *rr = rm->rm_row[i];
			rr->rr_code =
			    vdev_raidz_io_done_reconstruct_known_missing(rm,
			    rr);
		}

		if (raidz_checksum_verify(zio) == 0) {
			for (int i = 0; i < rm->rm_nrows; i++) {
				raidz_row_t *rr = rm->rm_row[i];
				vdev_raidz_io_done_verified(zio, rr);
			}
			zio_checksum_verified(zio);
		} else {
			/*
			 * A sequential resilver has no checksum which makes
			 * combinatoral reconstruction impossible. This code
			 * path is unreachable since raidz_checksum_verify()
			 * has no checksum to verify and must succeed.
			 */
			ASSERT3U(zio->io_priority, !=, ZIO_PRIORITY_REBUILD);

			/*
			 * This isn't a typical situation -- either we got a
			 * read error or a child silently returned bad data.
			 * Read every block so we can try again with as much
			 * data and parity as we can track down. If we've
			 * already been through once before, all children will
			 * be marked as tried so we'll proceed to combinatorial
			 * reconstruction.
			 */
			rm->rm_io_aggregation = B_FALSE;
			int nread = 0;
			for (int i = 0; i < rm->rm_nrows; i++) {
				nread += vdev_raidz_read_all(zio,
				    rm->rm_row[i]);
			}
			if (nread != 0) {
				/*
				 * Normally our stage is VDEV_IO_DONE, but if
				 * we've already called redone(), it will have
				 * changed to VDEV_IO_START, in which case we
				 * don't want to call redone() again.
				 */
				if (zio->io_stage != ZIO_STAGE_VDEV_IO_START)
					zio_vdev_io_redone(zio);
				return;
			}
			/*
			 * It would be too expensive to try every possible
			 * combination of failed sectors in every row, so
			 * instead we try every combination of failed current or
			 * past physical disk. This means that if the incorrect
			 * sectors were all on Nparity disks at any point in the
			 * past, we will find the correct data.  I think that
			 * the only case where this is less durable than
			 * a non-expanded RAIDZ, is if we have a silent
			 * failure during expansion.  In that case, one block
			 * could be partially in the old format and partially
			 * in the new format, so we'd lost some sectors
			 * from the old format and some from the new format.
			 *
			 * e.g. logical_width=4 physical_width=6
			 * the 15 (6+5+4) possible failed disks are:
			 * width=6 child=0
			 * width=6 child=1
			 * width=6 child=2
			 * width=6 child=3
			 * width=6 child=4
			 * width=6 child=5
			 * width=5 child=0
			 * width=5 child=1
			 * width=5 child=2
			 * width=5 child=3
			 * width=5 child=4
			 * width=4 child=0
			 * width=4 child=1
			 * width=4 child=2
			 * width=4 child=3
			 * And we will try every combination of Nparity of these
			 * failing.
			 *
			 * As a first pass, we can generate every combo,
			 * and try reconstructing, ignoring any known
			 * failures.  If any row has too many known + simulated
			 * failures, then we bail on reconstructing with this
			 * number of simulated failures.  As an improvement,
			 * we could detect the number of whole known failures
			 * (i.e. we have known failures on these disks for
			 * every row; the disks never succeeded), and
			 * subtract that from the max # failures to simulate.
			 * We could go even further like the current
			 * combrec code, but that doesn't seem like it
			 * gains us very much.  If we simulate a failure
			 * that is also a known failure, that's fine.
			 */
			zio->io_error = vdev_raidz_combrec(zio);
			if (zio->io_error == ECKSUM &&
			    !(zio->io_flags & ZIO_FLAG_SPECULATIVE)) {
				vdev_raidz_io_done_unrecoverable(zio);
			}
		}
	}
	if (rm->rm_lr != NULL) {
		zfs_rangelock_exit(rm->rm_lr);
		rm->rm_lr = NULL;
	}
}

static void
vdev_raidz_state_change(vdev_t *vd, int faulted, int degraded)
{
	vdev_raidz_t *vdrz = vd->vdev_tsd;
	if (faulted > vdrz->vd_nparity)
		vdev_set_state(vd, B_FALSE, VDEV_STATE_CANT_OPEN,
		    VDEV_AUX_NO_REPLICAS);
	else if (degraded + faulted != 0)
		vdev_set_state(vd, B_FALSE, VDEV_STATE_DEGRADED, VDEV_AUX_NONE);
	else
		vdev_set_state(vd, B_FALSE, VDEV_STATE_HEALTHY, VDEV_AUX_NONE);
}

/*
 * Determine if any portion of the provided block resides on a child vdev
 * with a dirty DTL and therefore needs to be resilvered.  The function
 * assumes that at least one DTL is dirty which implies that full stripe
 * width blocks must be resilvered.
 */
static boolean_t
vdev_raidz_need_resilver(vdev_t *vd, const dva_t *dva, size_t psize,
    uint64_t phys_birth)
{
	vdev_raidz_t *vdrz = vd->vdev_tsd;
	uint64_t dcols = vd->vdev_children;
	uint64_t nparity = vdrz->vd_nparity;
	uint64_t ashift = vd->vdev_top->vdev_ashift;
	/* The starting RAIDZ (parent) vdev sector of the block. */
	uint64_t b = DVA_GET_OFFSET(dva) >> ashift;
	/* The zio's size in units of the vdev's minimum sector size. */
	uint64_t s = ((psize - 1) >> ashift) + 1;
	/* The first column for this stripe. */
	uint64_t f = b % dcols;

	/* Unreachable by sequential resilver. */
	ASSERT3U(phys_birth, !=, TXG_UNKNOWN);

	if (!vdev_dtl_contains(vd, DTL_PARTIAL, phys_birth, 1))
		return (B_FALSE);

	if (s + nparity >= dcols)
		return (B_TRUE);

	for (uint64_t c = 0; c < s + nparity; c++) {
		uint64_t devidx = (f + c) % dcols;
		vdev_t *cvd = vd->vdev_child[devidx];

		/*
		 * dsl_scan_need_resilver() already checked vd with
		 * vdev_dtl_contains(). So here just check cvd with
		 * vdev_dtl_empty(), cheaper and a good approximation.
		 */
		if (!vdev_dtl_empty(cvd, DTL_PARTIAL))
			return (B_TRUE);
	}

	return (B_FALSE);
}

static void
vdev_raidz_xlate(vdev_t *cvd, const range_seg64_t *logical_rs,
    range_seg64_t *physical_rs, range_seg64_t *remain_rs)
{
	vdev_t *raidvd = cvd->vdev_parent;
	ASSERT(raidvd->vdev_ops == &vdev_raidz_ops);

	vdev_raidz_t *vdrz = raidvd->vdev_tsd;
	uint64_t children = vdrz->vd_physical_width;
	/*
	 * XXX this seems wrong. we need to look at each row individually to see
	 * if it's before or after the expansion progress.  However, we can't
	 * really know where each row begins.  We could look at each sector
	 * individually, but then the mapped range will be disjoint.  But the
	 * reality is we probably shouldn't be using this function while
	 * expansion is in progress.
	 */
	if (logical_rs->rs_start > vdrz->vn_vre.vre_offset_phys)
		children--;

	uint64_t width = children;
	uint64_t tgt_col = cvd->vdev_id;
	uint64_t ashift = raidvd->vdev_top->vdev_ashift;

	/* make sure the offsets are block-aligned */
	ASSERT0(logical_rs->rs_start % (1 << ashift));
	ASSERT0(logical_rs->rs_end % (1 << ashift));
	uint64_t b_start = logical_rs->rs_start >> ashift;
	uint64_t b_end = logical_rs->rs_end >> ashift;

	uint64_t start_row = 0;
	if (b_start > tgt_col) /* avoid underflow */
		start_row = ((b_start - tgt_col - 1) / width) + 1;

	uint64_t end_row = 0;
	if (b_end > tgt_col)
		end_row = ((b_end - tgt_col - 1) / width) + 1;

	physical_rs->rs_start = start_row << ashift;
	physical_rs->rs_end = end_row << ashift;

	ASSERT3U(physical_rs->rs_start, <=, logical_rs->rs_start);
	ASSERT3U(physical_rs->rs_end - physical_rs->rs_start, <=,
	    logical_rs->rs_end - logical_rs->rs_start);
}

static void
raidz_reflow_sync(void *arg, dmu_tx_t *tx)
{
	spa_t *spa = arg;
	int txgoff = dmu_tx_get_txg(tx) & TXG_MASK;
	vdev_raidz_expand_t *vre = spa->spa_raidz_expand;
	ASSERT3U(vre->vre_offset_pertxg[txgoff], >=, vre->vre_offset_phys);

	/*
	 * Ensure there are no i/os to the range that is being committed.
	 * XXX This might be overkill?
	 */
	zfs_locked_range_t *lr = zfs_rangelock_enter(&vre->vre_rangelock,
	    vre->vre_offset_phys,
	    vre->vre_offset_pertxg[txgoff] - vre->vre_offset_phys,
	    RL_WRITER);
	/*
	 * XXX this needs to happen after the txg is synced, for
	 * purposes of determining if we can overwrite it.
	 */
	vre->vre_offset_phys = vre->vre_offset_pertxg[txgoff];
	vre->vre_offset_pertxg[txgoff] = 0;
	zfs_rangelock_exit(lr);

	/*
	 * vre_offset_phys will be added to the on-disk config by
	 * vdev_raidz_config_generate().
	 * XXX updating the label config every txg, and relying on it
	 * to be able to read from this RAIDZ, seems not great.  Should
	 * we just try both old and new locations until we can read the
	 * real offset from the MOS?  Or rely on ditto blocks?
	 */
	vdev_t *vd = vdev_lookup_top(spa, vre->vre_vdev_id);
	vdev_config_dirty(vd);
}

static void
raidz_reflow_complete_sync(void *arg, dmu_tx_t *tx)
{
	spa_t *spa = arg;
	vdev_raidz_expand_t *vre = spa->spa_raidz_expand;
	vdev_t *raidvd = vdev_lookup_top(spa, vre->vre_vdev_id);
	vdev_raidz_t *vdrz = raidvd->vdev_tsd;

	for (int i = 0; i < TXG_SIZE; i++)
		ASSERT0(vre->vre_offset_pertxg[i]);

	vre->vre_offset_phys = UINT64_MAX;

	reflow_node_t *re = kmem_zalloc(sizeof (*re), KM_SLEEP);
	re->re_txg = tx->tx_txg + 1;
	re->re_logical_width = vdrz->vd_physical_width;
	mutex_enter(&vdrz->vd_expand_lock);
	avl_add(&vdrz->vd_expand_txgs, re);
	mutex_exit(&vdrz->vd_expand_lock);

	/*
	 * vre_offset_phys will be removed from the on-disk config by
	 * vdev_raidz_config_generate().
	 */
	vdev_t *vd = vdev_lookup_top(spa, vre->vre_vdev_id);
	vdev_config_dirty(vd);

	vre->vre_end_time = gethrestime_sec();
	vre->vre_state = DSS_FINISHED;

	uint64_t state = vre->vre_state;
	VERIFY0(zap_update(spa->spa_meta_objset,
	    vd->vdev_top_zap, VDEV_TOP_ZAP_RAIDZ_EXPAND_STATE,
	    sizeof (state), 1, &state, tx));

	uint64_t end_time = vre->vre_end_time;
	VERIFY0(zap_update(spa->spa_meta_objset,
	    vd->vdev_top_zap, VDEV_TOP_ZAP_RAIDZ_EXPAND_END_TIME,
	    sizeof (end_time), 1, &end_time, tx));

	spa_history_log_internal(spa, "raidz vdev expansion completed",  tx,
	    "%s vdev %llu new width %llu", spa_name(spa),
	    (unsigned long long)vd->vdev_id,
	    (unsigned long long)vd->vdev_children);
}

/*
 * Struct for one copy zio.
 */
typedef struct raidz_reflow_arg {
	vdev_raidz_expand_t *rra_vre;
	zfs_locked_range_t *rra_lr;
} raidz_reflow_arg_t;

/*
 * The write of the new location is done.
 */
static void
raidz_reflow_write_done(zio_t *zio)
{
	raidz_reflow_arg_t *rra = zio->io_private;
	vdev_raidz_expand_t *vre = rra->rra_vre;

	abd_free(zio->io_abd);

	zfs_dbgmsg("completed reflow offset=%llu size=%llu",
	    rra->rra_lr->lr_offset,
	    rra->rra_lr->lr_length);

	mutex_enter(&vre->vre_lock);
	ASSERT3U(vre->vre_outstanding_bytes, >=, zio->io_size);
	vre->vre_outstanding_bytes -= zio->io_size;
	cv_signal(&vre->vre_cv);
	mutex_exit(&vre->vre_lock);

	zfs_rangelock_exit(rra->rra_lr);

	kmem_free(rra, sizeof (*rra));
	spa_config_exit(zio->io_spa, SCL_STATE, zio->io_spa);
}

/*
 * The read of the old location is done.  The parent zio is the write to
 * the new location.  Allow it to start.
 */
static void
raidz_reflow_read_done(zio_t *zio)
{
	zio_nowait(zio_unique_parent(zio));
}

static void
raidz_reflow_record_progress(vdev_raidz_expand_t *vre, uint64_t offset,
    dmu_tx_t *tx)
{
	int txgoff = dmu_tx_get_txg(tx) & TXG_MASK;
	spa_t *spa = dmu_tx_pool(tx)->dp_spa;

	if (offset == 0)
		return;

	mutex_enter(&vre->vre_lock);
	ASSERT3U(vre->vre_offset, <=, offset);
	vre->vre_offset = offset;
	mutex_exit(&vre->vre_lock);

	if (vre->vre_offset_pertxg[txgoff] == 0) {
		dsl_sync_task_nowait(dmu_tx_pool(tx), raidz_reflow_sync,
		    spa, tx);
	}
	vre->vre_offset_pertxg[txgoff] = offset;
}

static boolean_t
raidz_reflow_impl(vdev_t *vd, vdev_raidz_expand_t *vre, range_tree_t *rt,
    dmu_tx_t *tx)
{
	spa_t *spa = vd->vdev_spa;
	int ashift = vd->vdev_top->vdev_ashift;
	uint64_t offset, size;

	if (!range_tree_find_in(rt, 0, vd->vdev_top->vdev_asize,
	    &offset, &size)) {
		return (B_FALSE);
	}
	ASSERT(IS_P2ALIGNED(offset, 1 << ashift));
	ASSERT3U(size, >=, 1 << ashift);
	uint64_t length = 1 << ashift;
	int txgoff = dmu_tx_get_txg(tx) & TXG_MASK;

	uint64_t blkid = offset >> ashift;

	int old_children = vd->vdev_children - 1;

	/*
	 * We can only progress to the point that writes will not overlap with
	 * blocks whose progress has not yet been recorded on disk
	 * (vre_offset_phys).  Note that even if we are skipping over a large
	 * unallocated region, we can't move the on-disk progress to `offset`,
	 * because concurrent writes/allocations could still use the
	 * currently-unallocated region.
	 */
	uint64_t vre_offset_phys_blkid =
	    MAX(old_children, vre->vre_offset_phys >> ashift);
	uint64_t next_overwrite_blkid = vre_offset_phys_blkid +
	    vre_offset_phys_blkid / old_children;
	if (blkid >= next_overwrite_blkid) {
		raidz_reflow_record_progress(vre,
		    next_overwrite_blkid << ashift, tx);

		zfs_dbgmsg("copying offset %llu, vre_offset_phys %llu, "
		    "max_overwrite = %llu wait for txg %llu",
		    (long long)offset,
		    (long long)vre->vre_offset_phys,
		    (long long)next_overwrite_blkid << ashift,
		    (long long)dmu_tx_get_txg(tx));
		return (B_TRUE);
	}

	range_tree_remove(rt, offset, length);

	raidz_reflow_arg_t *rra = kmem_zalloc(sizeof (*rra), KM_SLEEP);
	rra->rra_vre = vre;
	rra->rra_lr = zfs_rangelock_enter(&vre->vre_rangelock,
	    offset, length, RL_WRITER);

	zfs_dbgmsg("initiating reflow write offset=%llu length=%llu",
	    offset, length);

	raidz_reflow_record_progress(vre, offset + length, tx);

	mutex_enter(&vre->vre_lock);
	vre->vre_outstanding_bytes += length;
	mutex_exit(&vre->vre_lock);

	/*
	 * SCL_STATE will be released when the read and write are done,
	 * by raidz_reflow_write_done().
	 */
	spa_config_enter(spa, SCL_STATE, spa, RW_READER);

	zio_t *pio = spa->spa_txg_zio[txgoff];
	abd_t *abd = abd_alloc_for_io(length, B_FALSE);
	zio_t *write_zio = zio_vdev_child_io(pio, NULL,
	    vd->vdev_child[blkid % vd->vdev_children],
	    (blkid / vd->vdev_children) << ashift,
	    abd, length,
	    ZIO_TYPE_WRITE, ZIO_PRIORITY_REMOVAL,
	    ZIO_FLAG_CANFAIL,
	    raidz_reflow_write_done, rra);

	zio_nowait(zio_vdev_child_io(write_zio, NULL,
	    vd->vdev_child[blkid % old_children],
	    (blkid / old_children) << ashift,
	    abd, length,
	    ZIO_TYPE_READ, ZIO_PRIORITY_REMOVAL,
	    ZIO_FLAG_CANFAIL,
	    raidz_reflow_read_done, rra));

	return (B_FALSE);
}

/* ARGSUSED */
static boolean_t
spa_raidz_expand_cb_check(void *arg, zthr_t *zthr)
{
	spa_t *spa = arg;

	return (spa->spa_raidz_expand != NULL);
}

/* ARGSUSED */
static void
spa_raidz_expand_cb(void *arg, zthr_t *zthr)
{
	spa_t *spa = arg;
	vdev_raidz_expand_t *vre = spa->spa_raidz_expand;

	spa_config_enter(spa, SCL_CONFIG, FTAG, RW_READER);
	vdev_t *raidvd = vdev_lookup_top(spa, vre->vre_vdev_id);

	uint64_t guid = raidvd->vdev_guid;

	for (uint64_t i = vre->vre_offset >> raidvd->vdev_ms_shift;
	    i < raidvd->vdev_ms_count &&
	    !zthr_iscancelled(spa->spa_raidz_expand_zthr); i++) {
		metaslab_t *msp = raidvd->vdev_ms[i];

		metaslab_disable(msp);
		mutex_enter(&msp->ms_lock);

		/*
		 * The metaslab may be newly created (for the expanded
		 * space), in which case its trees won't exist yet,
		 * so we need to bail out early.
		 */
		if (msp->ms_new) {
			mutex_exit(&msp->ms_lock);
			metaslab_enable(msp, B_FALSE, B_FALSE);
			continue;
		}

		VERIFY0(metaslab_load(msp));

		/*
		 * We want to copy everything except the free (allocatable)
		 * space.  Note that there may be a little bit more free
		 * space (e.g. in ms_defer), and it's fine to copy that too.
		 */
		range_tree_t *rt = range_tree_create(NULL, RANGE_SEG64,
		    NULL, 0, 0);
		range_tree_add(rt, msp->ms_start, msp->ms_size);
		range_tree_walk(msp->ms_allocatable, range_tree_remove, rt);
		mutex_exit(&msp->ms_lock);

		/*
		 * Force the last sector of each metaslab to be copied.  This
		 * ensures that we advance the on-disk progress to the end of
		 * this metaslab while the metaslab is disabled.  Otherwise, we
		 * could move past this metaslab without advancing the on-disk
		 * progress, and then an allocation to this metaslab would not
		 * be copied.
		 */
		int sectorsz = 1 << raidvd->vdev_ashift;
		uint64_t ms_last_offset = msp->ms_start +
		    msp->ms_size - sectorsz;
		if (!range_tree_contains(rt, ms_last_offset, sectorsz)) {
			range_tree_add(rt, ms_last_offset, sectorsz);
		}

		/*
		 * When we are resuming from a paused expansion (i.e.
		 * when importing a pool with a expansion in progress),
		 * discard any state that we have already processed.
		 */
		range_tree_clear(rt, 0, vre->vre_offset);

		while (!zthr_iscancelled(spa->spa_raidz_expand_zthr) &&
		    !range_tree_is_empty(rt)) {

			/*
			 * We need to periodically drop the config lock so that
			 * writers can get in.  Additionally, we can't wait
			 * for a txg to sync while holding a config lock
			 * (since a waiting writer could cause a 3-way deadlock
			 * with the sync thread, which also gets a config
			 * lock for reader).  So we can't hold the config lock
			 * while calling dmu_tx_assign().
			 */
			spa_config_exit(spa, SCL_CONFIG, FTAG);

			/*
			 * This delay will pause the removal around the point
			 * specified by zfs_remove_max_bytes_pause. We do this
			 * solely from the test suite or during debugging.
			 */
			/* XXX change to amount copied? */
			while (zfs_raidz_expand_max_offset_pause <=
			    vre->vre_offset &&
			    !zthr_iscancelled(spa->spa_raidz_expand_zthr))
				delay(hz);

			mutex_enter(&vre->vre_lock);
			while (vre->vre_outstanding_bytes >
			    zfs_raidz_expand_max_copy_bytes) {
				cv_wait(&vre->vre_cv, &vre->vre_lock);
			}

			mutex_exit(&vre->vre_lock);

			dmu_tx_t *tx =
			    dmu_tx_create_dd(spa_get_dsl(spa)->dp_mos_dir);

			VERIFY0(dmu_tx_assign(tx, TXG_WAIT));
			uint64_t txg = dmu_tx_get_txg(tx);

			/*
			 * Reacquire the vdev_config lock.  Theoretically, the
			 * vdev_t that we're expanding may have changed.
			 */
			spa_config_enter(spa, SCL_CONFIG, FTAG, RW_READER);
			raidvd = vdev_lookup_top(spa, vre->vre_vdev_id);

			boolean_t needsync =
			    raidz_reflow_impl(raidvd, vre, rt, tx);

			dmu_tx_commit(tx);

			if (needsync) {
				spa_config_exit(spa, SCL_CONFIG, FTAG);
				txg_wait_synced(spa->spa_dsl_pool, txg);
				spa_config_enter(spa, SCL_CONFIG, FTAG,
				    RW_READER);
			}
		}

		spa_config_exit(spa, SCL_CONFIG, FTAG);

		/*
		 * XXX If we did a txg sync (at least) once per metaslab,
		 * (e.g. by passing TRUE to metaslab_enable)
		 * then we should be able to rely on the triple-dittoing
		 * of the MOS to ensure we can read the MOS config telling
		 * us how far we've copied.  That's assuming that we are
		 * able to allocate the different DVA's on different metaslabs.
		 */

#if 0 /* XXX should not be necessary */
		mutex_enter(&vre->vre_lock);
		vre->vre_offset = (msp->ms_id + 1) * msp->ms_size;
		mutex_exit(&vre->vre_lock);
#endif

		metaslab_enable(msp, B_FALSE, B_FALSE);
		range_tree_vacate(rt, NULL, NULL);
		range_tree_destroy(rt);

		spa_config_enter(spa, SCL_CONFIG, FTAG, RW_READER);
		raidvd = vdev_lookup_top(spa, vre->vre_vdev_id);
	}

	spa_config_exit(spa, SCL_CONFIG, FTAG);

	/*
	 * Wait for all copy zio's to complete and for all the
	 * raidz_reflow_sync() synctasks to be run.  If we are not being
	 * canceled, then the reflow must be complete.  In that case also
	 * mark it as completed on disk.
	 */
	if (!zthr_iscancelled(spa->spa_raidz_expand_zthr)) {
		VERIFY0(dsl_sync_task(spa_name(spa), NULL,
		    raidz_reflow_complete_sync, spa,
		    0, ZFS_SPACE_CHECK_NONE));
		(void) vdev_online(spa, guid, ZFS_ONLINE_EXPAND, NULL);
	} else {
		txg_wait_synced(spa->spa_dsl_pool, 0);
	}

	spa->spa_raidz_expand = NULL;
}

void
spa_start_raidz_expansion_thread(spa_t *spa)
{
	ASSERT3P(spa->spa_raidz_expand_zthr, ==, NULL);
	spa->spa_raidz_expand_zthr = zthr_create("raidz_expand",
	    spa_raidz_expand_cb_check, spa_raidz_expand_cb, spa);
}

void
vdev_raidz_attach_sync(void *arg, dmu_tx_t *tx)
{
	vdev_t *new_child = arg;
	spa_t *spa = new_child->vdev_spa;
	vdev_t *raidvd = new_child->vdev_parent;
	vdev_raidz_t *vdrz = raidvd->vdev_tsd;
	ASSERT3P(raidvd->vdev_ops, ==, &vdev_raidz_ops);
	ASSERT3P(raidvd->vdev_top, ==, raidvd);
	ASSERT3U(raidvd->vdev_children, >, vdrz->vd_original_width);
	ASSERT3U(raidvd->vdev_children, ==, vdrz->vd_physical_width + 1);
	ASSERT3P(raidvd->vdev_child[raidvd->vdev_children - 1], ==,
	    new_child);

	vdrz->vd_physical_width++;

	vdrz->vn_vre.vre_vdev_id = raidvd->vdev_id;
	vdrz->vn_vre.vre_offset = 0;
	vdrz->vn_vre.vre_offset_phys = 0;
	spa->spa_raidz_expand = &vdrz->vn_vre;
	zthr_wakeup(spa->spa_raidz_expand_zthr);

	/* Ensure that widths get written to label config */
	vdev_config_dirty(raidvd);

	vdrz->vn_vre.vre_start_time = gethrestime_sec();
	vdrz->vn_vre.vre_end_time = 0;
	vdrz->vn_vre.vre_state = DSS_SCANNING;

	uint64_t state = vdrz->vn_vre.vre_state;
	VERIFY0(zap_update(spa->spa_meta_objset,
	    raidvd->vdev_top_zap, VDEV_TOP_ZAP_RAIDZ_EXPAND_STATE,
	    sizeof (state), 1, &state, tx));

	uint64_t start_time = vdrz->vn_vre.vre_start_time;
	VERIFY0(zap_update(spa->spa_meta_objset,
	    raidvd->vdev_top_zap, VDEV_TOP_ZAP_RAIDZ_EXPAND_START_TIME,
	    sizeof (start_time), 1, &start_time, tx));

	(void) zap_remove(spa->spa_meta_objset,
	    raidvd->vdev_top_zap, VDEV_TOP_ZAP_RAIDZ_EXPAND_END_TIME, tx);

	spa_history_log_internal(spa, "raidz vdev expansion started",  tx,
	    "%s vdev %llu new width %llu", spa_name(spa),
	    (unsigned long long)raidvd->vdev_id,
	    (unsigned long long)raidvd->vdev_children);
}

int
vdev_raidz_load(vdev_t *vd)
{
	vdev_raidz_t *vdrz = vd->vdev_tsd;
	int err;

	/*
	 * XXX is it possible for the expansion to have started but
	 * offset==0 because we haven't made any progress yet?
	 *
	 * The offset is stored in the config, so we already have it from
	 * vdev_raidz_get_tsd().
	 */
	if (vdrz->vn_vre.vre_offset != UINT64_MAX) {
		ASSERT3U(vdrz->vn_vre.vre_vdev_id, ==, vd->vdev_id);
		/* There can only be one expansion at a time. */
		ASSERT3P(vd->vdev_spa->spa_raidz_expand, ==, NULL);

		vd->vdev_spa->spa_raidz_expand = &vdrz->vn_vre;
	}

	uint64_t state = DSS_NONE;
	uint64_t start_time = 0;
	uint64_t end_time = 0;

	if (vd->vdev_top_zap != 0) {
		err = zap_lookup(vd->vdev_spa->spa_meta_objset,
		    vd->vdev_top_zap, VDEV_TOP_ZAP_RAIDZ_EXPAND_STATE,
		    sizeof (state), 1, &state);
		if (err != 0 && err != ENOENT)
			return (err);

		err = zap_lookup(vd->vdev_spa->spa_meta_objset,
		    vd->vdev_top_zap, VDEV_TOP_ZAP_RAIDZ_EXPAND_START_TIME,
		    sizeof (start_time), 1, &start_time);
		if (err != 0 && err != ENOENT)
			return (err);

		err = zap_lookup(vd->vdev_spa->spa_meta_objset,
		    vd->vdev_top_zap, VDEV_TOP_ZAP_RAIDZ_EXPAND_END_TIME,
		    sizeof (end_time), 1, &end_time);
		if (err != 0 && err != ENOENT)
			return (err);
	}

	vdrz->vn_vre.vre_state = (dsl_scan_state_t)state;
	vdrz->vn_vre.vre_start_time = (time_t)start_time;
	vdrz->vn_vre.vre_end_time = (time_t)end_time;

	return (0);
}

int
spa_raidz_expand_get_stats(spa_t *spa, pool_raidz_expand_stat_t *pres)
{
	vdev_raidz_expand_t *vre = spa->spa_raidz_expand;

	if (vre == NULL) {
		/* no removal in progress; find most recent completed */
		for (int c = 0; c < spa->spa_root_vdev->vdev_children; c++) {
			vdev_t *vd = spa->spa_root_vdev->vdev_child[c];
			if (vd->vdev_ops == &vdev_raidz_ops) {
				vdev_raidz_t *vdrz = vd->vdev_tsd;

				if (vdrz->vn_vre.vre_end_time != 0 &&
				    (vre == NULL ||
				    vdrz->vn_vre.vre_end_time >
				    vre->vre_end_time)) {
					vre = &vdrz->vn_vre;
				}
			}
		}
	}

	if (vre == NULL) {
		return (SET_ERROR(ENOENT));
	}

	pres->pres_state = vre->vre_state;
	pres->pres_expanding_vdev = vre->vre_vdev_id;

	/* XXX convert this to be bytes copied rather than offset reached */
	vdev_t *vd = vdev_lookup_top(spa, vre->vre_vdev_id);
	pres->pres_to_reflow = vd->vdev_asize;
	if (pres->pres_state == DSS_FINISHED) {
		/* XXX store bytes copied on disk? */
		pres->pres_reflowed = vd->vdev_asize;
	} else {
		pres->pres_reflowed = vre->vre_offset;
	}

	pres->pres_start_time = vre->vre_start_time;
	pres->pres_end_time = vre->vre_end_time;

	return (0);
}

/*
 * Initialize private RAIDZ specific fields from the nvlist.
 */
static int
vdev_raidz_init(spa_t *spa, nvlist_t *nv, void **tsd)
{
	uint_t children;
	nvlist_t **child;
	int error = nvlist_lookup_nvlist_array(nv,
	    ZPOOL_CONFIG_CHILDREN, &child, &children);
	if (error != 0)
		return (SET_ERROR(EINVAL));

	uint64_t nparity;
	if (nvlist_lookup_uint64(nv, ZPOOL_CONFIG_NPARITY, &nparity) == 0) {
		if (nparity == 0 || nparity > VDEV_RAIDZ_MAXPARITY)
			return (SET_ERROR(EINVAL));

		/*
		 * Previous versions could only support 1 or 2 parity
		 * device.
		 */
		if (nparity > 1 && spa_version(spa) < SPA_VERSION_RAIDZ2)
			return (SET_ERROR(EINVAL));
		else if (nparity > 2 && spa_version(spa) < SPA_VERSION_RAIDZ3)
			return (SET_ERROR(EINVAL));
	} else {
		/*
		 * We require the parity to be specified for SPAs that
		 * support multiple parity levels.
		 */
		if (spa_version(spa) >= SPA_VERSION_RAIDZ2)
			return (SET_ERROR(EINVAL));

		/*
		 * Otherwise, we default to 1 parity device for RAID-Z.
		 */
		nparity = 1;
	}

	vdev_raidz_t *vdrz = kmem_zalloc(sizeof (*vdrz), KM_SLEEP);
	vdrz->vn_vre.vre_vdev_id = -1;
	vdrz->vn_vre.vre_offset = UINT64_MAX;
	vdrz->vn_vre.vre_offset_phys = UINT64_MAX;
	mutex_init(&vdrz->vn_vre.vre_lock, NULL, MUTEX_DEFAULT, NULL);
	cv_init(&vdrz->vn_vre.vre_cv, NULL, CV_DEFAULT, NULL);
	zfs_rangelock_init(&vdrz->vn_vre.vre_rangelock, NULL, NULL);
	mutex_init(&vdrz->vd_expand_lock, NULL, MUTEX_DEFAULT, NULL);
	avl_create(&vdrz->vd_expand_txgs, vedv_raidz_reflow_compare,
	    sizeof (reflow_node_t), offsetof(reflow_node_t, re_link));

	vdrz->vd_physical_width = children;
	vdrz->vd_nparity = nparity;

	/* note, the ID does not exist when creating a pool */
	(void) nvlist_lookup_uint64(nv, ZPOOL_CONFIG_ID,
	    &vdrz->vn_vre.vre_vdev_id);

	boolean_t reflow_in_progress = B_FALSE;
	if (nvlist_lookup_uint64(nv, ZPOOL_CONFIG_RAIDZ_EXPAND_OFFSET,
	    &vdrz->vn_vre.vre_offset_phys) == 0) {
		vdrz->vn_vre.vre_offset = vdrz->vn_vre.vre_offset_phys;
		ASSERT3U(vdrz->vn_vre.vre_offset, !=, UINT64_MAX);
		reflow_in_progress = B_TRUE;

		/*
		 * vdev_load() will set spa_raidz_expand.
		 */
	}

	vdrz->vd_original_width = children;
	uint64_t *txgs;
	unsigned int txgs_size;
	error = nvlist_lookup_uint64_array(nv, ZPOOL_CONFIG_RAIDZ_EXPAND_TXGS,
	    &txgs, &txgs_size);
	if (error == 0) {
		for (int i = 0; i < txgs_size; i++) {
			reflow_node_t *re = kmem_zalloc(sizeof (*re), KM_SLEEP);
			re->re_txg = txgs[txgs_size - i - 1];
			re->re_logical_width = vdrz->vd_physical_width - i;

			if (reflow_in_progress)
				re->re_logical_width--;

			avl_add(&vdrz->vd_expand_txgs, re);
		}

		vdrz->vd_original_width = vdrz->vd_physical_width - txgs_size;
	}
	if (reflow_in_progress)
		vdrz->vd_original_width--;

	*tsd = vdrz;

	return (0);
}

static void
vdev_raidz_fini(vdev_t *vd)
{
	vdev_raidz_t *vdrz = vd->vdev_tsd;
	reflow_node_t *re;
	void *cookie = NULL;
	avl_tree_t *tree = &vdrz->vd_expand_txgs;
	while ((re = avl_destroy_nodes(tree, &cookie)) != NULL)
		kmem_free(re, sizeof (*re));
	avl_destroy(&vdrz->vd_expand_txgs);
	mutex_destroy(&vdrz->vd_expand_lock);
	mutex_destroy(&vdrz->vn_vre.vre_lock);
	cv_destroy(&vdrz->vn_vre.vre_cv);
	zfs_rangelock_fini(&vdrz->vn_vre.vre_rangelock);
	kmem_free(vdrz, sizeof (*vdrz));
}

/*
 * Add RAIDZ specific fields to the config nvlist.
 */
static void
vdev_raidz_config_generate(vdev_t *vd, nvlist_t *nv)
{
	ASSERT3P(vd->vdev_ops, ==, &vdev_raidz_ops);
	vdev_raidz_t *vdrz = vd->vdev_tsd;

	/*
	 * Make sure someone hasn't managed to sneak a fancy new vdev
	 * into a crufty old storage pool.
	 */
	ASSERT(vdrz->vd_nparity == 1 ||
	    (vdrz->vd_nparity <= 2 &&
	    spa_version(vd->vdev_spa) >= SPA_VERSION_RAIDZ2) ||
	    (vdrz->vd_nparity <= 3 &&
	    spa_version(vd->vdev_spa) >= SPA_VERSION_RAIDZ3));

	/*
	 * Note that we'll add these even on storage pools where they
	 * aren't strictly required -- older software will just ignore
	 * it.
	 */
	fnvlist_add_uint64(nv, ZPOOL_CONFIG_NPARITY, vdrz->vd_nparity);

	if (vdrz->vn_vre.vre_offset_phys != UINT64_MAX) {
		fnvlist_add_uint64(nv, ZPOOL_CONFIG_RAIDZ_EXPAND_OFFSET,
		    vdrz->vn_vre.vre_offset_phys);
	}

	mutex_enter(&vdrz->vd_expand_lock);
	if (!avl_is_empty(&vdrz->vd_expand_txgs)) {
		uint64_t count = avl_numnodes(&vdrz->vd_expand_txgs);
		uint64_t *txgs = kmem_alloc(sizeof (uint64_t) * count,
		    KM_SLEEP);
		uint64_t i = 0;

		for (reflow_node_t *re = avl_first(&vdrz->vd_expand_txgs);
		    re != NULL; re = AVL_NEXT(&vdrz->vd_expand_txgs, re)) {
			txgs[i++] = re->re_txg;
		}

		fnvlist_add_uint64_array(nv, ZPOOL_CONFIG_RAIDZ_EXPAND_TXGS,
		    txgs, count);

		kmem_free(txgs, sizeof (uint64_t) * count);
	}
	mutex_exit(&vdrz->vd_expand_lock);
}

static uint64_t
vdev_raidz_nparity(vdev_t *vd)
{
	vdev_raidz_t *vdrz = vd->vdev_tsd;
	return (vdrz->vd_nparity);
}

static uint64_t
vdev_raidz_ndisks(vdev_t *vd)
{
	return (vd->vdev_children);
}

vdev_ops_t vdev_raidz_ops = {
	.vdev_op_init = vdev_raidz_init,
	.vdev_op_fini = vdev_raidz_fini,
	.vdev_op_open = vdev_raidz_open,
	.vdev_op_close = vdev_raidz_close,
	.vdev_op_asize = vdev_raidz_asize,
	.vdev_op_min_asize = vdev_raidz_min_asize,
	.vdev_op_min_alloc = NULL,
	.vdev_op_io_start = vdev_raidz_io_start,
	.vdev_op_io_done = vdev_raidz_io_done,
	.vdev_op_state_change = vdev_raidz_state_change,
	.vdev_op_need_resilver = vdev_raidz_need_resilver,
	.vdev_op_hold = NULL,
	.vdev_op_rele = NULL,
	.vdev_op_remap = NULL,
	.vdev_op_xlate = vdev_raidz_xlate,
	.vdev_op_rebuild_asize = NULL,
	.vdev_op_metaslab_init = NULL,
	.vdev_op_config_generate = vdev_raidz_config_generate,
	.vdev_op_nparity = vdev_raidz_nparity,
	.vdev_op_ndisks = vdev_raidz_ndisks,
	.vdev_op_type = VDEV_TYPE_RAIDZ,	/* name of this vdev type */
	.vdev_op_leaf = B_FALSE			/* not a leaf vdev */
};

ZFS_MODULE_PARAM(zfs_vdev, raidz_, io_aggregate_rows, ULONG, ZMOD_RW,
    "Apply raidz map abds aggregation if the map contain more rows than value");

ZFS_MODULE_PARAM(zfs_vdev, raidz_, io_count_total, ULONG, ZMOD_RD,
    "Expanded reads total");
ZFS_MODULE_PARAM(zfs_vdev, raidz_, io_count_aggregated, ULONG, ZMOD_RD,
    "Expanded reads aggregated");<|MERGE_RESOLUTION|>--- conflicted
+++ resolved
@@ -156,37 +156,8 @@
 unsigned long raidz_io_count_aggregated = 0;
 
 static void
-vdev_raidz_row_free(raidz_row_t *rr, boolean_t aggregate)
-{
-<<<<<<< HEAD
-	int c;
-
-	for (c = 0; c < rr->rr_firstdatacol && c < rr->rr_cols; c++) {
-		if (aggregate)
-			abd_put_impl(rr->rr_col[c].rc_abd);
-		else
-			abd_free(rr->rr_col[c].rc_abd);
-
-		if (rr->rr_col[c].rc_gdata != NULL) {
-			abd_free(rr->rr_col[c].rc_gdata);
-		}
-		if (rr->rr_col[c].rc_orig_data != NULL) {
-			zio_buf_free(rr->rr_col[c].rc_orig_data,
-			    rr->rr_col[c].rc_size);
-		}
-	}
-	for (c = rr->rr_firstdatacol; c < rr->rr_cols; c++) {
-		if (rr->rr_col[c].rc_size != 0) {
-			if (abd_is_gang(rr->rr_col[c].rc_abd))
-				abd_free(rr->rr_col[c].rc_abd);
-			else
-				abd_put_impl(rr->rr_col[c].rc_abd);
-		}
-		if (rr->rr_col[c].rc_orig_data != NULL) {
-			zio_buf_free(rr->rr_col[c].rc_orig_data,
-			    rr->rr_col[c].rc_size);
-		}
-=======
+vdev_raidz_row_free(raidz_row_t *rr)
+{
 	for (int c = 0; c < rr->rr_cols; c++) {
 		raidz_col_t *rc = &rr->rr_col[c];
 
@@ -196,7 +167,6 @@
 			abd_free(rc->rc_gdata);
 		if (rc->rc_orig_data != NULL)
 			zio_buf_free(rc->rc_orig_data, rc->rc_size);
->>>>>>> 5b3cc3d4
 	}
 
 	if (rr->rr_abd_copy != NULL)
@@ -212,7 +182,7 @@
 vdev_raidz_map_free(raidz_map_t *rm)
 {
 	for (int i = 0; i < rm->rm_nrows; i++)
-		vdev_raidz_row_free(rm->rm_row[i], rm->rm_io_aggregation);
+		vdev_raidz_row_free(rm->rm_row[i]);
 
 	if (rm->rm_nphys_cols) {
 		for (int i = 0; i < rm->rm_nphys_cols; i++)
@@ -764,15 +734,9 @@
 				    (int)row_phys_cols);
 #endif
 				rc->rc_size = 1ULL << ashift;
-<<<<<<< HEAD
-				rc->rc_abd = abd_get_offset_impl(
-				    &rc->rc_abdstruct, abd,
-				    off << ashift, 1 << ashift);
-=======
 				rc->rc_abd = abd_get_offset_struct(
 				    &rc->rc_abdstruct, abd, off << ashift,
 				    rc->rc_size);
->>>>>>> 5b3cc3d4
 			}
 
 			/*
@@ -891,7 +855,7 @@
 				raidz_col_t *rc = &rr->rr_col[c];
 				raidz_col_t *prc = &rm->rm_phys_col[rc->rc_devidx];
 				rc->rc_abd =
-				    abd_get_offset_impl(&rc->rc_abdstruct,
+				    abd_get_offset_struct(&rc->rc_abdstruct,
 				    prc->rc_abd,
 				    rc->rc_offset - prc->rc_offset,
 				    rc->rc_size);
