/*
 * CDDL HEADER START
 *
 * The contents of this file are subject to the terms of the
 * Common Development and Distribution License (the "License").
 * You may not use this file except in compliance with the License.
 *
 * You can obtain a copy of the license at usr/src/OPENSOLARIS.LICENSE
 * or http://www.opensolaris.org/os/licensing.
 * See the License for the specific language governing permissions
 * and limitations under the License.
 *
 * When distributing Covered Code, include this CDDL HEADER in each
 * file and include the License file at usr/src/OPENSOLARIS.LICENSE.
 * If applicable, add the following below this CDDL HEADER, with the
 * fields enclosed by brackets "[]" replaced with your own identifying
 * information: Portions Copyright [yyyy] [name of copyright owner]
 *
 * CDDL HEADER END
 */

/*
 * Copyright (c) 2005, 2010, Oracle and/or its affiliates. All rights reserved.
 * Copyright (c) 2012, 2020 by Delphix. All rights reserved.
 * Copyright (c) 2016 Gvozden Nešković. All rights reserved.
 */

#include <sys/zfs_context.h>
#include <sys/spa.h>
#include <sys/spa_impl.h>
#include <sys/zap.h>
#include <sys/vdev_impl.h>
#include <sys/metaslab_impl.h>
#include <sys/zio.h>
#include <sys/zio_checksum.h>
#include <sys/dmu_tx.h>
#include <sys/abd.h>
#include <sys/zfs_rlock.h>
#include <sys/fs/zfs.h>
#include <sys/fm/fs/zfs.h>
#include <sys/vdev_raidz.h>
#include <sys/vdev_raidz_impl.h>
#include <sys/vdev_draid.h>
#include <sys/uberblock_impl.h>

#ifdef ZFS_DEBUG
#include <sys/vdev.h>	/* For vdev_xlate() in vdev_raidz_io_verify() */
#endif

/*
 * Virtual device vector for RAID-Z.
 *
 * This vdev supports single, double, and triple parity. For single parity,
 * we use a simple XOR of all the data columns. For double or triple parity,
 * we use a special case of Reed-Solomon coding. This extends the
 * technique described in "The mathematics of RAID-6" by H. Peter Anvin by
 * drawing on the system described in "A Tutorial on Reed-Solomon Coding for
 * Fault-Tolerance in RAID-like Systems" by James S. Plank on which the
 * former is also based. The latter is designed to provide higher performance
 * for writes.
 *
 * Note that the Plank paper claimed to support arbitrary N+M, but was then
 * amended six years later identifying a critical flaw that invalidates its
 * claims. Nevertheless, the technique can be adapted to work for up to
 * triple parity. For additional parity, the amendment "Note: Correction to
 * the 1997 Tutorial on Reed-Solomon Coding" by James S. Plank and Ying Ding
 * is viable, but the additional complexity means that write performance will
 * suffer.
 *
 * All of the methods above operate on a Galois field, defined over the
 * integers mod 2^N. In our case we choose N=8 for GF(8) so that all elements
 * can be expressed with a single byte. Briefly, the operations on the
 * field are defined as follows:
 *
 *   o addition (+) is represented by a bitwise XOR
 *   o subtraction (-) is therefore identical to addition: A + B = A - B
 *   o multiplication of A by 2 is defined by the following bitwise expression:
 *
 *	(A * 2)_7 = A_6
 *	(A * 2)_6 = A_5
 *	(A * 2)_5 = A_4
 *	(A * 2)_4 = A_3 + A_7
 *	(A * 2)_3 = A_2 + A_7
 *	(A * 2)_2 = A_1 + A_7
 *	(A * 2)_1 = A_0
 *	(A * 2)_0 = A_7
 *
 * In C, multiplying by 2 is therefore ((a << 1) ^ ((a & 0x80) ? 0x1d : 0)).
 * As an aside, this multiplication is derived from the error correcting
 * primitive polynomial x^8 + x^4 + x^3 + x^2 + 1.
 *
 * Observe that any number in the field (except for 0) can be expressed as a
 * power of 2 -- a generator for the field. We store a table of the powers of
 * 2 and logs base 2 for quick look ups, and exploit the fact that A * B can
 * be rewritten as 2^(log_2(A) + log_2(B)) (where '+' is normal addition rather
 * than field addition). The inverse of a field element A (A^-1) is therefore
 * A ^ (255 - 1) = A^254.
 *
 * The up-to-three parity columns, P, Q, R over several data columns,
 * D_0, ... D_n-1, can be expressed by field operations:
 *
 *	P = D_0 + D_1 + ... + D_n-2 + D_n-1
 *	Q = 2^n-1 * D_0 + 2^n-2 * D_1 + ... + 2^1 * D_n-2 + 2^0 * D_n-1
 *	  = ((...((D_0) * 2 + D_1) * 2 + ...) * 2 + D_n-2) * 2 + D_n-1
 *	R = 4^n-1 * D_0 + 4^n-2 * D_1 + ... + 4^1 * D_n-2 + 4^0 * D_n-1
 *	  = ((...((D_0) * 4 + D_1) * 4 + ...) * 4 + D_n-2) * 4 + D_n-1
 *
 * We chose 1, 2, and 4 as our generators because 1 corresponds to the trivial
 * XOR operation, and 2 and 4 can be computed quickly and generate linearly-
 * independent coefficients. (There are no additional coefficients that have
 * this property which is why the uncorrected Plank method breaks down.)
 *
 * See the reconstruction code below for how P, Q and R can used individually
 * or in concert to recover missing data columns.
 */

#define	VDEV_RAIDZ_P		0
#define	VDEV_RAIDZ_Q		1
#define	VDEV_RAIDZ_R		2

#define	VDEV_RAIDZ_MUL_2(x)	(((x) << 1) ^ (((x) & 0x80) ? 0x1d : 0))
#define	VDEV_RAIDZ_MUL_4(x)	(VDEV_RAIDZ_MUL_2(VDEV_RAIDZ_MUL_2(x)))

/*
 * We provide a mechanism to perform the field multiplication operation on a
 * 64-bit value all at once rather than a byte at a time. This works by
 * creating a mask from the top bit in each byte and using that to
 * conditionally apply the XOR of 0x1d.
 */
#define	VDEV_RAIDZ_64MUL_2(x, mask) \
{ \
	(mask) = (x) & 0x8080808080808080ULL; \
	(mask) = ((mask) << 1) - ((mask) >> 7); \
	(x) = (((x) << 1) & 0xfefefefefefefefeULL) ^ \
	    ((mask) & 0x1d1d1d1d1d1d1d1dULL); \
}

#define	VDEV_RAIDZ_64MUL_4(x, mask) \
{ \
	VDEV_RAIDZ_64MUL_2((x), mask); \
	VDEV_RAIDZ_64MUL_2((x), mask); \
}

/*
 * For testing only: logical offset at which to pause the expansion.
 */
unsigned long raidz_expand_max_offset_pause = 0;

/*
 * Maximum amount of copy io's outstanding at once.
 */
unsigned long raidz_expand_max_copy_bytes = 10 * SPA_MAXBLOCKSIZE;

/*
 * Apply raidz map abds aggregation if the number of rows in the map is equal
 * or greater than the value below.
 */
unsigned long raidz_io_aggregate_rows = 4;

static void
vdev_raidz_row_free(raidz_row_t *rr)
{
	for (int c = 0; c < rr->rr_cols; c++) {
		raidz_col_t *rc = &rr->rr_col[c];

		if (rc->rc_size != 0)
			abd_free(rc->rc_abd);
		if (rc->rc_orig_data != NULL)
			abd_free(rc->rc_orig_data);
	}

	if (rr->rr_abd_empty != NULL)
		abd_free(rr->rr_abd_empty);

	kmem_free(rr, offsetof(raidz_row_t, rr_col[rr->rr_scols]));
}

void
vdev_raidz_map_free(raidz_map_t *rm)
{
	for (int i = 0; i < rm->rm_nrows; i++)
		vdev_raidz_row_free(rm->rm_row[i]);

	if (rm->rm_nphys_cols) {
		for (int i = 0; i < rm->rm_nphys_cols; i++) {
			if (rm->rm_phys_col[i].rc_abd != NULL)
				abd_free(rm->rm_phys_col[i].rc_abd);
		}

		kmem_free(rm->rm_phys_col, sizeof (raidz_col_t) *
		    rm->rm_nphys_cols);
	}

	ASSERT3P(rm->rm_lr, ==, NULL);
	kmem_free(rm, offsetof(raidz_map_t, rm_row[rm->rm_nrows]));
}

static void
vdev_raidz_map_free_vsd(zio_t *zio)
{
	raidz_map_t *rm = zio->io_vsd;

	vdev_raidz_map_free(rm);
}

static int
vdev_raidz_reflow_compare(const void *x1, const void *x2)
{
	const reflow_node_t *l = x1;
	const reflow_node_t *r = x2;

	return (TREE_CMP(l->re_txg, r->re_txg));
}

const zio_vsd_ops_t vdev_raidz_vsd_ops = {
	.vsd_free = vdev_raidz_map_free_vsd,
};

raidz_row_t *
vdev_raidz_row_alloc(int cols)
{
	raidz_row_t *rr =
	    kmem_zalloc(offsetof(raidz_row_t, rr_col[cols]), KM_SLEEP);

	rr->rr_cols = cols;
	rr->rr_scols = cols;

	for (int c = 0; c < cols; c++) {
		raidz_col_t *rc = &rr->rr_col[c];
		rc->rc_shadow_devidx = INT_MAX;
		rc->rc_shadow_offset = UINT64_MAX;
		rc->rc_allow_repair = 1;
	}
	return (rr);
}

/*
 * Divides the IO evenly across all child vdevs; usually, dcols is
 * the number of children in the target vdev.
 *
 * Avoid inlining the function to keep vdev_raidz_io_start(), which
 * is this functions only caller, as small as possible on the stack.
 */
noinline raidz_map_t *
vdev_raidz_map_alloc(zio_t *zio, uint64_t ashift, uint64_t dcols,
    uint64_t nparity)
{
	raidz_row_t *rr;
	/* The starting RAIDZ (parent) vdev sector of the block. */
	uint64_t b = zio->io_offset >> ashift;
	/* The zio's size in units of the vdev's minimum sector size. */
	uint64_t s = zio->io_size >> ashift;
	/* The first column for this stripe. */
	uint64_t f = b % dcols;
	/* The starting byte offset on each child vdev. */
	uint64_t o = (b / dcols) << ashift;
	uint64_t q, r, c, bc, col, acols, scols, coff, devidx, asize, tot;

	raidz_map_t *rm =
	    kmem_zalloc(offsetof(raidz_map_t, rm_row[1]), KM_SLEEP);
	rm->rm_nrows = 1;

	/*
	 * "Quotient": The number of data sectors for this stripe on all but
	 * the "big column" child vdevs that also contain "remainder" data.
	 */
	q = s / (dcols - nparity);

	/*
	 * "Remainder": The number of partial stripe data sectors in this I/O.
	 * This will add a sector to some, but not all, child vdevs.
	 */
	r = s - q * (dcols - nparity);

	/* The number of "big columns" - those which contain remainder data. */
	bc = (r == 0 ? 0 : r + nparity);

	/*
	 * The total number of data and parity sectors associated with
	 * this I/O.
	 */
	tot = s + nparity * (q + (r == 0 ? 0 : 1));

	/*
	 * acols: The columns that will be accessed.
	 * scols: The columns that will be accessed or skipped.
	 */
	if (q == 0) {
		/* Our I/O request doesn't span all child vdevs. */
		acols = bc;
		scols = MIN(dcols, roundup(bc, nparity + 1));
	} else {
		acols = dcols;
		scols = dcols;
	}

	ASSERT3U(acols, <=, scols);
	rr = vdev_raidz_row_alloc(scols);
	rm->rm_row[0] = rr;
	rr->rr_cols = acols;
	rr->rr_firstdatacol = nparity;
#ifdef ZFS_DEBUG
	rr->rr_offset = zio->io_offset;
	rr->rr_size = zio->io_size;
#endif

	asize = 0;

	for (c = 0; c < scols; c++) {
		raidz_col_t *rc = &rr->rr_col[c];
		col = f + c;
		coff = o;
		if (col >= dcols) {
			col -= dcols;
			coff += 1ULL << ashift;
		}
		rc->rc_devidx = col;
		rc->rc_offset = coff;

		if (c < bc)
			rc->rc_size = (q + 1) << ashift;
		else
			rc->rc_size = q << ashift;

		asize += rc->rc_size;
	}

	ASSERT3U(asize, ==, tot << ashift);
	rm->rm_nskip = roundup(tot, nparity + 1) - tot;
	rm->rm_skipstart = bc;

	for (c = 0; c < rr->rr_firstdatacol; c++)
		rr->rr_col[c].rc_abd =
		    abd_alloc_linear(rr->rr_col[c].rc_size, B_FALSE);

	for (uint64_t off = 0; c < acols; c++) {
		raidz_col_t *rc = &rr->rr_col[c];
		rc->rc_abd = abd_get_offset_struct(&rc->rc_abdstruct,
		    zio->io_abd, off, rc->rc_size);
		off += rc->rc_size;
	}

	/*
	 * If all data stored spans all columns, there's a danger that parity
	 * will always be on the same device and, since parity isn't read
	 * during normal operation, that device's I/O bandwidth won't be
	 * used effectively. We therefore switch the parity every 1MB.
	 *
	 * ... at least that was, ostensibly, the theory. As a practical
	 * matter unless we juggle the parity between all devices evenly, we
	 * won't see any benefit. Further, occasional writes that aren't a
	 * multiple of the LCM of the number of children and the minimum
	 * stripe width are sufficient to avoid pessimal behavior.
	 * Unfortunately, this decision created an implicit on-disk format
	 * requirement that we need to support for all eternity, but only
	 * for single-parity RAID-Z.
	 *
	 * If we intend to skip a sector in the zeroth column for padding
	 * we must make sure to note this swap. We will never intend to
	 * skip the first column since at least one data and one parity
	 * column must appear in each row.
	 */
	ASSERT(rr->rr_cols >= 2);
	ASSERT(rr->rr_col[0].rc_size == rr->rr_col[1].rc_size);

	if (rr->rr_firstdatacol == 1 && (zio->io_offset & (1ULL << 20))) {
		devidx = rr->rr_col[0].rc_devidx;
		o = rr->rr_col[0].rc_offset;
		rr->rr_col[0].rc_devidx = rr->rr_col[1].rc_devidx;
		rr->rr_col[0].rc_offset = rr->rr_col[1].rc_offset;
		rr->rr_col[1].rc_devidx = devidx;
		rr->rr_col[1].rc_offset = o;
		if (rm->rm_skipstart == 0)
			rm->rm_skipstart = 1;
	}

	/* init RAIDZ parity ops */
	rm->rm_ops = vdev_raidz_math_get_ops();

	return (rm);
}

/*
 * Everything before reflow_offset_synced should have been moved to the new
 * location (read and write completed).  However, this may not yet be reflected
 * in the on-disk format (e.g. raidz_reflow_sync() has been called but the
 * uberblock has not yet been written). If reflow is not in progress,
 * reflow_offset_synced should be UINT64_MAX. For each row, if the row is
 * entirely before reflow_offset_synced, it will come from the new location.
 * Otherwise this row will come from the old location.  Therefore, rows that
 * straddle the reflow_offset_synced will come from the old location.
 *
 * For writes, reflow_offset_next is the next offset to copy.  If a sector has
 * been copied, but not yet reflected in the on-disk progress
 * (reflow_offset_synced), it will also be written to the new (already copied)
 * offset.
 */
noinline raidz_map_t *
vdev_raidz_map_alloc_expanded(zio_t *zio,
    uint64_t ashift, uint64_t physical_cols, uint64_t logical_cols,
    uint64_t nparity, uint64_t reflow_offset_synced,
    uint64_t reflow_offset_next, boolean_t use_scratch)
{
	abd_t *abd = zio->io_abd;
	uint64_t offset = zio->io_offset;
	uint64_t size = zio->io_size;

	/* The zio's size in units of the vdev's minimum sector size. */
	uint64_t s = size >> ashift;
	uint64_t q, r, bc, asize, tot;

	/*
	 * "Quotient": The number of data sectors for this stripe on all but
	 * the "big column" child vdevs that also contain "remainder" data.
	 * AKA "full rows"
	 */
	q = s / (logical_cols - nparity);

	/*
	 * "Remainder": The number of partial stripe data sectors in this I/O.
	 * This will add a sector to some, but not all, child vdevs.
	 */
	r = s - q * (logical_cols - nparity);

	/* The number of "big columns" - those which contain remainder data. */
	bc = (r == 0 ? 0 : r + nparity);

	/*
	 * The total number of data and parity sectors associated with
	 * this I/O.
	 */
	tot = s + nparity * (q + (r == 0 ? 0 : 1));

	/* How many rows contain data (not skip) */
	uint64_t rows = howmany(tot, logical_cols);
	int cols = MIN(tot, logical_cols);

	raidz_map_t *rm =
	    kmem_zalloc(offsetof(raidz_map_t, rm_row[rows]),
	    KM_SLEEP);
	rm->rm_nrows = rows;
	rm->rm_nskip = roundup(tot, nparity + 1) - tot;
	rm->rm_skipstart = bc;
	asize = 0;

#if 1
	zfs_dbgmsg("rm=%llx s=%d q=%d r=%d bc=%d nrows=%d cols=%d rfo=%llx",
	    rm, (int)s, (int)q, (int)r, (int)bc, (int)rows, (int)cols,
	    (long long)reflow_offset_synced);
#endif

	for (uint64_t row = 0; row < rows; row++) {
		raidz_row_t *rr = vdev_raidz_row_alloc(cols);
		rm->rm_row[row] = rr;

		/* The starting RAIDZ (parent) vdev sector of the row. */
		uint64_t b = (offset >> ashift) + row * logical_cols;

		/*
		 * If we are in the middle of a reflow, and the copying has
		 * not yet completed for any part of this row, then use the
		 * old location of this row.  Note that reflow_offset_synced
		 * reflects the i/o that's been completed, because it's
		 * updated by a synctask, after zio_wait(spa_txg_zio[]).
		 * This is sufficient for our check, even if that progress
		 * has not yet been recorded to disk (reflected in
		 * spa_ubsync).  Also note that we consider the last row to
		 * be "full width" (`cols`-wide rather than `bc`-wide) for
		 * this calculation. This causes a tiny bit of unnecessary
		 * double-writes but is safe and simpler to calculate.
		 */
		int row_phys_cols = physical_cols;
		if (b + cols > reflow_offset_synced >> ashift)
			row_phys_cols--;

		/* starting child of this row */
		uint64_t child_id = b % row_phys_cols;
		/* The starting byte offset on each child vdev. */
		uint64_t child_offset = (b / row_phys_cols) << ashift;

		/*
		 * Note, rr_cols is the entire width of the block, even
		 * if this row is shorter.  This is needed because parity
		 * generation (for Q and R) needs to know the entire width,
		 * because it treats the short row as though it was
		 * full-width (and the "phantom" sectors were zero-filled).
		 *
		 * Another approach to this would be to set cols shorter
		 * (to just the number of columns that we might do i/o to)
		 * and have another mechanism to tell the parity generation
		 * about the "entire width".  Reconstruction (at least
		 * vdev_raidz_reconstruct_general()) would also need to
		 * know about the "entire width".
		 */
		rr->rr_firstdatacol = nparity;
#ifdef ZFS_DEBUG
		/*
		 * note: rr_size is PSIZE, not ASIZE
		 */
		rr->rr_offset = b << ashift;
		rr->rr_size = (rr->rr_cols - rr->rr_firstdatacol) << ashift;
#endif

		for (int c = 0; c < rr->rr_cols; c++, child_id++) {
			if (child_id >= row_phys_cols) {
				child_id -= row_phys_cols;
				child_offset += 1ULL << ashift;
			}
			raidz_col_t *rc = &rr->rr_col[c];
			rc->rc_devidx = child_id;
			rc->rc_offset = child_offset;

			/*
			 * Get this from the scratch space if appropriate. We
			 * should only be doing reads if this is the case.
			 * This only happens if we crashed in the middle of
			 * raidz_reflow_scratch_sync() (while it's running,
			 * the rangelock prevents us from doing concurrent
			 * io), and even then only during zpool import or
			 * when the pool is imported readonly.
			 */
			if (use_scratch &&
			    (b + c) << ashift < reflow_offset_synced) {
				rc->rc_offset -= VDEV_BOOT_SIZE;
			}

			uint64_t dc = c - rr->rr_firstdatacol;
			if (c < rr->rr_firstdatacol) {
				rc->rc_size = 1ULL << ashift;

				/*
				 * Parity sectors' rc_abd's  and are set
				 * below after determining if this is an
				 * aggregation.
				 */
			} else if (row == rows - 1 && bc != 0 && c >= bc) {
				/*
				 * Past the end of the block (even including
				 * skip sectors).  This sector is part of the
				 * map so that we have full rows for p/q parity
				 * generation.
				 */
				rc->rc_size = 0;
				rc->rc_abd = NULL;
			} else {
				/* XXX ASCII art diagram here */
				/* "data column" (col excluding parity) */
				uint64_t off;

				if (c < bc || r == 0) {
					off = dc * rows + row;
				} else {
					off = r * rows +
					    (dc - r) * (rows - 1) + row;
				}
#if 1
				zfs_dbgmsg("rm=%llx row=%d c=%d dc=%d off=%u "
				    "devidx=%u offset=%llu rpc=%u",
				    rm, (int)row, (int)c, (int)dc, (int)off,
				    (int)child_id, child_offset,
				    (int)row_phys_cols);
#endif
				rc->rc_size = 1ULL << ashift;
				rc->rc_abd = abd_get_offset_struct(
				    &rc->rc_abdstruct, abd, off << ashift,
				    rc->rc_size);
			}

			/*
			 * If any part of this row is in both old and new
			 * locations, the primary location is the old
			 * location. If this sector was already copied to the
			 * new location, we need to also write to the new,
			 * "shadow" location.
			 *
			 * Note, `row_phys_cols != physical_cols` indicates
			 * that the primary location is the old location.
			 * `b+c < reflow_offset_next` indicates that the copy
			 * to the new location has been initiated. We know
			 * that the copy has completed because we have the
			 * rangelock, which is held exclusively while the
			 * copy is in progress.
			 */
			if (rc->rc_size != 0 &&
			    row_phys_cols != physical_cols &&
			    b + c < reflow_offset_next >> ashift) {
				ASSERT3U(row_phys_cols, ==, physical_cols - 1);
				rc->rc_shadow_devidx = (b + c) % physical_cols;
				rc->rc_shadow_offset =
				    ((b + c) / physical_cols) << ashift;
				zfs_dbgmsg("rm=%llx row=%d b+c=%llu "
				    "shadow_devidx=%u shadow_offset=%llu",
				    rm, (int)row, b + c,
				    (int)rc->rc_shadow_devidx,
				    rc->rc_shadow_offset);
			}

			asize += rc->rc_size;
		}

		/*
		 * If all data stored spans all columns, there's a danger that
		 * parity will always be on the same device and, since parity
		 * isn't read during normal operation, that that device's I/O
		 * bandwidth won't be used effectively. We therefore switch the
		 * parity every 1MB.
		 *
		 * ... at least that was, ostensibly, the theory. As a
		 * practical matter unless we juggle the parity between all
		 * devices evenly, we won't see any benefit. Further,
		 * occasional writes that aren't a multiple of the LCM of the
		 * number of children and the minimum stripe width are
		 * sufficient to avoid pessimal behavior.
		 * Unfortunately, this decision created an implicit on-disk
		 * format requirement that we need to support for all eternity,
		 * but only for single-parity RAID-Z.
		 *
		 * If we intend to skip a sector in the zeroth column for
		 * padding we must make sure to note this swap. We will never
		 * intend to skip the first column since at least one data and
		 * one parity column must appear in each row.
		 */
		if (rr->rr_firstdatacol == 1 && rr->rr_cols > 1 &&
		    (offset & (1ULL << 20))) {
			ASSERT(rr->rr_cols >= 2);
			ASSERT(rr->rr_col[0].rc_size == rr->rr_col[1].rc_size);

			int devidx0 = rr->rr_col[0].rc_devidx;
			uint64_t offset0 = rr->rr_col[0].rc_offset;
			int shadow_devidx0 = rr->rr_col[0].rc_shadow_devidx;
			uint64_t shadow_offset0 =
			    rr->rr_col[0].rc_shadow_offset;

			rr->rr_col[0].rc_devidx = rr->rr_col[1].rc_devidx;
			rr->rr_col[0].rc_offset = rr->rr_col[1].rc_offset;
			rr->rr_col[0].rc_shadow_devidx =
			    rr->rr_col[1].rc_shadow_devidx;
			rr->rr_col[0].rc_shadow_offset =
			    rr->rr_col[1].rc_shadow_offset;

			rr->rr_col[1].rc_devidx = devidx0;
			rr->rr_col[1].rc_offset = offset0;
			rr->rr_col[1].rc_shadow_devidx = shadow_devidx0;
			rr->rr_col[1].rc_shadow_offset = shadow_offset0;
		}
	}
	ASSERT3U(asize, ==, tot << ashift);

	/*
	 * Determine if the block is contiguous, in which case we can use
	 * an aggregation.
	 */
	if (rows >= raidz_io_aggregate_rows) {
		rm->rm_nphys_cols = physical_cols;
		rm->rm_phys_col =
		    kmem_zalloc(sizeof (raidz_col_t) * rm->rm_nphys_cols,
		    KM_SLEEP);

		/*
		 * Determine the aggregate io's offset and size, and check
		 * that the io is contiguous.
		 */
		for (int i = 0;
		    i < rm->rm_nrows && rm->rm_phys_col != NULL; i++) {
			raidz_row_t *rr = rm->rm_row[i];
			for (int c = 0; c < rr->rr_cols; c++) {
				raidz_col_t *rc = &rr->rr_col[c];
				raidz_col_t *prc =
				    &rm->rm_phys_col[rc->rc_devidx];

				if (rc->rc_size == 0)
					continue;

				if (prc->rc_size == 0) {
					ASSERT0(prc->rc_offset);
					prc->rc_offset = rc->rc_offset;
				} else if (prc->rc_offset + prc->rc_size !=
				    rc->rc_offset) {
					/*
					 * This block is not contiguous and
					 * therefore can't be aggregated.
					 * This is expected to be rare, so
					 * the cost of allocating and then
					 * freeing rm_phys_col is not
					 * significant.
					 */
					kmem_free(rm->rm_phys_col,
					    sizeof (raidz_col_t) *
					    rm->rm_nphys_cols);
					rm->rm_phys_col = NULL;
					rm->rm_nphys_cols = 0;
					break;
				}
				prc->rc_size += rc->rc_size;
			}
		}
	}
	if (rm->rm_phys_col != NULL) {
		/*
		 * Allocate aggregate ABD's.
		 */
		for (int i = 0; i < rm->rm_nphys_cols; i++) {
			raidz_col_t *prc = &rm->rm_phys_col[i];

			prc->rc_devidx = i;

			if (prc->rc_size == 0)
				continue;

			prc->rc_abd =
			    abd_alloc_linear(rm->rm_phys_col[i].rc_size,
			    B_FALSE);
		}

		/*
		 * Point the parity abd's into the aggregate abd's.
		 */
		for (int i = 0; i < rm->rm_nrows; i++) {
			raidz_row_t *rr = rm->rm_row[i];
			for (int c = 0; c < rr->rr_firstdatacol; c++) {
				raidz_col_t *rc = &rr->rr_col[c];
				raidz_col_t *prc =
				    &rm->rm_phys_col[rc->rc_devidx];
				rc->rc_abd =
				    abd_get_offset_struct(&rc->rc_abdstruct,
				    prc->rc_abd,
				    rc->rc_offset - prc->rc_offset,
				    rc->rc_size);
			}
		}
	} else {
		/*
		 * Allocate new abd's for the parity sectors.
		 */
		for (int i = 0; i < rm->rm_nrows; i++) {
			raidz_row_t *rr = rm->rm_row[i];
			for (int c = 0; c < rr->rr_firstdatacol; c++) {
				raidz_col_t *rc = &rr->rr_col[c];
				rc->rc_abd =
				    abd_alloc_linear(rc->rc_size,
				    B_TRUE);
			}
		}
	}

	/* init RAIDZ parity ops */
	rm->rm_ops = vdev_raidz_math_get_ops();

	return (rm);
}

struct pqr_struct {
	uint64_t *p;
	uint64_t *q;
	uint64_t *r;
};

static int
vdev_raidz_p_func(void *buf, size_t size, void *private)
{
	struct pqr_struct *pqr = private;
	const uint64_t *src = buf;
	int i, cnt = size / sizeof (src[0]);

	ASSERT(pqr->p && !pqr->q && !pqr->r);

	for (i = 0; i < cnt; i++, src++, pqr->p++)
		*pqr->p ^= *src;

	return (0);
}

static int
vdev_raidz_pq_func(void *buf, size_t size, void *private)
{
	struct pqr_struct *pqr = private;
	const uint64_t *src = buf;
	uint64_t mask;
	int i, cnt = size / sizeof (src[0]);

	ASSERT(pqr->p && pqr->q && !pqr->r);

	for (i = 0; i < cnt; i++, src++, pqr->p++, pqr->q++) {
		*pqr->p ^= *src;
		VDEV_RAIDZ_64MUL_2(*pqr->q, mask);
		*pqr->q ^= *src;
	}

	return (0);
}

static int
vdev_raidz_pqr_func(void *buf, size_t size, void *private)
{
	struct pqr_struct *pqr = private;
	const uint64_t *src = buf;
	uint64_t mask;
	int i, cnt = size / sizeof (src[0]);

	ASSERT(pqr->p && pqr->q && pqr->r);

	for (i = 0; i < cnt; i++, src++, pqr->p++, pqr->q++, pqr->r++) {
		*pqr->p ^= *src;
		VDEV_RAIDZ_64MUL_2(*pqr->q, mask);
		*pqr->q ^= *src;
		VDEV_RAIDZ_64MUL_4(*pqr->r, mask);
		*pqr->r ^= *src;
	}

	return (0);
}

static void
vdev_raidz_generate_parity_p(raidz_row_t *rr)
{
	uint64_t *p = abd_to_buf(rr->rr_col[VDEV_RAIDZ_P].rc_abd);

	for (int c = rr->rr_firstdatacol; c < rr->rr_cols; c++) {
		abd_t *src = rr->rr_col[c].rc_abd;

		if (c == rr->rr_firstdatacol) {
			abd_copy_to_buf(p, src, rr->rr_col[c].rc_size);
		} else {
			struct pqr_struct pqr = { p, NULL, NULL };
			(void) abd_iterate_func(src, 0, rr->rr_col[c].rc_size,
			    vdev_raidz_p_func, &pqr);
		}
	}
}

static void
vdev_raidz_generate_parity_pq(raidz_row_t *rr)
{
	uint64_t *p = abd_to_buf(rr->rr_col[VDEV_RAIDZ_P].rc_abd);
	uint64_t *q = abd_to_buf(rr->rr_col[VDEV_RAIDZ_Q].rc_abd);
	uint64_t pcnt = rr->rr_col[VDEV_RAIDZ_P].rc_size / sizeof (p[0]);
	ASSERT(rr->rr_col[VDEV_RAIDZ_P].rc_size ==
	    rr->rr_col[VDEV_RAIDZ_Q].rc_size);

	for (int c = rr->rr_firstdatacol; c < rr->rr_cols; c++) {
		abd_t *src = rr->rr_col[c].rc_abd;

		uint64_t ccnt = rr->rr_col[c].rc_size / sizeof (p[0]);

		if (c == rr->rr_firstdatacol) {
			ASSERT(ccnt == pcnt || ccnt == 0);
			abd_copy_to_buf(p, src, rr->rr_col[c].rc_size);
			(void) memcpy(q, p, rr->rr_col[c].rc_size);

			for (uint64_t i = ccnt; i < pcnt; i++) {
				p[i] = 0;
				q[i] = 0;
			}
		} else {
			struct pqr_struct pqr = { p, q, NULL };

			ASSERT(ccnt <= pcnt);
			(void) abd_iterate_func(src, 0, rr->rr_col[c].rc_size,
			    vdev_raidz_pq_func, &pqr);

			/*
			 * Treat short columns as though they are full of 0s.
			 * Note that there's therefore nothing needed for P.
			 */
			uint64_t mask;
			for (uint64_t i = ccnt; i < pcnt; i++) {
				VDEV_RAIDZ_64MUL_2(q[i], mask);
			}
		}
	}
}

static void
vdev_raidz_generate_parity_pqr(raidz_row_t *rr)
{
	uint64_t *p = abd_to_buf(rr->rr_col[VDEV_RAIDZ_P].rc_abd);
	uint64_t *q = abd_to_buf(rr->rr_col[VDEV_RAIDZ_Q].rc_abd);
	uint64_t *r = abd_to_buf(rr->rr_col[VDEV_RAIDZ_R].rc_abd);
	uint64_t pcnt = rr->rr_col[VDEV_RAIDZ_P].rc_size / sizeof (p[0]);
	ASSERT(rr->rr_col[VDEV_RAIDZ_P].rc_size ==
	    rr->rr_col[VDEV_RAIDZ_Q].rc_size);
	ASSERT(rr->rr_col[VDEV_RAIDZ_P].rc_size ==
	    rr->rr_col[VDEV_RAIDZ_R].rc_size);

	for (int c = rr->rr_firstdatacol; c < rr->rr_cols; c++) {
		abd_t *src = rr->rr_col[c].rc_abd;

		uint64_t ccnt = rr->rr_col[c].rc_size / sizeof (p[0]);

		if (c == rr->rr_firstdatacol) {
			ASSERT(ccnt == pcnt || ccnt == 0);
			abd_copy_to_buf(p, src, rr->rr_col[c].rc_size);
			(void) memcpy(q, p, rr->rr_col[c].rc_size);
			(void) memcpy(r, p, rr->rr_col[c].rc_size);

			for (uint64_t i = ccnt; i < pcnt; i++) {
				p[i] = 0;
				q[i] = 0;
				r[i] = 0;
			}
		} else {
			struct pqr_struct pqr = { p, q, r };

			ASSERT(ccnt <= pcnt);
			(void) abd_iterate_func(src, 0, rr->rr_col[c].rc_size,
			    vdev_raidz_pqr_func, &pqr);

			/*
			 * Treat short columns as though they are full of 0s.
			 * Note that there's therefore nothing needed for P.
			 */
			uint64_t mask;
			for (uint64_t i = ccnt; i < pcnt; i++) {
				VDEV_RAIDZ_64MUL_2(q[i], mask);
				VDEV_RAIDZ_64MUL_4(r[i], mask);
			}
		}
	}
}

/*
 * Generate RAID parity in the first virtual columns according to the number of
 * parity columns available.
 */
void
vdev_raidz_generate_parity_row(raidz_map_t *rm, raidz_row_t *rr)
{
	if (rr->rr_cols == 0) {
		/*
		 * We are handling this block one row at a time (because
		 * this block has a different logical vs physical width,
		 * due to RAIDZ expansion), and this is a pad-only row,
		 * which has no parity.
		 */
		return;
	}

	/* Generate using the new math implementation */
	if (vdev_raidz_math_generate(rm, rr) != RAIDZ_ORIGINAL_IMPL)
		return;

	switch (rr->rr_firstdatacol) {
	case 1:
		vdev_raidz_generate_parity_p(rr);
		break;
	case 2:
		vdev_raidz_generate_parity_pq(rr);
		break;
	case 3:
		vdev_raidz_generate_parity_pqr(rr);
		break;
	default:
		cmn_err(CE_PANIC, "invalid RAID-Z configuration");
	}
}

void
vdev_raidz_generate_parity(raidz_map_t *rm)
{
	for (int i = 0; i < rm->rm_nrows; i++) {
		raidz_row_t *rr = rm->rm_row[i];
		vdev_raidz_generate_parity_row(rm, rr);
	}
}

/* ARGSUSED */
static int
vdev_raidz_reconst_p_func(void *dbuf, void *sbuf, size_t size, void *private)
{
	uint64_t *dst = dbuf;
	uint64_t *src = sbuf;
	int cnt = size / sizeof (src[0]);

	for (int i = 0; i < cnt; i++) {
		dst[i] ^= src[i];
	}

	return (0);
}

/* ARGSUSED */
static int
vdev_raidz_reconst_q_pre_func(void *dbuf, void *sbuf, size_t size,
    void *private)
{
	uint64_t *dst = dbuf;
	uint64_t *src = sbuf;
	uint64_t mask;
	int cnt = size / sizeof (dst[0]);

	for (int i = 0; i < cnt; i++, dst++, src++) {
		VDEV_RAIDZ_64MUL_2(*dst, mask);
		*dst ^= *src;
	}

	return (0);
}

/* ARGSUSED */
static int
vdev_raidz_reconst_q_pre_tail_func(void *buf, size_t size, void *private)
{
	uint64_t *dst = buf;
	uint64_t mask;
	int cnt = size / sizeof (dst[0]);

	for (int i = 0; i < cnt; i++, dst++) {
		/* same operation as vdev_raidz_reconst_q_pre_func() on dst */
		VDEV_RAIDZ_64MUL_2(*dst, mask);
	}

	return (0);
}

struct reconst_q_struct {
	uint64_t *q;
	int exp;
};

static int
vdev_raidz_reconst_q_post_func(void *buf, size_t size, void *private)
{
	struct reconst_q_struct *rq = private;
	uint64_t *dst = buf;
	int cnt = size / sizeof (dst[0]);

	for (int i = 0; i < cnt; i++, dst++, rq->q++) {
		int j;
		uint8_t *b;

		*dst ^= *rq->q;
		for (j = 0, b = (uint8_t *)dst; j < 8; j++, b++) {
			*b = vdev_raidz_exp2(*b, rq->exp);
		}
	}

	return (0);
}

struct reconst_pq_struct {
	uint8_t *p;
	uint8_t *q;
	uint8_t *pxy;
	uint8_t *qxy;
	int aexp;
	int bexp;
};

static int
vdev_raidz_reconst_pq_func(void *xbuf, void *ybuf, size_t size, void *private)
{
	struct reconst_pq_struct *rpq = private;
	uint8_t *xd = xbuf;
	uint8_t *yd = ybuf;

	for (int i = 0; i < size;
	    i++, rpq->p++, rpq->q++, rpq->pxy++, rpq->qxy++, xd++, yd++) {
		*xd = vdev_raidz_exp2(*rpq->p ^ *rpq->pxy, rpq->aexp) ^
		    vdev_raidz_exp2(*rpq->q ^ *rpq->qxy, rpq->bexp);
		*yd = *rpq->p ^ *rpq->pxy ^ *xd;
	}

	return (0);
}

static int
vdev_raidz_reconst_pq_tail_func(void *xbuf, size_t size, void *private)
{
	struct reconst_pq_struct *rpq = private;
	uint8_t *xd = xbuf;

	for (int i = 0; i < size;
	    i++, rpq->p++, rpq->q++, rpq->pxy++, rpq->qxy++, xd++) {
		/* same operation as vdev_raidz_reconst_pq_func() on xd */
		*xd = vdev_raidz_exp2(*rpq->p ^ *rpq->pxy, rpq->aexp) ^
		    vdev_raidz_exp2(*rpq->q ^ *rpq->qxy, rpq->bexp);
	}

	return (0);
}

static void
vdev_raidz_reconstruct_p(raidz_row_t *rr, int *tgts, int ntgts)
{
	int x = tgts[0];
	abd_t *dst, *src;

	zfs_dbgmsg("reconstruct_p(rm=%llx x=%u)",
	    rr, x);

	ASSERT3U(ntgts, ==, 1);
	ASSERT3U(x, >=, rr->rr_firstdatacol);
	ASSERT3U(x, <, rr->rr_cols);

	ASSERT3U(rr->rr_col[x].rc_size, <=, rr->rr_col[VDEV_RAIDZ_P].rc_size);

	src = rr->rr_col[VDEV_RAIDZ_P].rc_abd;
	dst = rr->rr_col[x].rc_abd;

	abd_copy_from_buf(dst, abd_to_buf(src), rr->rr_col[x].rc_size);

	for (int c = rr->rr_firstdatacol; c < rr->rr_cols; c++) {
		uint64_t size = MIN(rr->rr_col[x].rc_size,
		    rr->rr_col[c].rc_size);

		src = rr->rr_col[c].rc_abd;

		if (c == x)
			continue;

		(void) abd_iterate_func2(dst, src, 0, 0, size,
		    vdev_raidz_reconst_p_func, NULL);
	}
}

static void
vdev_raidz_reconstruct_q(raidz_row_t *rr, int *tgts, int ntgts)
{
	int x = tgts[0];
	int c, exp;
	abd_t *dst, *src;

	zfs_dbgmsg("reconstruct_q(rm=%llx x=%u)",
	    rr, x);

	ASSERT(ntgts == 1);

	ASSERT(rr->rr_col[x].rc_size <= rr->rr_col[VDEV_RAIDZ_Q].rc_size);

	for (c = rr->rr_firstdatacol; c < rr->rr_cols; c++) {
		uint64_t size = (c == x) ? 0 : MIN(rr->rr_col[x].rc_size,
		    rr->rr_col[c].rc_size);

		src = rr->rr_col[c].rc_abd;
		dst = rr->rr_col[x].rc_abd;

		if (c == rr->rr_firstdatacol) {
			abd_copy(dst, src, size);
			if (rr->rr_col[x].rc_size > size) {
				abd_zero_off(dst, size,
				    rr->rr_col[x].rc_size - size);
			}
		} else {
			ASSERT3U(size, <=, rr->rr_col[x].rc_size);
			(void) abd_iterate_func2(dst, src, 0, 0, size,
			    vdev_raidz_reconst_q_pre_func, NULL);
			(void) abd_iterate_func(dst,
			    size, rr->rr_col[x].rc_size - size,
			    vdev_raidz_reconst_q_pre_tail_func, NULL);
		}
	}

	src = rr->rr_col[VDEV_RAIDZ_Q].rc_abd;
	dst = rr->rr_col[x].rc_abd;
	exp = 255 - (rr->rr_cols - 1 - x);

	struct reconst_q_struct rq = { abd_to_buf(src), exp };
	(void) abd_iterate_func(dst, 0, rr->rr_col[x].rc_size,
	    vdev_raidz_reconst_q_post_func, &rq);
}

static void
vdev_raidz_reconstruct_pq(raidz_row_t *rr, int *tgts, int ntgts)
{
	uint8_t *p, *q, *pxy, *qxy, tmp, a, b, aexp, bexp;
	abd_t *pdata, *qdata;
	uint64_t xsize, ysize;
	int x = tgts[0];
	int y = tgts[1];
	abd_t *xd, *yd;

	zfs_dbgmsg("reconstruct_pq(rm=%llx x=%u y=%u)",
	    rr, x, y);

	ASSERT(ntgts == 2);
	ASSERT(x < y);
	ASSERT(x >= rr->rr_firstdatacol);
	ASSERT(y < rr->rr_cols);

	ASSERT(rr->rr_col[x].rc_size >= rr->rr_col[y].rc_size);

	/*
	 * Move the parity data aside -- we're going to compute parity as
	 * though columns x and y were full of zeros -- Pxy and Qxy. We want to
	 * reuse the parity generation mechanism without trashing the actual
	 * parity so we make those columns appear to be full of zeros by
	 * setting their lengths to zero.
	 */
	pdata = rr->rr_col[VDEV_RAIDZ_P].rc_abd;
	qdata = rr->rr_col[VDEV_RAIDZ_Q].rc_abd;
	xsize = rr->rr_col[x].rc_size;
	ysize = rr->rr_col[y].rc_size;

	rr->rr_col[VDEV_RAIDZ_P].rc_abd =
	    abd_alloc_linear(rr->rr_col[VDEV_RAIDZ_P].rc_size, B_TRUE);
	rr->rr_col[VDEV_RAIDZ_Q].rc_abd =
	    abd_alloc_linear(rr->rr_col[VDEV_RAIDZ_Q].rc_size, B_TRUE);
	rr->rr_col[x].rc_size = 0;
	rr->rr_col[y].rc_size = 0;

	vdev_raidz_generate_parity_pq(rr);

	rr->rr_col[x].rc_size = xsize;
	rr->rr_col[y].rc_size = ysize;

	p = abd_to_buf(pdata);
	q = abd_to_buf(qdata);
	pxy = abd_to_buf(rr->rr_col[VDEV_RAIDZ_P].rc_abd);
	qxy = abd_to_buf(rr->rr_col[VDEV_RAIDZ_Q].rc_abd);
	xd = rr->rr_col[x].rc_abd;
	yd = rr->rr_col[y].rc_abd;

	/*
	 * We now have:
	 *	Pxy = P + D_x + D_y
	 *	Qxy = Q + 2^(ndevs - 1 - x) * D_x + 2^(ndevs - 1 - y) * D_y
	 *
	 * We can then solve for D_x:
	 *	D_x = A * (P + Pxy) + B * (Q + Qxy)
	 * where
	 *	A = 2^(x - y) * (2^(x - y) + 1)^-1
	 *	B = 2^(ndevs - 1 - x) * (2^(x - y) + 1)^-1
	 *
	 * With D_x in hand, we can easily solve for D_y:
	 *	D_y = P + Pxy + D_x
	 */

	a = vdev_raidz_pow2[255 + x - y];
	b = vdev_raidz_pow2[255 - (rr->rr_cols - 1 - x)];
	tmp = 255 - vdev_raidz_log2[a ^ 1];

	aexp = vdev_raidz_log2[vdev_raidz_exp2(a, tmp)];
	bexp = vdev_raidz_log2[vdev_raidz_exp2(b, tmp)];

	ASSERT3U(xsize, >=, ysize);
	struct reconst_pq_struct rpq = { p, q, pxy, qxy, aexp, bexp };

	(void) abd_iterate_func2(xd, yd, 0, 0, ysize,
	    vdev_raidz_reconst_pq_func, &rpq);
	(void) abd_iterate_func(xd, ysize, xsize - ysize,
	    vdev_raidz_reconst_pq_tail_func, &rpq);

	abd_free(rr->rr_col[VDEV_RAIDZ_P].rc_abd);
	abd_free(rr->rr_col[VDEV_RAIDZ_Q].rc_abd);

	/*
	 * Restore the saved parity data.
	 */
	rr->rr_col[VDEV_RAIDZ_P].rc_abd = pdata;
	rr->rr_col[VDEV_RAIDZ_Q].rc_abd = qdata;
}

/* BEGIN CSTYLED */
/*
 * In the general case of reconstruction, we must solve the system of linear
 * equations defined by the coefficients used to generate parity as well as
 * the contents of the data and parity disks. This can be expressed with
 * vectors for the original data (D) and the actual data (d) and parity (p)
 * and a matrix composed of the identity matrix (I) and a dispersal matrix (V):
 *
 *            __   __                     __     __
 *            |     |         __     __   |  p_0  |
 *            |  V  |         |  D_0  |   | p_m-1 |
 *            |     |    x    |   :   | = |  d_0  |
 *            |  I  |         | D_n-1 |   |   :   |
 *            |     |         ~~     ~~   | d_n-1 |
 *            ~~   ~~                     ~~     ~~
 *
 * I is simply a square identity matrix of size n, and V is a vandermonde
 * matrix defined by the coefficients we chose for the various parity columns
 * (1, 2, 4). Note that these values were chosen both for simplicity, speedy
 * computation as well as linear separability.
 *
 *      __               __               __     __
 *      |   1   ..  1 1 1 |               |  p_0  |
 *      | 2^n-1 ..  4 2 1 |   __     __   |   :   |
 *      | 4^n-1 .. 16 4 1 |   |  D_0  |   | p_m-1 |
 *      |   1   ..  0 0 0 |   |  D_1  |   |  d_0  |
 *      |   0   ..  0 0 0 | x |  D_2  | = |  d_1  |
 *      |   :       : : : |   |   :   |   |  d_2  |
 *      |   0   ..  1 0 0 |   | D_n-1 |   |   :   |
 *      |   0   ..  0 1 0 |   ~~     ~~   |   :   |
 *      |   0   ..  0 0 1 |               | d_n-1 |
 *      ~~               ~~               ~~     ~~
 *
 * Note that I, V, d, and p are known. To compute D, we must invert the
 * matrix and use the known data and parity values to reconstruct the unknown
 * data values. We begin by removing the rows in V|I and d|p that correspond
 * to failed or missing columns; we then make V|I square (n x n) and d|p
 * sized n by removing rows corresponding to unused parity from the bottom up
 * to generate (V|I)' and (d|p)'. We can then generate the inverse of (V|I)'
 * using Gauss-Jordan elimination. In the example below we use m=3 parity
 * columns, n=8 data columns, with errors in d_1, d_2, and p_1:
 *           __                               __
 *           |  1   1   1   1   1   1   1   1  |
 *           | 128  64  32  16  8   4   2   1  | <-----+-+-- missing disks
 *           |  19 205 116  29  64  16  4   1  |      / /
 *           |  1   0   0   0   0   0   0   0  |     / /
 *           |  0   1   0   0   0   0   0   0  | <--' /
 *  (V|I)  = |  0   0   1   0   0   0   0   0  | <---'
 *           |  0   0   0   1   0   0   0   0  |
 *           |  0   0   0   0   1   0   0   0  |
 *           |  0   0   0   0   0   1   0   0  |
 *           |  0   0   0   0   0   0   1   0  |
 *           |  0   0   0   0   0   0   0   1  |
 *           ~~                               ~~
 *           __                               __
 *           |  1   1   1   1   1   1   1   1  |
 *           | 128  64  32  16  8   4   2   1  |
 *           |  19 205 116  29  64  16  4   1  |
 *           |  1   0   0   0   0   0   0   0  |
 *           |  0   1   0   0   0   0   0   0  |
 *  (V|I)' = |  0   0   1   0   0   0   0   0  |
 *           |  0   0   0   1   0   0   0   0  |
 *           |  0   0   0   0   1   0   0   0  |
 *           |  0   0   0   0   0   1   0   0  |
 *           |  0   0   0   0   0   0   1   0  |
 *           |  0   0   0   0   0   0   0   1  |
 *           ~~                               ~~
 *
 * Here we employ Gauss-Jordan elimination to find the inverse of (V|I)'. We
 * have carefully chosen the seed values 1, 2, and 4 to ensure that this
 * matrix is not singular.
 * __                                                                 __
 * |  1   1   1   1   1   1   1   1     1   0   0   0   0   0   0   0  |
 * |  19 205 116  29  64  16  4   1     0   1   0   0   0   0   0   0  |
 * |  1   0   0   0   0   0   0   0     0   0   1   0   0   0   0   0  |
 * |  0   0   0   1   0   0   0   0     0   0   0   1   0   0   0   0  |
 * |  0   0   0   0   1   0   0   0     0   0   0   0   1   0   0   0  |
 * |  0   0   0   0   0   1   0   0     0   0   0   0   0   1   0   0  |
 * |  0   0   0   0   0   0   1   0     0   0   0   0   0   0   1   0  |
 * |  0   0   0   0   0   0   0   1     0   0   0   0   0   0   0   1  |
 * ~~                                                                 ~~
 * __                                                                 __
 * |  1   0   0   0   0   0   0   0     0   0   1   0   0   0   0   0  |
 * |  1   1   1   1   1   1   1   1     1   0   0   0   0   0   0   0  |
 * |  19 205 116  29  64  16  4   1     0   1   0   0   0   0   0   0  |
 * |  0   0   0   1   0   0   0   0     0   0   0   1   0   0   0   0  |
 * |  0   0   0   0   1   0   0   0     0   0   0   0   1   0   0   0  |
 * |  0   0   0   0   0   1   0   0     0   0   0   0   0   1   0   0  |
 * |  0   0   0   0   0   0   1   0     0   0   0   0   0   0   1   0  |
 * |  0   0   0   0   0   0   0   1     0   0   0   0   0   0   0   1  |
 * ~~                                                                 ~~
 * __                                                                 __
 * |  1   0   0   0   0   0   0   0     0   0   1   0   0   0   0   0  |
 * |  0   1   1   0   0   0   0   0     1   0   1   1   1   1   1   1  |
 * |  0  205 116  0   0   0   0   0     0   1   19  29  64  16  4   1  |
 * |  0   0   0   1   0   0   0   0     0   0   0   1   0   0   0   0  |
 * |  0   0   0   0   1   0   0   0     0   0   0   0   1   0   0   0  |
 * |  0   0   0   0   0   1   0   0     0   0   0   0   0   1   0   0  |
 * |  0   0   0   0   0   0   1   0     0   0   0   0   0   0   1   0  |
 * |  0   0   0   0   0   0   0   1     0   0   0   0   0   0   0   1  |
 * ~~                                                                 ~~
 * __                                                                 __
 * |  1   0   0   0   0   0   0   0     0   0   1   0   0   0   0   0  |
 * |  0   1   1   0   0   0   0   0     1   0   1   1   1   1   1   1  |
 * |  0   0  185  0   0   0   0   0    205  1  222 208 141 221 201 204 |
 * |  0   0   0   1   0   0   0   0     0   0   0   1   0   0   0   0  |
 * |  0   0   0   0   1   0   0   0     0   0   0   0   1   0   0   0  |
 * |  0   0   0   0   0   1   0   0     0   0   0   0   0   1   0   0  |
 * |  0   0   0   0   0   0   1   0     0   0   0   0   0   0   1   0  |
 * |  0   0   0   0   0   0   0   1     0   0   0   0   0   0   0   1  |
 * ~~                                                                 ~~
 * __                                                                 __
 * |  1   0   0   0   0   0   0   0     0   0   1   0   0   0   0   0  |
 * |  0   1   1   0   0   0   0   0     1   0   1   1   1   1   1   1  |
 * |  0   0   1   0   0   0   0   0    166 100  4   40 158 168 216 209 |
 * |  0   0   0   1   0   0   0   0     0   0   0   1   0   0   0   0  |
 * |  0   0   0   0   1   0   0   0     0   0   0   0   1   0   0   0  |
 * |  0   0   0   0   0   1   0   0     0   0   0   0   0   1   0   0  |
 * |  0   0   0   0   0   0   1   0     0   0   0   0   0   0   1   0  |
 * |  0   0   0   0   0   0   0   1     0   0   0   0   0   0   0   1  |
 * ~~                                                                 ~~
 * __                                                                 __
 * |  1   0   0   0   0   0   0   0     0   0   1   0   0   0   0   0  |
 * |  0   1   0   0   0   0   0   0    167 100  5   41 159 169 217 208 |
 * |  0   0   1   0   0   0   0   0    166 100  4   40 158 168 216 209 |
 * |  0   0   0   1   0   0   0   0     0   0   0   1   0   0   0   0  |
 * |  0   0   0   0   1   0   0   0     0   0   0   0   1   0   0   0  |
 * |  0   0   0   0   0   1   0   0     0   0   0   0   0   1   0   0  |
 * |  0   0   0   0   0   0   1   0     0   0   0   0   0   0   1   0  |
 * |  0   0   0   0   0   0   0   1     0   0   0   0   0   0   0   1  |
 * ~~                                                                 ~~
 *                   __                               __
 *                   |  0   0   1   0   0   0   0   0  |
 *                   | 167 100  5   41 159 169 217 208 |
 *                   | 166 100  4   40 158 168 216 209 |
 *       (V|I)'^-1 = |  0   0   0   1   0   0   0   0  |
 *                   |  0   0   0   0   1   0   0   0  |
 *                   |  0   0   0   0   0   1   0   0  |
 *                   |  0   0   0   0   0   0   1   0  |
 *                   |  0   0   0   0   0   0   0   1  |
 *                   ~~                               ~~
 *
 * We can then simply compute D = (V|I)'^-1 x (d|p)' to discover the values
 * of the missing data.
 *
 * As is apparent from the example above, the only non-trivial rows in the
 * inverse matrix correspond to the data disks that we're trying to
 * reconstruct. Indeed, those are the only rows we need as the others would
 * only be useful for reconstructing data known or assumed to be valid. For
 * that reason, we only build the coefficients in the rows that correspond to
 * targeted columns.
 */
/* END CSTYLED */

static void
vdev_raidz_matrix_init(raidz_row_t *rr, int n, int nmap, int *map,
    uint8_t **rows)
{
	int i, j;
	int pow;

	ASSERT(n == rr->rr_cols - rr->rr_firstdatacol);

	/*
	 * Fill in the missing rows of interest.
	 */
	for (i = 0; i < nmap; i++) {
		ASSERT3S(0, <=, map[i]);
		ASSERT3S(map[i], <=, 2);

		pow = map[i] * n;
		if (pow > 255)
			pow -= 255;
		ASSERT(pow <= 255);

		for (j = 0; j < n; j++) {
			pow -= map[i];
			if (pow < 0)
				pow += 255;
			rows[i][j] = vdev_raidz_pow2[pow];
		}
	}
}

static void
vdev_raidz_matrix_invert(raidz_row_t *rr, int n, int nmissing, int *missing,
    uint8_t **rows, uint8_t **invrows, const uint8_t *used)
{
	int i, j, ii, jj;
	uint8_t log;

	/*
	 * Assert that the first nmissing entries from the array of used
	 * columns correspond to parity columns and that subsequent entries
	 * correspond to data columns.
	 */
	for (i = 0; i < nmissing; i++) {
		ASSERT3S(used[i], <, rr->rr_firstdatacol);
	}
	for (; i < n; i++) {
		ASSERT3S(used[i], >=, rr->rr_firstdatacol);
	}

	/*
	 * First initialize the storage where we'll compute the inverse rows.
	 */
	for (i = 0; i < nmissing; i++) {
		for (j = 0; j < n; j++) {
			invrows[i][j] = (i == j) ? 1 : 0;
		}
	}

	/*
	 * Subtract all trivial rows from the rows of consequence.
	 */
	for (i = 0; i < nmissing; i++) {
		for (j = nmissing; j < n; j++) {
			ASSERT3U(used[j], >=, rr->rr_firstdatacol);
			jj = used[j] - rr->rr_firstdatacol;
			ASSERT3S(jj, <, n);
			invrows[i][j] = rows[i][jj];
			rows[i][jj] = 0;
		}
	}

	/*
	 * For each of the rows of interest, we must normalize it and subtract
	 * a multiple of it from the other rows.
	 */
	for (i = 0; i < nmissing; i++) {
		for (j = 0; j < missing[i]; j++) {
			ASSERT0(rows[i][j]);
		}
		ASSERT3U(rows[i][missing[i]], !=, 0);

		/*
		 * Compute the inverse of the first element and multiply each
		 * element in the row by that value.
		 */
		log = 255 - vdev_raidz_log2[rows[i][missing[i]]];

		for (j = 0; j < n; j++) {
			rows[i][j] = vdev_raidz_exp2(rows[i][j], log);
			invrows[i][j] = vdev_raidz_exp2(invrows[i][j], log);
		}

		for (ii = 0; ii < nmissing; ii++) {
			if (i == ii)
				continue;

			ASSERT3U(rows[ii][missing[i]], !=, 0);

			log = vdev_raidz_log2[rows[ii][missing[i]]];

			for (j = 0; j < n; j++) {
				rows[ii][j] ^=
				    vdev_raidz_exp2(rows[i][j], log);
				invrows[ii][j] ^=
				    vdev_raidz_exp2(invrows[i][j], log);
			}
		}
	}

	/*
	 * Verify that the data that is left in the rows are properly part of
	 * an identity matrix.
	 */
	for (i = 0; i < nmissing; i++) {
		for (j = 0; j < n; j++) {
			if (j == missing[i]) {
				ASSERT3U(rows[i][j], ==, 1);
			} else {
				ASSERT0(rows[i][j]);
			}
		}
	}
}

static void
vdev_raidz_matrix_reconstruct(raidz_row_t *rr, int n, int nmissing,
    int *missing, uint8_t **invrows, const uint8_t *used)
{
	int i, j, x, cc, c;
	uint8_t *src;
	uint64_t ccount;
	uint8_t *dst[VDEV_RAIDZ_MAXPARITY] = { NULL };
	uint64_t dcount[VDEV_RAIDZ_MAXPARITY] = { 0 };
	uint8_t log = 0;
	uint8_t val;
	int ll;
	uint8_t *invlog[VDEV_RAIDZ_MAXPARITY];
	uint8_t *p, *pp;
	size_t psize;

	psize = sizeof (invlog[0][0]) * n * nmissing;
	p = kmem_alloc(psize, KM_SLEEP);

	for (pp = p, i = 0; i < nmissing; i++) {
		invlog[i] = pp;
		pp += n;
	}

	for (i = 0; i < nmissing; i++) {
		for (j = 0; j < n; j++) {
			ASSERT3U(invrows[i][j], !=, 0);
			invlog[i][j] = vdev_raidz_log2[invrows[i][j]];
		}
	}

	for (i = 0; i < n; i++) {
		c = used[i];
		ASSERT3U(c, <, rr->rr_cols);

		ccount = rr->rr_col[c].rc_size;
		ASSERT(ccount >= rr->rr_col[missing[0]].rc_size || i > 0);
		if (ccount == 0)
			continue;
		src = abd_to_buf(rr->rr_col[c].rc_abd);
		for (j = 0; j < nmissing; j++) {
			cc = missing[j] + rr->rr_firstdatacol;
			ASSERT3U(cc, >=, rr->rr_firstdatacol);
			ASSERT3U(cc, <, rr->rr_cols);
			ASSERT3U(cc, !=, c);

			dcount[j] = rr->rr_col[cc].rc_size;
			if (dcount[j] != 0)
				dst[j] = abd_to_buf(rr->rr_col[cc].rc_abd);
		}

		for (x = 0; x < ccount; x++, src++) {
			if (*src != 0)
				log = vdev_raidz_log2[*src];

			for (cc = 0; cc < nmissing; cc++) {
				if (x >= dcount[cc])
					continue;

				if (*src == 0) {
					val = 0;
				} else {
					if ((ll = log + invlog[cc][i]) >= 255)
						ll -= 255;
					val = vdev_raidz_pow2[ll];
				}

				if (i == 0)
					dst[cc][x] = val;
				else
					dst[cc][x] ^= val;
			}
		}
	}

	kmem_free(p, psize);
}

static void
vdev_raidz_reconstruct_general(raidz_row_t *rr, int *tgts, int ntgts)
{
	int n, i, c, t, tt;
	int nmissing_rows;
	int missing_rows[VDEV_RAIDZ_MAXPARITY];
	int parity_map[VDEV_RAIDZ_MAXPARITY];
	zfs_dbgmsg("reconstruct_general(rm=%llx ntgts=%u)",
	    rr, ntgts);
	uint8_t *p, *pp;
	size_t psize;
	uint8_t *rows[VDEV_RAIDZ_MAXPARITY];
	uint8_t *invrows[VDEV_RAIDZ_MAXPARITY];
	uint8_t *used;

	abd_t **bufs = NULL;

	/*
	 * Matrix reconstruction can't use scatter ABDs yet, so we allocate
	 * temporary linear ABDs if any non-linear ABDs are found.
	 */
	for (i = rr->rr_firstdatacol; i < rr->rr_cols; i++) {
		if (!abd_is_linear(rr->rr_col[i].rc_abd)) {
			bufs = kmem_alloc(rr->rr_cols * sizeof (abd_t *),
			    KM_PUSHPAGE);

			for (c = rr->rr_firstdatacol; c < rr->rr_cols; c++) {
				raidz_col_t *col = &rr->rr_col[c];

				bufs[c] = col->rc_abd;
				if (bufs[c] != NULL) {
					col->rc_abd = abd_alloc_linear(
					    col->rc_size, B_TRUE);
					abd_copy(col->rc_abd, bufs[c],
					    col->rc_size);
				}
			}

			break;
		}
	}

	n = rr->rr_cols - rr->rr_firstdatacol;

	/*
	 * Figure out which data columns are missing.
	 */
	nmissing_rows = 0;
	for (t = 0; t < ntgts; t++) {
		if (tgts[t] >= rr->rr_firstdatacol) {
			missing_rows[nmissing_rows++] =
			    tgts[t] - rr->rr_firstdatacol;
		}
	}

	/*
	 * Figure out which parity columns to use to help generate the missing
	 * data columns.
	 */
	for (tt = 0, c = 0, i = 0; i < nmissing_rows; c++) {
		ASSERT(tt < ntgts);
		ASSERT(c < rr->rr_firstdatacol);

		/*
		 * Skip any targeted parity columns.
		 */
		if (c == tgts[tt]) {
			tt++;
			continue;
		}

		parity_map[i] = c;
		i++;
	}

	psize = (sizeof (rows[0][0]) + sizeof (invrows[0][0])) *
	    nmissing_rows * n + sizeof (used[0]) * n;
	p = kmem_alloc(psize, KM_SLEEP);

	for (pp = p, i = 0; i < nmissing_rows; i++) {
		rows[i] = pp;
		pp += n;
		invrows[i] = pp;
		pp += n;
	}
	used = pp;

	for (i = 0; i < nmissing_rows; i++) {
		used[i] = parity_map[i];
	}

	for (tt = 0, c = rr->rr_firstdatacol; c < rr->rr_cols; c++) {
		if (tt < nmissing_rows &&
		    c == missing_rows[tt] + rr->rr_firstdatacol) {
			tt++;
			continue;
		}

		ASSERT3S(i, <, n);
		used[i] = c;
		i++;
	}

	/*
	 * Initialize the interesting rows of the matrix.
	 */
	vdev_raidz_matrix_init(rr, n, nmissing_rows, parity_map, rows);

	/*
	 * Invert the matrix.
	 */
	vdev_raidz_matrix_invert(rr, n, nmissing_rows, missing_rows, rows,
	    invrows, used);

	/*
	 * Reconstruct the missing data using the generated matrix.
	 */
	vdev_raidz_matrix_reconstruct(rr, n, nmissing_rows, missing_rows,
	    invrows, used);

	kmem_free(p, psize);

	/*
	 * copy back from temporary linear abds and free them
	 */
	if (bufs) {
		for (c = rr->rr_firstdatacol; c < rr->rr_cols; c++) {
			raidz_col_t *col = &rr->rr_col[c];

			if (bufs[c] != NULL) {
				abd_copy(bufs[c], col->rc_abd, col->rc_size);
				abd_free(col->rc_abd);
			}
			col->rc_abd = bufs[c];
		}
		kmem_free(bufs, rr->rr_cols * sizeof (abd_t *));
	}
}

static void
vdev_raidz_reconstruct_row(raidz_map_t *rm, raidz_row_t *rr,
    const int *t, int nt)
{
	int tgts[VDEV_RAIDZ_MAXPARITY], *dt;
	int ntgts;
	int i, c, ret;
	int nbadparity, nbaddata;
	int parity_valid[VDEV_RAIDZ_MAXPARITY];

	zfs_dbgmsg("reconstruct(rm=%llx nt=%u cols=%u md=%u mp=%u)",
	    rr, nt, (int)rr->rr_cols, (int)rr->rr_missingdata,
	    (int)rr->rr_missingparity);

	nbadparity = rr->rr_firstdatacol;
	nbaddata = rr->rr_cols - nbadparity;
	ntgts = 0;
	for (i = 0, c = 0; c < rr->rr_cols; c++) {
		zfs_dbgmsg("reconstruct(rm=%llx col=%u devid=%u "
		    "offset=%llx error=%u)",
		    rr, c,
		    (int)rr->rr_col[c].rc_devidx,
		    (long long)rr->rr_col[c].rc_offset,
		    (int)rr->rr_col[c].rc_error);
		if (c < rr->rr_firstdatacol)
			parity_valid[c] = B_FALSE;

		if (i < nt && c == t[i]) {
			tgts[ntgts++] = c;
			i++;
		} else if (rr->rr_col[c].rc_error != 0) {
			tgts[ntgts++] = c;
		} else if (c >= rr->rr_firstdatacol) {
			nbaddata--;
		} else {
			parity_valid[c] = B_TRUE;
			nbadparity--;
		}
	}

	ASSERT(ntgts >= nt);
	ASSERT(nbaddata >= 0);
	ASSERT(nbaddata + nbadparity == ntgts);

	dt = &tgts[nbadparity];

	/* Reconstruct using the new math implementation */
	ret = vdev_raidz_math_reconstruct(rm, rr, parity_valid, dt, nbaddata);
	if (ret != RAIDZ_ORIGINAL_IMPL)
		return;

	/*
	 * See if we can use any of our optimized reconstruction routines.
	 */
	switch (nbaddata) {
	case 1:
		if (parity_valid[VDEV_RAIDZ_P]) {
			vdev_raidz_reconstruct_p(rr, dt, 1);
			return;
		}

		ASSERT(rr->rr_firstdatacol > 1);

		if (parity_valid[VDEV_RAIDZ_Q]) {
			vdev_raidz_reconstruct_q(rr, dt, 1);
			return;
		}

		ASSERT(rr->rr_firstdatacol > 2);
		break;

	case 2:
		ASSERT(rr->rr_firstdatacol > 1);

		if (parity_valid[VDEV_RAIDZ_P] &&
		    parity_valid[VDEV_RAIDZ_Q]) {
			vdev_raidz_reconstruct_pq(rr, dt, 2);
			return;
		}

		ASSERT(rr->rr_firstdatacol > 2);

		break;
	}

	vdev_raidz_reconstruct_general(rr, tgts, ntgts);
}

static int
vdev_raidz_open(vdev_t *vd, uint64_t *asize, uint64_t *max_asize,
    uint64_t *logical_ashift, uint64_t *physical_ashift)
{
	vdev_raidz_t *vdrz = vd->vdev_tsd;
	uint64_t nparity = vdrz->vd_nparity;
	int c;
	int lasterror = 0;
	int numerrors = 0;

	ASSERT(nparity > 0);

	if (nparity > VDEV_RAIDZ_MAXPARITY ||
	    vd->vdev_children < nparity + 1) {
		vd->vdev_stat.vs_aux = VDEV_AUX_BAD_LABEL;
		return (SET_ERROR(EINVAL));
	}

	vdev_open_children(vd);

	for (c = 0; c < vd->vdev_children; c++) {
		vdev_t *cvd = vd->vdev_child[c];

		if (cvd->vdev_open_error != 0) {
			lasterror = cvd->vdev_open_error;
			numerrors++;
			continue;
		}

		*asize = MIN(*asize - 1, cvd->vdev_asize - 1) + 1;
		*max_asize = MIN(*max_asize - 1, cvd->vdev_max_asize - 1) + 1;
		*logical_ashift = MAX(*logical_ashift, cvd->vdev_ashift);
		*physical_ashift = MAX(*physical_ashift,
		    cvd->vdev_physical_ashift);
	}

	*asize *= vd->vdev_children;
	*max_asize *= vd->vdev_children;

	if (numerrors > nparity) {
		vd->vdev_stat.vs_aux = VDEV_AUX_NO_REPLICAS;
		return (lasterror);
	}

	return (0);
}

static void
vdev_raidz_close(vdev_t *vd)
{
	for (int c = 0; c < vd->vdev_children; c++) {
		if (vd->vdev_child[c] != NULL)
			vdev_close(vd->vdev_child[c]);
	}
}

/*
 * Return the logical width to use, given the txg in which the allocation
 * happened.  Note that BP_PHYSICAL_BIRTH() is usually the txg in which the
 * BP was allocated.  Remapped BP's (that were relocated due to device
 * removal, see remap_blkptr_cb()), will have a more recent
 * BP_PHYSICAL_BIRTH() which reflects when the BP was relocated, but we can
 * ignore these because they can't be on RAIDZ (device removal doesn't
 * support RAIDZ).
 */
static uint64_t
vdev_raidz_get_logical_width(vdev_raidz_t *vdrz, uint64_t txg)
{
	reflow_node_t lookup = {
		.re_txg = txg,
	};
	avl_index_t where;

	uint64_t width;
	mutex_enter(&vdrz->vd_expand_lock);
	reflow_node_t *re = avl_find(&vdrz->vd_expand_txgs, &lookup, &where);
	if (re != NULL) {
		width = re->re_logical_width;
	} else {
		re = avl_nearest(&vdrz->vd_expand_txgs, where, AVL_BEFORE);
		if (re != NULL)
			width = re->re_logical_width;
		else
			width = vdrz->vd_original_width;
	}
	mutex_exit(&vdrz->vd_expand_lock);
	return (width);
}

/*
 * Note: If the RAIDZ vdev has been expanded, older BP's may have allocated
 * more space due to the lower data-to-parity ratio.  In this case it's
 * important to pass in the correct txg.  Note that vdev_gang_header_asize()
 * relies on a constant asize for psize=SPA_GANGBLOCKSIZE=SPA_MINBLOCKSIZE,
 * regardless of txg.  This is assured because for a single data sector, we
 * allocate P+1 sectors regardless of width ("cols", which is at least P+1).
 */
static uint64_t
vdev_raidz_asize(vdev_t *vd, uint64_t psize, uint64_t txg)
{
	vdev_raidz_t *vdrz = vd->vdev_tsd;
	uint64_t asize;
	uint64_t ashift = vd->vdev_top->vdev_ashift;
	uint64_t cols = vdrz->vd_original_width;
	uint64_t nparity = vdrz->vd_nparity;

	cols = vdev_raidz_get_logical_width(vdrz, txg);

	asize = ((psize - 1) >> ashift) + 1;
	asize += nparity * ((asize + cols - nparity - 1) / (cols - nparity));
	asize = roundup(asize, nparity + 1) << ashift;

#ifdef ZFS_DEBUG
	uint64_t asize_new = ((psize - 1) >> ashift) + 1;
	uint64_t ncols_new = vdrz->vd_physical_width;
	asize_new += nparity * ((asize_new + ncols_new - nparity - 1) /
	    (ncols_new - nparity));
	asize_new = roundup(asize_new, nparity + 1) << ashift;
	VERIFY3U(asize_new, <=, asize);
#endif

	return (asize);
}

/*
 * The allocatable space for a raidz vdev is N * sizeof(smallest child)
 * so each child must provide at least 1/Nth of its asize.
 */
static uint64_t
vdev_raidz_min_asize(vdev_t *vd)
{
	return ((vd->vdev_min_asize + vd->vdev_children - 1) /
	    vd->vdev_children);
}

void
vdev_raidz_child_done(zio_t *zio)
{
	raidz_col_t *rc = zio->io_private;

	rc->rc_error = zio->io_error;
	rc->rc_tried = 1;
	rc->rc_skipped = 0;
}

static void
vdev_raidz_shadow_child_done(zio_t *zio)
{
	raidz_col_t *rc = zio->io_private;

	rc->rc_shadow_error = zio->io_error;
}

static void
vdev_raidz_io_verify(zio_t *zio, raidz_map_t *rm, raidz_row_t *rr, int col)
{
#ifdef ZFS_DEBUG
	vdev_t *tvd = zio->io_vd->vdev_top;

	range_seg64_t logical_rs, physical_rs, remain_rs;
	logical_rs.rs_start = rr->rr_offset;
	logical_rs.rs_end = logical_rs.rs_start +
	    vdev_raidz_asize(zio->io_vd, rr->rr_size,
	    BP_PHYSICAL_BIRTH(zio->io_bp));

	raidz_col_t *rc = &rr->rr_col[col];
	vdev_t *cvd = tvd->vdev_child[rc->rc_devidx];

	vdev_xlate(cvd, &logical_rs, &physical_rs, &remain_rs);
	ASSERT(vdev_xlate_is_empty(&remain_rs));
	if (vdev_xlate_is_empty(&physical_rs)) {
		/*
		 * If we are in the middle of expansion, the
		 * physical->logical mapping is changing so vdev_xlate()
		 * can't give us a reliable answer.
		 */
		return;
	}
	ASSERT3U(rc->rc_offset, ==, physical_rs.rs_start);
	ASSERT3U(rc->rc_offset, <, physical_rs.rs_end);
	/*
	 * It would be nice to assert that rs_end is equal
	 * to rc_offset + rc_size but there might be an
	 * optional I/O at the end that is not accounted in
	 * rc_size.
	 */
	if (physical_rs.rs_end > rc->rc_offset + rc->rc_size) {
		ASSERT3U(physical_rs.rs_end, ==, rc->rc_offset +
		    rc->rc_size + (1 << tvd->vdev_ashift));
	} else {
		ASSERT3U(physical_rs.rs_end, ==, rc->rc_offset + rc->rc_size);
	}
#endif
}

static void
vdev_raidz_io_start_write(zio_t *zio, raidz_row_t *rr)
{
	vdev_t *vd = zio->io_vd;
	raidz_map_t *rm = zio->io_vsd;

	vdev_raidz_generate_parity_row(rm, rr);

	for (int c = 0; c < rr->rr_cols; c++) {
		raidz_col_t *rc = &rr->rr_col[c];
		if (rc->rc_size == 0)
			continue;
		vdev_t *cvd = vd->vdev_child[rc->rc_devidx];

		/* Verify physical to logical translation */

		vdev_raidz_io_verify(zio, rm, rr, c);

		zio_nowait(zio_vdev_child_io(zio, NULL, cvd,
		    rc->rc_offset, rc->rc_abd, rc->rc_size,
		    zio->io_type, zio->io_priority, 0,
		    vdev_raidz_child_done, rc));

		if (rc->rc_shadow_devidx != INT_MAX) {
			vdev_t *cvd2 = vd->vdev_child[rc->rc_shadow_devidx];
			zio_nowait(zio_vdev_child_io(zio, NULL, cvd2,
			    rc->rc_shadow_offset, rc->rc_abd, rc->rc_size,
			    zio->io_type, zio->io_priority, 0,
			    vdev_raidz_shadow_child_done, rc));
		}
	}
}

/*
 * Generate optional I/Os for skip sectors to improve aggregation contiguity.
 * This only works for vdev_raidz_map_alloc() (not _expanded()).
 */
static void
raidz_start_skip_writes(zio_t *zio)
{
	vdev_t *vd = zio->io_vd;
	uint64_t ashift = vd->vdev_top->vdev_ashift;
	raidz_map_t *rm = zio->io_vsd;
	int c, i;
	ASSERT3U(rm->rm_nrows, ==, 1);
	raidz_row_t *rr = rm->rm_row[0];
	for (c = rm->rm_skipstart, i = 0; i < rm->rm_nskip; c++, i++) {
		ASSERT3U(c, <=, rr->rr_scols);
		if (c == rr->rr_scols)
			c = 0;

		raidz_col_t *rc = &rr->rr_col[c];
		vdev_t *cvd = vd->vdev_child[rc->rc_devidx];

		zio_nowait(zio_vdev_child_io(zio, NULL, cvd,
		    rc->rc_offset + rc->rc_size, NULL, 1ULL << ashift,
		    zio->io_type, zio->io_priority,
		    ZIO_FLAG_NODATA | ZIO_FLAG_OPTIONAL, NULL, NULL));
	}
}


static void
vdev_raidz_io_start_read_row(zio_t *zio, raidz_row_t *rr, boolean_t forceparity)
{
	vdev_t *vd = zio->io_vd;

	/*
	 * Iterate over the columns in reverse order so that we hit the parity
	 * last -- any errors along the way will force us to read the parity.
	 */
	for (int c = rr->rr_cols - 1; c >= 0; c--) {
		raidz_col_t *rc = &rr->rr_col[c];
		if (rc->rc_size == 0)
			continue;
		vdev_t *cvd = vd->vdev_child[rc->rc_devidx];
		if (!vdev_readable(cvd)) {
			if (c >= rr->rr_firstdatacol)
				rr->rr_missingdata++;
			else
				rr->rr_missingparity++;
			rc->rc_error = SET_ERROR(ENXIO);
			rc->rc_tried = 1;	/* don't even try */
			rc->rc_skipped = 1;
			continue;
		}
		if (vdev_dtl_contains(cvd, DTL_MISSING, zio->io_txg, 1)) {
			if (c >= rr->rr_firstdatacol)
				rr->rr_missingdata++;
			else
				rr->rr_missingparity++;
			rc->rc_error = SET_ERROR(ESTALE);
			rc->rc_skipped = 1;
			continue;
		}
		if (forceparity ||
		    c >= rr->rr_firstdatacol || rr->rr_missingdata > 0 ||
		    (zio->io_flags & (ZIO_FLAG_SCRUB | ZIO_FLAG_RESILVER))) {
			zio_nowait(zio_vdev_child_io(zio, NULL, cvd,
			    rc->rc_offset, rc->rc_abd, rc->rc_size,
			    zio->io_type, zio->io_priority, 0,
			    vdev_raidz_child_done, rc));
		}
	}
}

static void
vdev_raidz_io_start_read_phys_cols(zio_t *zio, raidz_map_t *rm)
{
	vdev_t *vd = zio->io_vd;

	for (int i = 0; i < rm->rm_nphys_cols; i++) {
		raidz_col_t *prc = &rm->rm_phys_col[i];
		if (prc->rc_size == 0)
			continue;

		ASSERT3U(prc->rc_devidx, ==, i);
		vdev_t *cvd = vd->vdev_child[i];
		if (!vdev_readable(cvd)) {
			prc->rc_error = SET_ERROR(ENXIO);
			prc->rc_tried = 1;	/* don't even try */
			prc->rc_skipped = 1;
			continue;
		}
		if (vdev_dtl_contains(cvd, DTL_MISSING, zio->io_txg, 1)) {
			prc->rc_error = SET_ERROR(ESTALE);
			prc->rc_skipped = 1;
			continue;
		}
		zio_nowait(zio_vdev_child_io(zio, NULL, cvd,
		    prc->rc_offset, prc->rc_abd, prc->rc_size,
		    zio->io_type, zio->io_priority, 0,
		    vdev_raidz_child_done, prc));
	}
}

static void
vdev_raidz_io_start_read(zio_t *zio, raidz_map_t *rm)
{
	/*
	 * If there are multiple rows, we will be hitting
	 * all disks, so go ahead and read the parity so
	 * that we are reading in decent size chunks.
	 */
	boolean_t forceparity = rm->rm_nrows > 1;

	if (rm->rm_phys_col) {
		vdev_raidz_io_start_read_phys_cols(zio, rm);
	} else {
		for (int i = 0; i < rm->rm_nrows; i++) {
			raidz_row_t *rr = rm->rm_row[i];
			vdev_raidz_io_start_read_row(zio, rr, forceparity);
		}
	}
}

/*
 * Start an IO operation on a RAIDZ VDev
 *
 * Outline:
 * - For write operations:
 *   1. Generate the parity data
 *   2. Create child zio write operations to each column's vdev, for both
 *      data and parity.
 *   3. If the column skips any sectors for padding, create optional dummy
 *      write zio children for those areas to improve aggregation continuity.
 * - For read operations:
 *   1. Create child zio read operations to each data column's vdev to read
 *      the range of data required for zio.
 *   2. If this is a scrub or resilver operation, or if any of the data
 *      vdevs have had errors, then create zio read operations to the parity
 *      columns' VDevs as well.
 */
static void
vdev_raidz_io_start(zio_t *zio)
{
	vdev_t *vd = zio->io_vd;
	vdev_t *tvd = vd->vdev_top;
	vdev_raidz_t *vdrz = vd->vdev_tsd;
	raidz_map_t *rm;

	uint64_t logical_width = vdev_raidz_get_logical_width(vdrz,
	    BP_PHYSICAL_BIRTH(zio->io_bp));
	zfs_dbgmsg("zio=%llx bm=%llu/%llu/%llu/%llu phys_birth=%llu "
	    "logical_width=%llu",
	    zio,
	    zio->io_bookmark.zb_objset,
	    zio->io_bookmark.zb_object,
	    zio->io_bookmark.zb_level,
	    zio->io_bookmark.zb_blkid,
	    BP_PHYSICAL_BIRTH(zio->io_bp),
	    logical_width);
	if (logical_width != vdrz->vd_physical_width) {
		zfs_locked_range_t *lr = NULL;
		uint64_t synced_offset = UINT64_MAX;
		uint64_t next_offset = UINT64_MAX;
		boolean_t use_scratch = B_FALSE;
		/*
		 * Note: when the expansion is completing, we set
		 * vre_state=DSS_FINISHED (in raidz_reflow_complete_sync())
		 * in a later txg than when we last update spa_ubsync's state
		 * (see the end of spa_raidz_expand_cb()).  Therefore we may
		 * see vre_state!=SCANNING before
		 * VDEV_TOP_ZAP_RAIDZ_EXPAND_STATE=DSS_FINISHED is reflected
		 * on disk, but the copying progress has been synced to disk
		 * (and reflected in spa_ubsync).  In this case it's fine to
		 * treat the expansion as completed, since if we crash there's
		 * no additional copying to do.
		 */
		if (vdrz->vn_vre.vre_state == DSS_SCANNING) {
			ASSERT3P(vd->vdev_spa->spa_raidz_expand, ==,
			    &vdrz->vn_vre);
			lr = zfs_rangelock_enter(&vdrz->vn_vre.vre_rangelock,
			    zio->io_offset, zio->io_size, RL_READER);
			use_scratch =
			    (RRSS_GET_STATE(&vd->vdev_spa->spa_ubsync) ==
			    RRSS_SCRATCH_VALID);
			synced_offset =
			    RRSS_GET_OFFSET(&vd->vdev_spa->spa_ubsync);
			next_offset = vdrz->vn_vre.vre_offset;
			/*
			 * If we haven't resumed expanding since importing the
			 * pool, vre_offset won't have been set yet.  In
			 * this case the next offset to be copied is the same
			 * as what was synced.
			 */
			if (next_offset == UINT64_MAX) {
				next_offset = synced_offset;
			}
		}
		zfs_dbgmsg("zio=%llx %s io_offset=%llu offset_synced=%lld "
		    "next_offset=%lld use_scratch=%u",
		    zio,
		    zio->io_type == ZIO_TYPE_WRITE ? "WRITE" : "READ",
		    zio->io_offset,
		    synced_offset,
		    next_offset,
		    use_scratch);

		rm = vdev_raidz_map_alloc_expanded(zio,
		    tvd->vdev_ashift, vdrz->vd_physical_width,
		    logical_width, vdrz->vd_nparity,
		    synced_offset, next_offset, use_scratch);
		rm->rm_lr = lr;
	} else {
		rm = vdev_raidz_map_alloc(zio,
		    tvd->vdev_ashift, logical_width, vdrz->vd_nparity);
	}
	rm->rm_original_width = vdrz->vd_original_width;

	zio->io_vsd = rm;
	zio->io_vsd_ops = &vdev_raidz_vsd_ops;
	if (zio->io_type == ZIO_TYPE_WRITE) {
		for (int i = 0; i < rm->rm_nrows; i++) {
			vdev_raidz_io_start_write(zio, rm->rm_row[i]);
		}

		if (logical_width == vdrz->vd_physical_width) {
			raidz_start_skip_writes(zio);
		}
	} else {
		ASSERT(zio->io_type == ZIO_TYPE_READ);
		vdev_raidz_io_start_read(zio, rm);
	}

	zio_execute(zio);
}

/*
 * Report a checksum error for a child of a RAID-Z device.
 */
static void
raidz_checksum_error(zio_t *zio, raidz_col_t *rc, abd_t *bad_data)
{
	vdev_t *vd = zio->io_vd->vdev_child[rc->rc_devidx];

	if (!(zio->io_flags & ZIO_FLAG_SPECULATIVE) &&
	    zio->io_priority != ZIO_PRIORITY_REBUILD) {
		zio_bad_cksum_t zbc;
		raidz_map_t *rm = zio->io_vsd;

		zbc.zbc_has_cksum = 0;
		zbc.zbc_injected = rm->rm_ecksuminjected;

		(void) zfs_ereport_post_checksum(zio->io_spa, vd,
		    &zio->io_bookmark, zio, rc->rc_offset, rc->rc_size,
		    rc->rc_abd, bad_data, &zbc);
		mutex_enter(&vd->vdev_stat_lock);
		vd->vdev_stat.vs_checksum_errors++;
		mutex_exit(&vd->vdev_stat_lock);
	}
}

/*
 * We keep track of whether or not there were any injected errors, so that
 * any ereports we generate can note it.
 */
static int
raidz_checksum_verify(zio_t *zio)
{
	zio_bad_cksum_t zbc;
	raidz_map_t *rm = zio->io_vsd;

	bzero(&zbc, sizeof (zio_bad_cksum_t));

	int ret = zio_checksum_error(zio, &zbc);
	if (ret != 0 && zbc.zbc_injected != 0)
		rm->rm_ecksuminjected = 1;

	return (ret);
}

/*
 * Generate the parity from the data columns. If we tried and were able to
 * read the parity without error, verify that the generated parity matches the
 * data we read. If it doesn't, we fire off a checksum error. Return the
 * number of such failures.
 */
static int
raidz_parity_verify(zio_t *zio, raidz_row_t *rr)
{
	abd_t *orig[VDEV_RAIDZ_MAXPARITY];
	int c, ret = 0;
	raidz_map_t *rm = zio->io_vsd;
	raidz_col_t *rc;

	blkptr_t *bp = zio->io_bp;
	enum zio_checksum checksum = (bp == NULL ? zio->io_prop.zp_checksum :
	    (BP_IS_GANG(bp) ? ZIO_CHECKSUM_GANG_HEADER : BP_GET_CHECKSUM(bp)));

	if (checksum == ZIO_CHECKSUM_NOPARITY)
		return (ret);

	for (c = 0; c < rr->rr_firstdatacol; c++) {
		rc = &rr->rr_col[c];
		if (!rc->rc_tried || rc->rc_error != 0)
			continue;

		orig[c] = abd_alloc_sametype(rc->rc_abd, rc->rc_size);
		abd_copy(orig[c], rc->rc_abd, rc->rc_size);
	}

	/*
	 * Regenerates parity even for !tried||rc_error!=0 columns.  This
	 * isn't harmful but it does have the side effect of fixing stuff
	 * we didn't realize was necessary (i.e. even if we return 0).
	 */
	vdev_raidz_generate_parity_row(rm, rr);

	for (c = 0; c < rr->rr_firstdatacol; c++) {
		rc = &rr->rr_col[c];

		if (!rc->rc_tried || rc->rc_error != 0)
			continue;

		if (abd_cmp(orig[c], rc->rc_abd) != 0) {
			zfs_dbgmsg("raidz_parity_verify found error on "
			    "col=%u devidx=%u",
			    c, (int)rc->rc_devidx);
			raidz_checksum_error(zio, rc, orig[c]);
			rc->rc_error = SET_ERROR(ECKSUM);
			ret++;
		}
		abd_free(orig[c]);
	}

	return (ret);
}

static int
vdev_raidz_worst_error(raidz_row_t *rr)
{
	int error = 0;

	for (int c = 0; c < rr->rr_cols; c++) {
		error = zio_worst_error(error, rr->rr_col[c].rc_error);
		error = zio_worst_error(error, rr->rr_col[c].rc_shadow_error);
	}

	return (error);
}

static void
vdev_raidz_io_done_verified(zio_t *zio, raidz_row_t *rr)
{
	int unexpected_errors = 0;
	int parity_errors = 0;
	int parity_untried = 0;
	int data_errors = 0;

	ASSERT3U(zio->io_type, ==, ZIO_TYPE_READ);

	for (int c = 0; c < rr->rr_cols; c++) {
		raidz_col_t *rc = &rr->rr_col[c];

		if (rc->rc_error) {
			if (c < rr->rr_firstdatacol)
				parity_errors++;
			else
				data_errors++;

			if (!rc->rc_skipped)
				unexpected_errors++;
		} else if (c < rr->rr_firstdatacol && !rc->rc_tried) {
			parity_untried++;
		}
	}

	/*
	 * If we read more parity disks than were used for
	 * reconstruction, confirm that the other parity disks produced
	 * correct data.
	 *
	 * Note that we also regenerate parity when resilvering so we
	 * can write it out to failed devices later.
	 */
#if 1
	zfs_dbgmsg("parity_errors=%u parity_untried=%u data_errors=%u "
	    "verifying=%s",
	    parity_errors, parity_untried, data_errors,
	    (parity_errors + parity_untried <
	    rr->rr_firstdatacol - data_errors) ? "yes" : "no");
#endif
#if 1
	if (parity_errors + parity_untried <
	    rr->rr_firstdatacol - data_errors ||
	    (zio->io_flags & ZIO_FLAG_RESILVER)) {
#else
	if ((zio->io_flags & ZIO_FLAG_RESILVER)) {
#endif
		int n = raidz_parity_verify(zio, rr);
		unexpected_errors += n;
		ASSERT3U(parity_errors + n, <=, rr->rr_firstdatacol);
	}

	if (zio->io_error == 0 && spa_writeable(zio->io_spa) &&
	    (unexpected_errors > 0 || (zio->io_flags & ZIO_FLAG_RESILVER))) {
		/*
		 * Use the good data we have in hand to repair damaged children.
		 */
		for (int c = 0; c < rr->rr_cols; c++) {
			raidz_col_t *rc = &rr->rr_col[c];
			vdev_t *vd = zio->io_vd;
			vdev_t *cvd = vd->vdev_child[rc->rc_devidx];

			if (!rc->rc_allow_repair) {
				continue;
			} else if (!rc->rc_force_repair &&
			    (rc->rc_error == 0 || rc->rc_size == 0)) {
				continue;
			}

			zio_nowait(zio_vdev_child_io(zio, NULL, cvd,
			    rc->rc_offset, rc->rc_abd, rc->rc_size,
			    ZIO_TYPE_WRITE,
			    zio->io_priority == ZIO_PRIORITY_REBUILD ?
			    ZIO_PRIORITY_REBUILD : ZIO_PRIORITY_ASYNC_WRITE,
			    ZIO_FLAG_IO_REPAIR | (unexpected_errors ?
			    ZIO_FLAG_SELF_HEAL : 0), NULL, NULL));
		}
	}

	/*
	 * Scrub or resilver i/o's: overwrite any shadow locations with the
	 * good data.  This ensures that if we've already copied this sector,
	 * it will be corrected if it was damaged.  This writes more than is
	 * necessary, but since expansion is paused during scrub/resilver, at
	 * most a single row will have a shadow location.
	 */
	if (zio->io_error == 0 && spa_writeable(zio->io_spa) &&
	    (zio->io_flags & (ZIO_FLAG_RESILVER | ZIO_FLAG_SCRUB))) {
		for (int c = 0; c < rr->rr_cols; c++) {
			raidz_col_t *rc = &rr->rr_col[c];
			vdev_t *vd = zio->io_vd;

			if (rc->rc_shadow_devidx == INT_MAX || rc->rc_size == 0)
				continue;
			vdev_t *cvd2 = vd->vdev_child[rc->rc_shadow_devidx];

			/*
			 * Note: We don't want to update the repair stats
			 * because that would incorrectly indicate that there
			 * was bad data to repair. By clearing the
			 * SCAN_THREAD flag, we prevent this from happening,
			 * despite having the REPAIR flag set.
			 */
			zio_t *cio = zio_vdev_child_io(zio, NULL, cvd2,
			    rc->rc_shadow_offset, rc->rc_abd, rc->rc_size,
			    ZIO_TYPE_WRITE, ZIO_PRIORITY_ASYNC_WRITE,
			    ZIO_FLAG_IO_REPAIR, NULL, NULL);
			cio->io_flags &= ~ZIO_FLAG_SCAN_THREAD;
			zio_nowait(cio);
		}
	}
}

static void
raidz_restore_orig_data(raidz_map_t *rm)
{
	for (int i = 0; i < rm->rm_nrows; i++) {
		raidz_row_t *rr = rm->rm_row[i];
		for (int c = 0; c < rr->rr_cols; c++) {
			raidz_col_t *rc = &rr->rr_col[c];
			if (rc->rc_need_orig_restore) {
				abd_copy(rc->rc_abd,
				    rc->rc_orig_data, rc->rc_size);
				rc->rc_need_orig_restore = B_FALSE;
			}
		}
	}
}

static boolean_t
raidz_simulate_failure(int physical_width, int original_width, int ashift,
    int i, raidz_col_t *rc)
{
	uint64_t sector_id =
	    physical_width * (rc->rc_offset >> ashift) +
	    rc->rc_devidx;

#if 1
	zfs_dbgmsg("raidz_simulate_failure(pw=%u lw=%u ashift=%u i=%u "
	    "rc_offset=%llx rc_devidx=%u sector_id=%u",
	    physical_width,
	    original_width,
	    ashift,
	    i,
	    (long long)rc->rc_offset,
	    (int)rc->rc_devidx,
	    (long long)sector_id);
#endif

	for (int w = physical_width; w >= original_width; w--) {
		if (i < w) {
			return (sector_id % w == i);
		} else {
			i -= w;
		}
	}
	ASSERT(!"invalid logical child id");
	return (B_FALSE);
}

/*
 * returns EINVAL if reconstruction of the block will not be possible
 * returns ECKSUM if this specific reconstruction failed
 * returns 0 on successful reconstruction
 */
static int
raidz_reconstruct(zio_t *zio, int *ltgts, int ntgts, int nparity)
{
	raidz_map_t *rm = zio->io_vsd;
	int physical_width = zio->io_vd->vdev_children;
	int original_width = (rm->rm_original_width != 0) ?
	    rm->rm_original_width : physical_width;

	zfs_dbgmsg(
	    "raidz_reconstruct_expanded(zio=%llx ltgts=%u,%u,%u ntgts=%u",
	    zio, ltgts[0], ltgts[1], ltgts[2], ntgts);

	/* Reconstruct each row */
	for (int r = 0; r < rm->rm_nrows; r++) {
		raidz_row_t *rr = rm->rm_row[r];
		int my_tgts[VDEV_RAIDZ_MAXPARITY]; /* value is child id */
		int t = 0;
		int dead = 0;
		int dead_data = 0;

		zfs_dbgmsg("raidz_reconstruct_expanded(row=%u)",
		    r);

		for (int c = 0; c < rr->rr_cols; c++) {
			raidz_col_t *rc = &rr->rr_col[c];
			ASSERT0(rc->rc_need_orig_restore);
			if (rc->rc_error != 0) {
				dead++;
				if (c >= nparity)
					dead_data++;
				continue;
			}
			if (rc->rc_size == 0)
				continue;
			for (int lt = 0; lt < ntgts; lt++) {
				if (raidz_simulate_failure(physical_width,
				    original_width,
				    zio->io_vd->vdev_top->vdev_ashift,
				    ltgts[lt], rc)) {
					if (rc->rc_orig_data == NULL) {
						rc->rc_orig_data =
						    abd_alloc_linear(
						    rc->rc_size, B_TRUE);
						abd_copy(rc->rc_orig_data,
						    rc->rc_abd, rc->rc_size);
					}
					rc->rc_need_orig_restore = B_TRUE;

					dead++;
					if (c >= nparity)
						dead_data++;
					my_tgts[t++] = c;
					zfs_dbgmsg("simulating failure of "
					    "col %u devidx %u",
					    c, (int)rc->rc_devidx);
					break;
				}
			}
		}
		if (dead > nparity) {
			/* reconstruction not possible */
			zfs_dbgmsg("reconstruction not possible; "
			    "too many failures");
			raidz_restore_orig_data(rm);
			return (EINVAL);
		}
		if (dead_data > 0)
			vdev_raidz_reconstruct_row(rm, rr, my_tgts, t);
	}

	/* Check for success */
	if (raidz_checksum_verify(zio) == 0) {

		/* Reconstruction succeeded - report errors */
		for (int i = 0; i < rm->rm_nrows; i++) {
			raidz_row_t *rr = rm->rm_row[i];

			for (int c = 0; c < rr->rr_cols; c++) {
				raidz_col_t *rc = &rr->rr_col[c];
				if (rc->rc_need_orig_restore) {
					/*
					 * Note: if this is a parity column,
					 * we don't really know if it's wrong.
					 * We need to let
					 * vdev_raidz_io_done_verified() check
					 * it, and if we set rc_error, it will
					 * think that it is a "known" error
					 * that doesn't need to be checked
					 * or corrected.
					 */
					if (rc->rc_error == 0 &&
					    c >= rr->rr_firstdatacol) {
						raidz_checksum_error(zio,
						    rc, rc->rc_orig_data);
						rc->rc_error =
						    SET_ERROR(ECKSUM);
					}
					rc->rc_need_orig_restore = B_FALSE;
				}
			}

			vdev_raidz_io_done_verified(zio, rr);
		}

		zio_checksum_verified(zio);

		zfs_dbgmsg("reconstruction successful (checksum verified)");
		return (0);
	}

	/* Reconstruction failed - restore original data */
	raidz_restore_orig_data(rm);
	zfs_dbgmsg("raidz_reconstruct_expanded(zio=%llx) checksum failed",
	    zio);
	return (ECKSUM);
}

/*
 * Iterate over all combinations of N bad vdevs and attempt a reconstruction.
 * Note that the algorithm below is non-optimal because it doesn't take into
 * account how reconstruction is actually performed. For example, with
 * triple-parity RAID-Z the reconstruction procedure is the same if column 4
 * is targeted as invalid as if columns 1 and 4 are targeted since in both
 * cases we'd only use parity information in column 0.
 *
 * The order that we find the various possible combinations of failed
 * disks is dictated by these rules:
 * - Examine each "slot" (the "i" in tgts[i])
 *   - Try to increment this slot (tgts[i] = tgts[i] + 1)
 *   - if we can't increment because it runs into the next slot,
 *     reset our slot to the minimum, and examine the next slot
 *
 *  For example, with a 6-wide RAIDZ3, and no known errors (so we have to choose
 *  3 columns to reconstruct), we will generate the following sequence:
 *
 *  STATE        ACTION
 *  0 1 2        special case: skip since these are all parity
 *  0 1   3      first slot: reset to 0; middle slot: increment to 2
 *  0   2 3      first slot: increment to 1
 *    1 2 3      first: reset to 0; middle: reset to 1; last: increment to 4
 *  0 1     4    first: reset to 0; middle: increment to 2
 *  0   2   4    first: increment to 1
 *    1 2   4    first: reset to 0; middle: increment to 3
 *  0     3 4    first: increment to 1
 *    1   3 4    first: increment to 2
 *      2 3 4    first: reset to 0; middle: reset to 1; last: increment to 5
 *  0 1       5  first: reset to 0; middle: increment to 2
 *  0   2     5  first: increment to 1
 *    1 2     5  first: reset to 0; middle: increment to 3
 *  0     3   5  first: increment to 1
 *    1   3   5  first: increment to 2
 *      2 3   5  first: reset to 0; middle: increment to 4
 *  0       4 5  first: increment to 1
 *    1     4 5  first: increment to 2
 *      2   4 5  first: increment to 3
 *        3 4 5  done
 *
 * This strategy works for dRAID but is less efficient when there are a large
 * number of child vdevs and therefore permutations to check. Furthermore,
 * since the raidz_map_t rows likely do not overlap, reconstruction would be
 * possible as long as there are no more than nparity data errors per row.
 * These additional permutations are not currently checked but could be as
 * a future improvement.
 */

/*
 * Should this sector be considered failed for logical child ID i?
 * XXX comment explaining logical child ID's
 */
/*
 * return 0 on success, ECKSUM on failure
 */
static int
vdev_raidz_combrec(zio_t *zio)
{
	int nparity = vdev_get_nparity(zio->io_vd);
	raidz_map_t *rm = zio->io_vsd;
	int physical_width = zio->io_vd->vdev_children;
	int original_width = (rm->rm_original_width != 0) ?
	    rm->rm_original_width : physical_width;

	for (int i = 0; i < rm->rm_nrows; i++) {
		raidz_row_t *rr = rm->rm_row[i];
		int total_errors = 0;

		for (int c = 0; c < rr->rr_cols; c++) {
			if (rr->rr_col[c].rc_error)
				total_errors++;
		}

		if (total_errors > nparity)
			return (vdev_raidz_worst_error(rr));
	}

	for (int num_failures = 1; num_failures <= nparity; num_failures++) {
		int tstore[VDEV_RAIDZ_MAXPARITY + 2];
		int *ltgts = &tstore[1]; /* value is logical child ID */


		/* Determine number of logical children, n */
		int n = 0;
		for (int w = physical_width;
		    w >= original_width; w--) {
			n += w;
		}

		ASSERT3U(num_failures, <=, nparity);
		ASSERT3U(num_failures, <=, VDEV_RAIDZ_MAXPARITY);

		/* Handle corner cases in combrec logic */
		ltgts[-1] = -1;
		for (int i = 0; i < num_failures; i++) {
			ltgts[i] = i;
		}
		ltgts[num_failures] = n;

		for (;;) {
			int err = raidz_reconstruct(zio, ltgts, num_failures,
			    nparity);
			if (err == EINVAL) {
				/*
				 * Reconstruction not possible with this #
				 * failures; try more failures.
				 */
				break;
			} else if (err == 0)
				return (0);

			/* Compute next targets to try */
			for (int t = 0; ; t++) {
				ASSERT3U(t, <, num_failures);
				ltgts[t]++;
				if (ltgts[t] == n) {
					/* try more failures */
					ASSERT3U(t, ==, num_failures - 1);
					zfs_dbgmsg("reconstruction failed "
					    "for num_failures=%u; tried all "
					    "combinations",
					    num_failures);
					break;
				}

				ASSERT3U(ltgts[t], <, n);
				ASSERT3U(ltgts[t], <=, ltgts[t + 1]);

				/*
				 * If that spot is available, we're done here.
				 * Try the next combination.
				 */
				if (ltgts[t] != ltgts[t + 1])
					break; // found next combination

				/*
				 * Otherwise, reset this tgt to the minimum,
				 * and move on to the next tgt.
				 */
				ltgts[t] = ltgts[t - 1] + 1;
				ASSERT3U(ltgts[t], ==, t);
			}

			/* Increase the number of failures and keep trying. */
			if (ltgts[num_failures - 1] == n)
				break;
		}
	}
	zfs_dbgmsg("reconstruction failed for all num_failures");
	return (ECKSUM);
}

void
vdev_raidz_reconstruct(raidz_map_t *rm, const int *t, int nt)
{
	for (uint64_t row = 0; row < rm->rm_nrows; row++) {
		raidz_row_t *rr = rm->rm_row[row];
		vdev_raidz_reconstruct_row(rm, rr, t, nt);
	}
}

/*
 * Complete a write IO operation on a RAIDZ VDev
 *
 * Outline:
 *   1. Check for errors on the child IOs.
 *   2. Return, setting an error code if too few child VDevs were written
 *      to reconstruct the data later.  Note that partial writes are
 *      considered successful if they can be reconstructed at all.
 */
static void
vdev_raidz_io_done_write_impl(zio_t *zio, raidz_row_t *rr)
{
	int normal_errors = 0;
	int shadow_errors = 0;

	ASSERT3U(rr->rr_missingparity, <=, rr->rr_firstdatacol);
	ASSERT3U(rr->rr_missingdata, <=, rr->rr_cols - rr->rr_firstdatacol);
	ASSERT3U(zio->io_type, ==, ZIO_TYPE_WRITE);

	for (int c = 0; c < rr->rr_cols; c++) {
		raidz_col_t *rc = &rr->rr_col[c];

		if (rc->rc_error != 0) {
			ASSERT(rc->rc_error != ECKSUM);	/* child has no bp */
			normal_errors++;
		}
		if (rc->rc_shadow_error != 0) {
			ASSERT(rc->rc_shadow_error != ECKSUM);
			shadow_errors++;
		}
	}

	/*
	 * Treat partial writes as a success. If we couldn't write enough
	 * columns to reconstruct the data, the I/O failed.  Otherwise, good
	 * enough.  Note that in the case of a shadow write (during raidz
	 * expansion), depending on if we crash, either the normal (old) or
	 * shadow (new) location may become the "real" version of the block,
	 * so both locations must have sufficient redundancy.
	 *
	 * Now that we support write reallocation, it would be better
	 * to treat partial failure as real failure unless there are
	 * no non-degraded top-level vdevs left, and not update DTLs
	 * if we intend to reallocate.
	 */
	if (normal_errors > rr->rr_firstdatacol ||
	    shadow_errors > rr->rr_firstdatacol) {
		zio->io_error = zio_worst_error(zio->io_error,
		    vdev_raidz_worst_error(rr));
	}
}

static void
vdev_raidz_io_done_reconstruct_known_missing(raidz_map_t *rm, raidz_row_t *rr)
{
	int parity_errors = 0;
	int parity_untried = 0;
	int data_errors = 0;
	int total_errors = 0;

	ASSERT3U(rr->rr_missingparity, <=, rr->rr_firstdatacol);
	ASSERT3U(rr->rr_missingdata, <=, rr->rr_cols - rr->rr_firstdatacol);

	for (int c = 0; c < rr->rr_cols; c++) {
		raidz_col_t *rc = &rr->rr_col[c];

		if (rc->rc_error) {
			ASSERT(rc->rc_error != ECKSUM);	/* child has no bp */

			if (c < rr->rr_firstdatacol)
				parity_errors++;
			else
				data_errors++;

			total_errors++;
		} else if (c < rr->rr_firstdatacol && !rc->rc_tried) {
			parity_untried++;
		}
	}

	/*
	 * If there were data errors and the number of errors we saw was
	 * correctable -- less than or equal to the number of parity disks read
	 * -- reconstruct based on the missing data.
	 */
	if (data_errors != 0 &&
	    total_errors <= rr->rr_firstdatacol - parity_untried) {
		/*
		 * We either attempt to read all the parity columns or
		 * none of them. If we didn't try to read parity, we
		 * wouldn't be here in the correctable case. There must
		 * also have been fewer parity errors than parity
		 * columns or, again, we wouldn't be in this code path.
		 */
		ASSERT(parity_untried == 0);
		ASSERT(parity_errors < rr->rr_firstdatacol);

		/*
		 * Identify the data columns that reported an error.
		 */
		int n = 0;
		int tgts[VDEV_RAIDZ_MAXPARITY];
		for (int c = rr->rr_firstdatacol; c < rr->rr_cols; c++) {
			raidz_col_t *rc = &rr->rr_col[c];
			if (rc->rc_error != 0) {
				ASSERT(n < VDEV_RAIDZ_MAXPARITY);
				tgts[n++] = c;
			}
		}

		ASSERT(rr->rr_firstdatacol >= n);

		vdev_raidz_reconstruct_row(rm, rr, tgts, n);
	}
}

/*
 * Return the number of reads issued.
 */
static int
vdev_raidz_read_all(zio_t *zio, raidz_row_t *rr)
{
	vdev_t *vd = zio->io_vd;
	int nread = 0;

	rr->rr_missingdata = 0;
	rr->rr_missingparity = 0;

	/*
	 * If this rows contains empty sectors which are not required
	 * for a normal read then allocate an ABD for them now so they
	 * may be read, verified, and any needed repairs performed.
	 */
	if (rr->rr_nempty != 0 && rr->rr_abd_empty == NULL)
		vdev_draid_map_alloc_empty(zio, rr);

	for (int c = 0; c < rr->rr_cols; c++) {
		raidz_col_t *rc = &rr->rr_col[c];
		if (rc->rc_tried || rc->rc_size == 0)
			continue;

		zio_nowait(zio_vdev_child_io(zio, NULL,
		    vd->vdev_child[rc->rc_devidx],
		    rc->rc_offset, rc->rc_abd, rc->rc_size,
		    zio->io_type, zio->io_priority, 0,
		    vdev_raidz_child_done, rc));
		nread++;
	}
	return (nread);
}

/*
 * We're here because either there were too many errors to even attempt
 * reconstruction (total_errors == rm_first_datacol), or vdev_*_combrec()
 * failed. In either case, there is enough bad data to prevent reconstruction.
 * Start checksum ereports for all children which haven't failed.
 */
static void
vdev_raidz_io_done_unrecoverable(zio_t *zio)
{
	raidz_map_t *rm = zio->io_vsd;

	for (int i = 0; i < rm->rm_nrows; i++) {
		raidz_row_t *rr = rm->rm_row[i];

		for (int c = 0; c < rr->rr_cols; c++) {
			raidz_col_t *rc = &rr->rr_col[c];
			vdev_t *cvd = zio->io_vd->vdev_child[rc->rc_devidx];

			if (rc->rc_error != 0)
				continue;

			zio_bad_cksum_t zbc;
			zbc.zbc_has_cksum = 0;
			zbc.zbc_injected = rm->rm_ecksuminjected;

			(void) zfs_ereport_start_checksum(zio->io_spa,
			    cvd, &zio->io_bookmark, zio, rc->rc_offset,
			    rc->rc_size, &zbc);
			mutex_enter(&cvd->vdev_stat_lock);
			cvd->vdev_stat.vs_checksum_errors++;
			mutex_exit(&cvd->vdev_stat_lock);
		}
	}
}

void
vdev_raidz_io_done(zio_t *zio)
{
	raidz_map_t *rm = zio->io_vsd;

	ASSERT(zio->io_bp != NULL);
	if (zio->io_type == ZIO_TYPE_WRITE) {
		for (int i = 0; i < rm->rm_nrows; i++) {
			vdev_raidz_io_done_write_impl(zio, rm->rm_row[i]);
		}
	} else {
		if (rm->rm_phys_col) {
			/*
			 * This is an aggregated read.  Copy the data and status
			 * from the aggregate abd's to the individual rows.
			 */
			for (int i = 0; i < rm->rm_nrows; i++) {
				raidz_row_t *rr = rm->rm_row[i];

				for (int c = 0; c < rr->rr_cols; c++) {
					raidz_col_t *rc = &rr->rr_col[c];
					if (rc->rc_size == 0)
						continue;

					raidz_col_t *prc =
					    &rm->rm_phys_col[rc->rc_devidx];
					rc->rc_error = prc->rc_error;
					rc->rc_tried = prc->rc_tried;
					rc->rc_skipped = prc->rc_skipped;
					if (c >= rr->rr_firstdatacol) {
						/*
						 * Note: this is slightly faster
						 * than using abd_copy_off().
						 */
						char *physbuf = abd_to_buf(
						    prc->rc_abd);
						void *physloc = physbuf +
						    rc->rc_offset -
						    prc->rc_offset;

						abd_copy_from_buf(rc->rc_abd,
						    physloc, rc->rc_size);
					}
				}
			}
		}

		for (int i = 0; i < rm->rm_nrows; i++) {
			raidz_row_t *rr = rm->rm_row[i];
			vdev_raidz_io_done_reconstruct_known_missing(rm, rr);
		}

		if (raidz_checksum_verify(zio) == 0) {
			for (int i = 0; i < rm->rm_nrows; i++) {
				raidz_row_t *rr = rm->rm_row[i];
				vdev_raidz_io_done_verified(zio, rr);
			}
			zio_checksum_verified(zio);
		} else {
			/*
			 * A sequential resilver has no checksum which makes
			 * combinatoral reconstruction impossible. This code
			 * path is unreachable since raidz_checksum_verify()
			 * has no checksum to verify and must succeed.
			 */
			ASSERT3U(zio->io_priority, !=, ZIO_PRIORITY_REBUILD);

			/*
			 * This isn't a typical situation -- either we got a
			 * read error or a child silently returned bad data.
			 * Read every block so we can try again with as much
			 * data and parity as we can track down. If we've
			 * already been through once before, all children will
			 * be marked as tried so we'll proceed to combinatorial
			 * reconstruction.  We also disable aggregation.
			 */
			if (rm->rm_phys_col != NULL) {
				kmem_free(rm->rm_phys_col,
				    sizeof (raidz_col_t) * rm->rm_nphys_cols);
				rm->rm_phys_col = NULL;
				rm->rm_nphys_cols = 0;
			}
			int nread = 0;
			for (int i = 0; i < rm->rm_nrows; i++) {
				nread += vdev_raidz_read_all(zio,
				    rm->rm_row[i]);
			}
			if (nread != 0) {
				/*
				 * Normally our stage is VDEV_IO_DONE, but if
				 * we've already called redone(), it will have
				 * changed to VDEV_IO_START, in which case we
				 * don't want to call redone() again.
				 */
				if (zio->io_stage != ZIO_STAGE_VDEV_IO_START)
					zio_vdev_io_redone(zio);
				return;
			}
			/*
			 * It would be too expensive to try every possible
			 * combination of failed sectors in every row, so
			 * instead we try every combination of failed current or
			 * past physical disk. This means that if the incorrect
			 * sectors were all on Nparity disks at any point in the
			 * past, we will find the correct data.  I think that
			 * the only case where this is less durable than
			 * a non-expanded RAIDZ, is if we have a silent
			 * failure during expansion.  In that case, one block
			 * could be partially in the old format and partially
			 * in the new format, so we'd lost some sectors
			 * from the old format and some from the new format.
			 *
			 * e.g. logical_width=4 physical_width=6
			 * the 15 (6+5+4) possible failed disks are:
			 * width=6 child=0
			 * width=6 child=1
			 * width=6 child=2
			 * width=6 child=3
			 * width=6 child=4
			 * width=6 child=5
			 * width=5 child=0
			 * width=5 child=1
			 * width=5 child=2
			 * width=5 child=3
			 * width=5 child=4
			 * width=4 child=0
			 * width=4 child=1
			 * width=4 child=2
			 * width=4 child=3
			 * And we will try every combination of Nparity of these
			 * failing.
			 *
			 * As a first pass, we can generate every combo,
			 * and try reconstructing, ignoring any known
			 * failures.  If any row has too many known + simulated
			 * failures, then we bail on reconstructing with this
			 * number of simulated failures.  As an improvement,
			 * we could detect the number of whole known failures
			 * (i.e. we have known failures on these disks for
			 * every row; the disks never succeeded), and
			 * subtract that from the max # failures to simulate.
			 * We could go even further like the current
			 * combrec code, but that doesn't seem like it
			 * gains us very much.  If we simulate a failure
			 * that is also a known failure, that's fine.
			 */
			zio->io_error = vdev_raidz_combrec(zio);
			if (zio->io_error == ECKSUM &&
			    !(zio->io_flags & ZIO_FLAG_SPECULATIVE)) {
				vdev_raidz_io_done_unrecoverable(zio);
			}
		}
	}
	if (rm->rm_lr != NULL) {
		zfs_rangelock_exit(rm->rm_lr);
		rm->rm_lr = NULL;
	}
}

static void
vdev_raidz_state_change(vdev_t *vd, int faulted, int degraded)
{
	vdev_raidz_t *vdrz = vd->vdev_tsd;
	if (faulted > vdrz->vd_nparity)
		vdev_set_state(vd, B_FALSE, VDEV_STATE_CANT_OPEN,
		    VDEV_AUX_NO_REPLICAS);
	else if (degraded + faulted != 0)
		vdev_set_state(vd, B_FALSE, VDEV_STATE_DEGRADED, VDEV_AUX_NONE);
	else
		vdev_set_state(vd, B_FALSE, VDEV_STATE_HEALTHY, VDEV_AUX_NONE);
}

/*
 * Determine if any portion of the provided block resides on a child vdev
 * with a dirty DTL and therefore needs to be resilvered.  The function
 * assumes that at least one DTL is dirty which implies that full stripe
 * width blocks must be resilvered.
 */
static boolean_t
vdev_raidz_need_resilver(vdev_t *vd, const dva_t *dva, size_t psize,
    uint64_t phys_birth)
{
	vdev_raidz_t *vdrz = vd->vdev_tsd;

	/*
	 * If we're in the middle of a RAIDZ expansion, this block may be in
	 * the old and/or new location.  For simplicity, always resilver it.
	 */
	if (vdrz->vn_vre.vre_state == DSS_SCANNING)
		return (B_TRUE);

	uint64_t dcols = vd->vdev_children;
	uint64_t nparity = vdrz->vd_nparity;
	uint64_t ashift = vd->vdev_top->vdev_ashift;
	/* The starting RAIDZ (parent) vdev sector of the block. */
	uint64_t b = DVA_GET_OFFSET(dva) >> ashift;
	/* The zio's size in units of the vdev's minimum sector size. */
	uint64_t s = ((psize - 1) >> ashift) + 1;
	/* The first column for this stripe. */
	uint64_t f = b % dcols;

	/* Unreachable by sequential resilver. */
	ASSERT3U(phys_birth, !=, TXG_UNKNOWN);

	if (!vdev_dtl_contains(vd, DTL_PARTIAL, phys_birth, 1))
		return (B_FALSE);

	if (s + nparity >= dcols)
		return (B_TRUE);

	for (uint64_t c = 0; c < s + nparity; c++) {
		uint64_t devidx = (f + c) % dcols;
		vdev_t *cvd = vd->vdev_child[devidx];

		/*
		 * dsl_scan_need_resilver() already checked vd with
		 * vdev_dtl_contains(). So here just check cvd with
		 * vdev_dtl_empty(), cheaper and a good approximation.
		 */
		if (!vdev_dtl_empty(cvd, DTL_PARTIAL))
			return (B_TRUE);
	}

	return (B_FALSE);
}

static void
vdev_raidz_xlate(vdev_t *cvd, const range_seg64_t *logical_rs,
    range_seg64_t *physical_rs, range_seg64_t *remain_rs)
{
	vdev_t *raidvd = cvd->vdev_parent;
	ASSERT(raidvd->vdev_ops == &vdev_raidz_ops);

	vdev_raidz_t *vdrz = raidvd->vdev_tsd;

<<<<<<< HEAD
	ASSERT(raidvd->vdev_rz_expanding == B_FALSE);
	ASSERT(raidvd->vdev_spa->spa_raidz_expand == NULL);

	uint64_t width = children;
=======
	if (vdrz->vn_vre.vre_state == DSS_SCANNING) {
		/*
		 * We're in the middle of expansion, in which case the
		 * translation is in flux.  Any answer we give may be wrong
		 * by the time we return, so it isn't safe for the caller to
		 * act on it.  Therefore we say that this range isn't present
		 * on any children.  The only consumers of this are "zpool
		 * initialize" and trimming, both of which are "best effort"
		 * anyway.
		 */
		physical_rs->rs_start = physical_rs->rs_end = 0;
		remain_rs->rs_start = remain_rs->rs_end = 0;
		return;
	}

	uint64_t width = vdrz->vd_physical_width;
>>>>>>> 3d61ee74
	uint64_t tgt_col = cvd->vdev_id;
	uint64_t ashift = raidvd->vdev_top->vdev_ashift;

	/* make sure the offsets are block-aligned */
	ASSERT0(logical_rs->rs_start % (1 << ashift));
	ASSERT0(logical_rs->rs_end % (1 << ashift));
	uint64_t b_start = logical_rs->rs_start >> ashift;
	uint64_t b_end = logical_rs->rs_end >> ashift;

	uint64_t start_row = 0;
	if (b_start > tgt_col) /* avoid underflow */
		start_row = ((b_start - tgt_col - 1) / width) + 1;

	uint64_t end_row = 0;
	if (b_end > tgt_col)
		end_row = ((b_end - tgt_col - 1) / width) + 1;

	physical_rs->rs_start = start_row << ashift;
	physical_rs->rs_end = end_row << ashift;

	ASSERT3U(physical_rs->rs_start, <=, logical_rs->rs_start);
	ASSERT3U(physical_rs->rs_end - physical_rs->rs_start, <=,
	    logical_rs->rs_end - logical_rs->rs_start);
}

static void
raidz_reflow_sync(void *arg, dmu_tx_t *tx)
{
	spa_t *spa = arg;
	int txgoff = dmu_tx_get_txg(tx) & TXG_MASK;
	vdev_raidz_expand_t *vre = spa->spa_raidz_expand;

	/*
	 * Ensure there are no i/os to the range that is being committed.
	 * XXX This might be overkill?
	 */
	uint64_t old_offset = RRSS_GET_OFFSET(&spa->spa_uberblock);
	ASSERT3U(vre->vre_offset_pertxg[txgoff], >=, old_offset);

	mutex_enter(&vre->vre_lock);
	uint64_t new_offset =
	    MIN(vre->vre_offset_pertxg[txgoff], vre->vre_failed_offset);
	/*
	 * We should not have committed anything that failed.
	 */
	VERIFY3U(vre->vre_failed_offset, >=, old_offset);
	mutex_exit(&vre->vre_lock);

	zfs_locked_range_t *lr = zfs_rangelock_enter(&vre->vre_rangelock,
	    old_offset, new_offset - old_offset,
	    RL_WRITER);

	/*
	 * Update the uberblock that will be written when this txg completes.
	 */
	zfs_dbgmsg("reflow syncing txg=%llu off_pertxg=%llu failed_off=%llu",
	    (long long)dmu_tx_get_txg(tx),
	    (long long)vre->vre_offset_pertxg[txgoff],
	    (long long)vre->vre_failed_offset);
	RAIDZ_REFLOW_SET(&spa->spa_uberblock,
	    RRSS_SCRATCH_NOT_IN_USE, new_offset);
	vre->vre_offset_pertxg[txgoff] = 0;
	zfs_rangelock_exit(lr);

	mutex_enter(&vre->vre_lock);
	vre->vre_bytes_copied += vre->vre_bytes_copied_pertxg[txgoff];
	vre->vre_bytes_copied_pertxg[txgoff] = 0;
	mutex_exit(&vre->vre_lock);

	vdev_t *vd = vdev_lookup_top(spa, vre->vre_vdev_id);
	VERIFY0(zap_update(spa->spa_meta_objset,
	    vd->vdev_top_zap, VDEV_TOP_ZAP_RAIDZ_EXPAND_BYTES_COPIED,
	    sizeof (vre->vre_bytes_copied), 1, &vre->vre_bytes_copied, tx));
}

static void
raidz_reflow_complete_sync(void *arg, dmu_tx_t *tx)
{
	spa_t *spa = arg;
	vdev_raidz_expand_t *vre = spa->spa_raidz_expand;
	vdev_t *raidvd = vdev_lookup_top(spa, vre->vre_vdev_id);
	vdev_raidz_t *vdrz = raidvd->vdev_tsd;

	for (int i = 0; i < TXG_SIZE; i++)
		VERIFY0(vre->vre_offset_pertxg[i]);

	reflow_node_t *re = kmem_zalloc(sizeof (*re), KM_SLEEP);
	re->re_txg = tx->tx_txg + 1;
	re->re_logical_width = vdrz->vd_physical_width;
	mutex_enter(&vdrz->vd_expand_lock);
	avl_add(&vdrz->vd_expand_txgs, re);
	mutex_exit(&vdrz->vd_expand_lock);

	vdev_t *vd = vdev_lookup_top(spa, vre->vre_vdev_id);

	/*
	 * Dirty the config so that the updated ZPOOL_CONFIG_RAIDZ_EXPAND_TXGS
	 * will get written (based on vd_expand_txgs).
	 */
	vdev_config_dirty(vd);

	/*
	 * Before we change vre_state, the on-disk state must reflect that we
	 * have completed all copying, so that vdev_raidz_io_start() can use
	 * vre_state to determine if the reflow is in progress.  See also the
	 * end of spa_raidz_expand_cb().
	 */
	VERIFY3U(RRSS_GET_OFFSET(&spa->spa_ubsync), ==,
	    raidvd->vdev_ms_count << raidvd->vdev_ms_shift);

	vre->vre_end_time = gethrestime_sec();
	vre->vre_state = DSS_FINISHED;

	uint64_t state = vre->vre_state;
	VERIFY0(zap_update(spa->spa_meta_objset,
	    vd->vdev_top_zap, VDEV_TOP_ZAP_RAIDZ_EXPAND_STATE,
	    sizeof (state), 1, &state, tx));

	uint64_t end_time = vre->vre_end_time;
	VERIFY0(zap_update(spa->spa_meta_objset,
	    vd->vdev_top_zap, VDEV_TOP_ZAP_RAIDZ_EXPAND_END_TIME,
	    sizeof (end_time), 1, &end_time, tx));

	spa->spa_uberblock.ub_raidz_reflow_info = 0;

	spa_history_log_internal(spa, "raidz vdev expansion completed",  tx,
	    "%s vdev %llu new width %llu", spa_name(spa),
	    (unsigned long long)vd->vdev_id,
	    (unsigned long long)vd->vdev_children);

	spa->spa_raidz_expand = NULL;
	raidvd->vdev_rz_expanding = B_FALSE;

	spa_async_request(spa, SPA_ASYNC_INITIALIZE_RESTART);
	spa_async_request(spa, SPA_ASYNC_TRIM_RESTART);
	spa_async_request(spa, SPA_ASYNC_AUTOTRIM_RESTART);

	spa_notify_waiters(spa);
}

/*
 * Struct for one copy zio.
 */
typedef struct raidz_reflow_arg {
	vdev_raidz_expand_t *rra_vre;
	zfs_locked_range_t *rra_lr;
	uint64_t rra_txg;
} raidz_reflow_arg_t;

/*
 * The write of the new location is done.
 */
static void
raidz_reflow_write_done(zio_t *zio)
{
	raidz_reflow_arg_t *rra = zio->io_private;
	vdev_raidz_expand_t *vre = rra->rra_vre;

	abd_free(zio->io_abd);

	zfs_dbgmsg("completed reflow offset=%llu size=%llu txg=%llu err=%u",
	    rra->rra_lr->lr_offset,
	    rra->rra_lr->lr_length,
	    rra->rra_txg,
	    zio->io_error);

	mutex_enter(&vre->vre_lock);
	if (zio->io_error != 0) {
		vre->vre_failed_offset =
		    MIN(vre->vre_failed_offset, rra->rra_lr->lr_offset);
	}
	ASSERT3U(vre->vre_outstanding_bytes, >=, zio->io_size);
	vre->vre_outstanding_bytes -= zio->io_size;
	if (rra->rra_lr->lr_offset + rra->rra_lr->lr_length <
	    vre->vre_failed_offset) {
		vre->vre_bytes_copied_pertxg[rra->rra_txg & TXG_MASK] +=
		    zio->io_size;
	}
	cv_signal(&vre->vre_cv);
	mutex_exit(&vre->vre_lock);

	zfs_rangelock_exit(rra->rra_lr);

	kmem_free(rra, sizeof (*rra));
	spa_config_exit(zio->io_spa, SCL_STATE, zio->io_spa);
}

/*
 * The read of the old location is done.  The parent zio is the write to
 * the new location.  Allow it to start.
 */
static void
raidz_reflow_read_done(zio_t *zio)
{
	raidz_reflow_arg_t *rra = zio->io_private;
	vdev_raidz_expand_t *vre = rra->rra_vre;

	/*
	 * If the read failed, or if it was done on a vdev that is not fully
	 * healthy (e.g. a child that has a resilver in progress), we may not
	 * have the correct data.  Note that it's OK if the write proceeds.
	 * It may write garbage but the location is otherwise unused and we
	 * will retry later due to vre_failed_offset.
	 */
	if (zio->io_error != 0 || !vdev_dtl_empty(zio->io_vd, DTL_MISSING)) {
		zfs_dbgmsg("reflow read failed off=%llu size=%llu txg=%llu \
err=%u partial_dtl_empty=%u missing_dtl_empty=%u",
		    rra->rra_lr->lr_offset,
		    rra->rra_lr->lr_length,
		    rra->rra_txg,
		    zio->io_error,
		    vdev_dtl_empty(zio->io_vd, DTL_PARTIAL),
		    vdev_dtl_empty(zio->io_vd, DTL_MISSING));
		mutex_enter(&vre->vre_lock);
		vre->vre_failed_offset =
		    MIN(vre->vre_failed_offset, rra->rra_lr->lr_offset);
		mutex_exit(&vre->vre_lock);
	}

	zio_nowait(zio_unique_parent(zio));
}

static void
raidz_reflow_record_progress(vdev_raidz_expand_t *vre, uint64_t offset,
    dmu_tx_t *tx)
{
	int txgoff = dmu_tx_get_txg(tx) & TXG_MASK;
	spa_t *spa = dmu_tx_pool(tx)->dp_spa;

	if (offset == 0)
		return;

	mutex_enter(&vre->vre_lock);
	ASSERT3U(vre->vre_offset, <=, offset);
	vre->vre_offset = offset;
	mutex_exit(&vre->vre_lock);

	if (vre->vre_offset_pertxg[txgoff] == 0) {
		dsl_sync_task_nowait(dmu_tx_pool(tx), raidz_reflow_sync,
		    spa, tx);
	}
	vre->vre_offset_pertxg[txgoff] = offset;
}

static boolean_t
raidz_reflow_impl(vdev_t *vd, vdev_raidz_expand_t *vre, range_tree_t *rt,
    dmu_tx_t *tx)
{
	spa_t *spa = vd->vdev_spa;
	int ashift = vd->vdev_top->vdev_ashift;
	uint64_t offset, size;

	if (!range_tree_find_in(rt, 0, vd->vdev_top->vdev_asize,
	    &offset, &size)) {
		return (B_FALSE);
	}
	ASSERT(IS_P2ALIGNED(offset, 1 << ashift));
	ASSERT3U(size, >=, 1 << ashift);
	uint64_t length = 1 << ashift;
	int txgoff = dmu_tx_get_txg(tx) & TXG_MASK;

	uint64_t blkid = offset >> ashift;

	int old_children = vd->vdev_children - 1;

	/*
	 * We can only progress to the point that writes will not overlap
	 * with blocks whose progress has not yet been recorded on disk.
	 * Since partially-copied rows are still read from the old location,
	 * we need to stop one row before the sector-wise overlap, to prevent
	 * row-wise overlap.
	 *
	 * Note that even if we are skipping over a large unallocated region,
	 * we can't move the on-disk progress to `offset`, because concurrent
	 * writes/allocations could still use the currently-unallocated
	 * region.
	 */
	uint64_t ubsync_blkid =
	    RRSS_GET_OFFSET(&spa->spa_ubsync) >> ashift;
	uint64_t next_overwrite_blkid = ubsync_blkid +
	    ubsync_blkid / old_children - old_children;
	VERIFY3U(next_overwrite_blkid, >, ubsync_blkid);

	if (blkid >= next_overwrite_blkid) {
		raidz_reflow_record_progress(vre,
		    next_overwrite_blkid << ashift, tx);

		zfs_dbgmsg("copying offset %llu, ubsync offset = %llu, "
		    "max_overwrite = %llu wait for txg %llu to sync",
		    (long long)offset,
		    (long long)ubsync_blkid << ashift,
		    (long long)next_overwrite_blkid << ashift,
		    (long long)dmu_tx_get_txg(tx));
		return (B_TRUE);
	}

	range_tree_remove(rt, offset, length);

	raidz_reflow_arg_t *rra = kmem_zalloc(sizeof (*rra), KM_SLEEP);
	rra->rra_vre = vre;
	rra->rra_lr = zfs_rangelock_enter(&vre->vre_rangelock,
	    offset, length, RL_WRITER);
	rra->rra_txg = dmu_tx_get_txg(tx);

	zfs_dbgmsg("initiating reflow write offset=%llu length=%llu",
	    offset, length);

	raidz_reflow_record_progress(vre, offset + length, tx);

	mutex_enter(&vre->vre_lock);
	vre->vre_outstanding_bytes += length;
	mutex_exit(&vre->vre_lock);

	/*
	 * SCL_STATE will be released when the read and write are done,
	 * by raidz_reflow_write_done().
	 */
	spa_config_enter(spa, SCL_STATE, spa, RW_READER);

	zio_t *pio = spa->spa_txg_zio[txgoff];
	abd_t *abd = abd_alloc_for_io(length, B_FALSE);
	zio_t *write_zio = zio_vdev_child_io(pio, NULL,
	    vd->vdev_child[blkid % vd->vdev_children],
	    (blkid / vd->vdev_children) << ashift,
	    abd, length,
	    ZIO_TYPE_WRITE, ZIO_PRIORITY_REMOVAL,
	    ZIO_FLAG_CANFAIL,
	    raidz_reflow_write_done, rra);

	zio_nowait(zio_vdev_child_io(write_zio, NULL,
	    vd->vdev_child[blkid % old_children],
	    (blkid / old_children) << ashift,
	    abd, length,
	    ZIO_TYPE_READ, ZIO_PRIORITY_REMOVAL,
	    ZIO_FLAG_CANFAIL,
	    raidz_reflow_read_done, rra));

	return (B_FALSE);
}

/*
 * For testing.
 */
static void
raidz_expand_pause(spa_t *spa, uint64_t progress)
{
	while (raidz_expand_max_offset_pause != 0 &&
	    raidz_expand_max_offset_pause <= progress)
		delay(hz);
}

static void
raidz_scratch_child_done(zio_t *zio)
{
	zio_t *pio = zio->io_private;

	mutex_enter(&pio->io_lock);
	pio->io_error = zio_worst_error(pio->io_error, zio->io_error);
	mutex_exit(&pio->io_lock);
}

static void
raidz_reflow_scratch_sync(void *arg, dmu_tx_t *tx)
{
	vdev_raidz_expand_t *vre = arg;
	spa_t *spa = dmu_tx_pool(tx)->dp_spa;
	zio_t *pio;

	spa_config_enter(spa, SCL_STATE, FTAG, RW_READER);
	vdev_t *raidvd = vdev_lookup_top(spa, vre->vre_vdev_id);
	int ashift = raidvd->vdev_ashift;
	uint64_t write_size = P2ALIGN(VDEV_BOOT_SIZE, 1 << ashift);
	uint64_t logical_size = write_size * raidvd->vdev_children;
	uint64_t read_size =
	    P2ROUNDUP(DIV_ROUND_UP(logical_size, (raidvd->vdev_children - 1)),
	    1 << ashift);

	/*
	 * The scratch space much be large enough to get us to the point
	 * that one row does not overlap itself when moved.  This is checked
	 * by vdev_raidz_attach_check().
	 */
	VERIFY3U(write_size, >=, raidvd->vdev_children << ashift);
	VERIFY3U(write_size, <=, VDEV_BOOT_SIZE);
	VERIFY3U(write_size, <=, read_size);

	zfs_locked_range_t *lr = zfs_rangelock_enter(&vre->vre_rangelock,
	    0, logical_size, RL_WRITER);

	abd_t **abds = kmem_alloc(raidvd->vdev_children * sizeof (abd_t *),
	    KM_SLEEP);
	for (int i = 0; i < raidvd->vdev_children; i++) {
		abds[i] = abd_alloc_linear(read_size, B_FALSE);
	}

	raidz_expand_pause(spa, 1);

	/*
	 * Read from original location.
	 */
	pio = zio_root(spa, NULL, NULL, 0);
	for (int i = 0; i < raidvd->vdev_children - 1; i++) {
#if 0
		zio_nowait(zio_read_phys(pio, raidvd->vdev_child[i],
		    VDEV_LABEL_START_SIZE, read_size, abds[i],
		    ZIO_CHECKSUM_OFF, NULL, NULL, ZIO_PRIORITY_ASYNC_READ,
		    0, B_FALSE));
#else
		zio_nowait(zio_vdev_child_io(pio, NULL, raidvd->vdev_child[i],
		    0, abds[i], read_size, ZIO_TYPE_READ,
		    ZIO_PRIORITY_ASYNC_READ, 0, raidz_scratch_child_done, pio));
#endif
	}
	zio_wait(pio);

	/*
	 * Reflow in memory.
	 */
	raidz_expand_pause(spa, 2);
	uint64_t logical_sectors = logical_size >> ashift;
	for (int i = raidvd->vdev_children - 1; i < logical_sectors; i++) {
		int oldchild = i % (raidvd->vdev_children - 1);
		uint64_t oldoff = (i / (raidvd->vdev_children - 1)) << ashift;

		int newchild = i % raidvd->vdev_children;
		uint64_t newoff = (i / raidvd->vdev_children) << ashift;

		/* a single sector should not be copying over itself */
		ASSERT(!(newchild == oldchild && newoff == oldoff));

		abd_copy_off(abds[newchild], abds[oldchild],
		    newoff, oldoff, 1 << ashift);
	}

	/*
	 * Verify that we filled in everything we intended to (write_size on
	 * each child).
	 */
	VERIFY0(logical_sectors % raidvd->vdev_children);
	VERIFY3U((logical_sectors / raidvd->vdev_children) << ashift, ==,
	    write_size);

	/*
	 * Write to scratch location (boot area).
	 */
	pio = zio_root(spa, NULL, NULL, 0);
	for (int i = 0; i < raidvd->vdev_children; i++) {
#if 0
		zio_nowait(zio_write_phys(pio, raidvd->vdev_child[i],
		    VDEV_BOOT_OFFSET, write_size, abds[i],
		    ZIO_CHECKSUM_OFF, NULL, NULL, ZIO_PRIORITY_ASYNC_WRITE,
		    0, B_TRUE));
#else
		/*
		 * Note: zio_vdev_child_io() adds VDEV_LABEL_START_SIZE to
		 * the offset to calculate the physical offset to write to.
		 * Passing in a negative offset lets us access to boot area.
		 */
		zio_nowait(zio_vdev_child_io(pio, NULL, raidvd->vdev_child[i],
		    VDEV_BOOT_OFFSET - VDEV_LABEL_START_SIZE, abds[i],
		    write_size, ZIO_TYPE_WRITE,
		    ZIO_PRIORITY_ASYNC_WRITE, 0,
		    raidz_scratch_child_done, pio));
	}
#endif
	zio_wait(pio);
	pio = zio_root(spa, NULL, NULL, 0);
	zio_flush(pio, raidvd);
	zio_wait(pio);

	zfs_dbgmsg("reflow: wrote %llu bytes (logical) to scratch area",
	    logical_size);

	raidz_expand_pause(spa, 3);

	/*
	 * Update uberblock to indicate that scratch space is valid.  This is
	 * needed because after this point, the real location may be
	 * overwritten.  If we crash, we need to get the data from the
	 * scratch space, rather than the real location.
	 *
	 * Note: ub_timestamp is bumped so that vdev_uberblock_compare()
	 * will prefer this uberblock.
	 */
	RAIDZ_REFLOW_SET(&spa->spa_ubsync,
	    RRSS_SCRATCH_VALID, logical_size);
	spa->spa_ubsync.ub_timestamp++;
	ASSERT0(vdev_uberblock_sync_list(&spa->spa_root_vdev, 1,
	    &spa->spa_ubsync, ZIO_FLAG_CONFIG_WRITER));

	zfs_dbgmsg("reflow: uberblock updated \
(txg %llu, SCRATCH_VALID, size %llu, ts %llu)",
	    spa->spa_ubsync.ub_txg, logical_size, spa->spa_ubsync.ub_timestamp);

	raidz_expand_pause(spa, 4);

	/*
	 * Overwrite with reflow'ed data.
	 */
	pio = zio_root(spa, NULL, NULL, 0);
	for (int i = 0; i < raidvd->vdev_children; i++) {
#if 0
		zio_nowait(zio_write_phys(pio, raidvd->vdev_child[i],
		    VDEV_LABEL_START_SIZE, write_size, abds[i],
		    ZIO_CHECKSUM_OFF, NULL, NULL, ZIO_PRIORITY_ASYNC_WRITE,
		    0, B_FALSE));
#else
		zio_nowait(zio_vdev_child_io(pio, NULL, raidvd->vdev_child[i],
		    0, abds[i], write_size, ZIO_TYPE_WRITE,
		    ZIO_PRIORITY_ASYNC_WRITE, 0,
		    raidz_scratch_child_done, pio));
#endif
	}
	zio_wait(pio);
	pio = zio_root(spa, NULL, NULL, 0);
	zio_flush(pio, raidvd);
	zio_wait(pio);

	zfs_dbgmsg("reflow: overwrote %llu bytes (logical) to real location",
	    logical_size);

	for (int i = 0; i < raidvd->vdev_children; i++)
		abd_free(abds[i]);
	kmem_free(abds, raidvd->vdev_children * sizeof (abd_t *));

	raidz_expand_pause(spa, 5);

	/*
	 * Update uberblock to indicate that the initial part has been
	 * reflow'ed.  This is needed because after this point (when we exit
	 * the rangelock), we allow regular writes to this region, which will
	 * be written to the new location only (because reflow_offset_next ==
	 * reflow_offset_synced).  If we crashed and re-copied from the
	 * scratch space, we would lose the regular writes.
	 */
	RAIDZ_REFLOW_SET(&spa->spa_ubsync,
	    RRSS_SCRATCH_NOT_IN_USE, logical_size);
	spa->spa_ubsync.ub_timestamp++;
	ASSERT0(vdev_uberblock_sync_list(&spa->spa_root_vdev, 1,
	    &spa->spa_ubsync, ZIO_FLAG_CONFIG_WRITER));

	zfs_dbgmsg("reflow: uberblock updated \
(txg %llu, SCRATCH_NOT_IN_USE, size %llu, ts %llu)",
	    spa->spa_ubsync.ub_txg, logical_size, spa->spa_ubsync.ub_timestamp);

	raidz_expand_pause(spa, 6);

	/*
	 * Update progress.
	 */
	vre->vre_offset = logical_size;
	zfs_rangelock_exit(lr);
	spa_config_exit(spa, SCL_STATE, FTAG);

	int txgoff = dmu_tx_get_txg(tx) & TXG_MASK;
	vre->vre_offset_pertxg[txgoff] = vre->vre_offset;
	vre->vre_bytes_copied_pertxg[txgoff] = vre->vre_bytes_copied;
	raidz_reflow_sync(spa, tx);

	raidz_expand_pause(spa, 7);
}

/*
 * We crashed in the middle of raidz_reflow_scratch_sync(); complete its work
 * here.  No other i/o can be in progress, so we don't need the
 * vre_rangelock.
 */
void
vdev_raidz_reflow_copy_scratch(spa_t *spa)
{
	vdev_raidz_expand_t *vre = spa->spa_raidz_expand;
	uint64_t logical_size = RRSS_GET_OFFSET(&spa->spa_uberblock);
	ASSERT3U(RRSS_GET_STATE(&spa->spa_uberblock), ==, RRSS_SCRATCH_VALID);

	spa_config_enter(spa, SCL_STATE, FTAG, RW_READER);
	vdev_t *raidvd = vdev_lookup_top(spa, vre->vre_vdev_id);
	ASSERT0(logical_size % raidvd->vdev_children);
	uint64_t write_size = logical_size / raidvd->vdev_children;

	zio_t *pio;

	/*
	 * Read from scratch space.
	 */
	abd_t **abds = kmem_alloc(raidvd->vdev_children * sizeof (abd_t *),
	    KM_SLEEP);
	for (int i = 0; i < raidvd->vdev_children; i++) {
		abds[i] = abd_alloc_linear(write_size, B_FALSE);
	}

	raidz_expand_pause(spa, 8);
	pio = zio_root(spa, NULL, NULL, 0);
	for (int i = 0; i < raidvd->vdev_children; i++) {
#if 0
		zio_nowait(zio_read_phys(pio, raidvd->vdev_child[i],
		    VDEV_BOOT_OFFSET, write_size, abds[i],
		    ZIO_CHECKSUM_OFF, NULL, NULL, ZIO_PRIORITY_ASYNC_READ,
		    0, B_TRUE));
#else
		/*
		 * Note: zio_vdev_child_io() adds VDEV_LABEL_START_SIZE to
		 * the offset to calculate the physical offset to write to.
		 * Passing in a negative offset lets us access to boot area.
		 */
		zio_nowait(zio_vdev_child_io(pio, NULL, raidvd->vdev_child[i],
		    VDEV_BOOT_OFFSET - VDEV_LABEL_START_SIZE, abds[i],
		    write_size, ZIO_TYPE_READ,
		    ZIO_PRIORITY_ASYNC_READ, 0,
		    raidz_scratch_child_done, pio));
#endif
	}
	zio_wait(pio);
	raidz_expand_pause(spa, 9);

	/*
	 * Overwrite real location with reflow'ed data.
	 */
	pio = zio_root(spa, NULL, NULL, 0);
	for (int i = 0; i < raidvd->vdev_children; i++) {
#if 0
		zio_nowait(zio_write_phys(pio, raidvd->vdev_child[i],
		    VDEV_LABEL_START_SIZE, write_size, abds[i],
		    ZIO_CHECKSUM_OFF, NULL, NULL, ZIO_PRIORITY_ASYNC_WRITE,
		    0, B_FALSE));
#else
		zio_nowait(zio_vdev_child_io(pio, NULL, raidvd->vdev_child[i],
		    0, abds[i], write_size, ZIO_TYPE_WRITE,
		    ZIO_PRIORITY_ASYNC_WRITE, 0,
		    raidz_scratch_child_done, pio));
#endif
	}
	zio_wait(pio);
	pio = zio_root(spa, NULL, NULL, 0);
	zio_flush(pio, raidvd);
	zio_wait(pio);

	zfs_dbgmsg("reflow recovery: overwrote %llu bytes (logical) "
	    "to real location", logical_size);

	for (int i = 0; i < raidvd->vdev_children; i++)
		abd_free(abds[i]);
	kmem_free(abds, raidvd->vdev_children * sizeof (abd_t *));
	raidz_expand_pause(spa, 10);

	/*
	 * Update uberblock.
	 */
	RAIDZ_REFLOW_SET(&spa->spa_ubsync,
	    RRSS_SCRATCH_NOT_IN_USE, logical_size);
	spa->spa_ubsync.ub_timestamp++;
	VERIFY0(vdev_uberblock_sync_list(&spa->spa_root_vdev, 1,
	    &spa->spa_ubsync, ZIO_FLAG_CONFIG_WRITER));

	zfs_dbgmsg("reflow recovery: uberblock updated "
	    "(txg %llu, SCRATCH_NOT_IN_USE, size %llu, ts %llu)",
	    spa->spa_ubsync.ub_txg, logical_size, spa->spa_ubsync.ub_timestamp);

	spa_config_exit(spa, SCL_STATE, FTAG);

	dmu_tx_t *tx = dmu_tx_create_assigned(spa->spa_dsl_pool,
	    spa_first_txg(spa));
	int txgoff = dmu_tx_get_txg(tx) & TXG_MASK;
	vre->vre_offset_pertxg[txgoff] = vre->vre_offset;
	vre->vre_bytes_copied_pertxg[txgoff] = vre->vre_bytes_copied;
	raidz_reflow_sync(spa, tx);

	dmu_tx_commit(tx);

	raidz_expand_pause(spa, 11);
}

/* ARGSUSED */
static boolean_t
spa_raidz_expand_cb_check(void *arg, zthr_t *zthr)
{
	spa_t *spa = arg;

	return (spa->spa_raidz_expand != NULL &&
	    !spa->spa_raidz_expand->vre_waiting_for_resilver);
}

/* ARGSUSED */
static void
spa_raidz_expand_cb(void *arg, zthr_t *zthr)
{
	spa_t *spa = arg;
	vdev_raidz_expand_t *vre = spa->spa_raidz_expand;

	ASSERT(vre->vre_offset == UINT64_MAX ||
	    vre->vre_offset == RRSS_GET_OFFSET(&spa->spa_ubsync));
	vre->vre_offset = RRSS_GET_OFFSET(&spa->spa_ubsync);

	if (vre->vre_offset == 0) {
		VERIFY0(dsl_sync_task(spa_name(spa),
		    NULL, raidz_reflow_scratch_sync,
		    vre, 0, ZFS_SPACE_CHECK_NONE));
	}

	spa_config_enter(spa, SCL_CONFIG, FTAG, RW_READER);
	vdev_t *raidvd = vdev_lookup_top(spa, vre->vre_vdev_id);

	uint64_t guid = raidvd->vdev_guid;

	for (uint64_t i = vre->vre_offset >> raidvd->vdev_ms_shift;
	    i < raidvd->vdev_ms_count &&
	    !zthr_iscancelled(spa->spa_raidz_expand_zthr) &&
	    vre->vre_failed_offset == UINT64_MAX; i++) {
		metaslab_t *msp = raidvd->vdev_ms[i];

		metaslab_disable(msp);
		mutex_enter(&msp->ms_lock);

		/*
		 * The metaslab may be newly created (for the expanded
		 * space), in which case its trees won't exist yet,
		 * so we need to bail out early.
		 */
		if (msp->ms_new) {
			mutex_exit(&msp->ms_lock);
			metaslab_enable(msp, B_FALSE, B_FALSE);
			continue;
		}

		VERIFY0(metaslab_load(msp));

		/*
		 * We want to copy everything except the free (allocatable)
		 * space.  Note that there may be a little bit more free
		 * space (e.g. in ms_defer), and it's fine to copy that too.
		 */
		range_tree_t *rt = range_tree_create(NULL, RANGE_SEG64,
		    NULL, 0, 0);
		range_tree_add(rt, msp->ms_start, msp->ms_size);
		range_tree_walk(msp->ms_allocatable, range_tree_remove, rt);
		mutex_exit(&msp->ms_lock);

		/*
		 * Force the last sector of each metaslab to be copied.  This
		 * ensures that we advance the on-disk progress to the end of
		 * this metaslab while the metaslab is disabled.  Otherwise, we
		 * could move past this metaslab without advancing the on-disk
		 * progress, and then an allocation to this metaslab would not
		 * be copied.
		 */
		int sectorsz = 1 << raidvd->vdev_ashift;
		uint64_t ms_last_offset = msp->ms_start +
		    msp->ms_size - sectorsz;
		if (!range_tree_contains(rt, ms_last_offset, sectorsz)) {
			range_tree_add(rt, ms_last_offset, sectorsz);
		}

		/*
		 * When we are resuming from a paused expansion (i.e.
		 * when importing a pool with a expansion in progress),
		 * discard any state that we have already processed.
		 */
		range_tree_clear(rt, 0, vre->vre_offset);

		while (!zthr_iscancelled(spa->spa_raidz_expand_zthr) &&
		    !range_tree_is_empty(rt) &&
		    vre->vre_failed_offset == UINT64_MAX) {

			/*
			 * We need to periodically drop the config lock so that
			 * writers can get in.  Additionally, we can't wait
			 * for a txg to sync while holding a config lock
			 * (since a waiting writer could cause a 3-way deadlock
			 * with the sync thread, which also gets a config
			 * lock for reader).  So we can't hold the config lock
			 * while calling dmu_tx_assign().
			 */
			spa_config_exit(spa, SCL_CONFIG, FTAG);

			/*
			 * This delay will pause the removal around the point
			 * specified by zfs_remove_max_bytes_pause. We do this
			 * solely from the test suite or during debugging.
			 */
			while (raidz_expand_max_offset_pause != 0 &&
			    raidz_expand_max_offset_pause <= vre->vre_offset &&
			    !zthr_iscancelled(spa->spa_raidz_expand_zthr))
				delay(hz);

			mutex_enter(&vre->vre_lock);
			while (vre->vre_outstanding_bytes >
			    raidz_expand_max_copy_bytes) {
				cv_wait(&vre->vre_cv, &vre->vre_lock);
			}
			mutex_exit(&vre->vre_lock);

			dmu_tx_t *tx =
			    dmu_tx_create_dd(spa_get_dsl(spa)->dp_mos_dir);

			VERIFY0(dmu_tx_assign(tx, TXG_WAIT));
			uint64_t txg = dmu_tx_get_txg(tx);

			/*
			 * Reacquire the vdev_config lock.  Theoretically, the
			 * vdev_t that we're expanding may have changed.
			 */
			spa_config_enter(spa, SCL_CONFIG, FTAG, RW_READER);
			raidvd = vdev_lookup_top(spa, vre->vre_vdev_id);

			boolean_t needsync =
			    raidz_reflow_impl(raidvd, vre, rt, tx);

			dmu_tx_commit(tx);

			if (needsync) {
				spa_config_exit(spa, SCL_CONFIG, FTAG);
				txg_wait_synced(spa->spa_dsl_pool, txg);
				spa_config_enter(spa, SCL_CONFIG, FTAG,
				    RW_READER);
			}
		}

		spa_config_exit(spa, SCL_CONFIG, FTAG);

		metaslab_enable(msp, B_FALSE, B_FALSE);
		range_tree_vacate(rt, NULL, NULL);
		range_tree_destroy(rt);

		spa_config_enter(spa, SCL_CONFIG, FTAG, RW_READER);
		raidvd = vdev_lookup_top(spa, vre->vre_vdev_id);
	}

	spa_config_exit(spa, SCL_CONFIG, FTAG);

	/*
	 * The txg_wait_synced() here ensures that all reflow zio's have
	 * completed, and vre_failed_offset has been set if necessary.  It
	 * also ensures that the progress of the last raidz_reflow_sync() is
	 * written to disk before raidz_reflow_complete_sync() changes the
	 * in-memory vre_state.  vdev_raidz_io_start() uses vre_state to
	 * determine if a reflow is in progress, in which case we may need to
	 * write to both old and new locations.  Therefore we can only change
	 * vre_state once this is not necessary, which is once the on-disk
	 * progress (in spa_ubsync) has been set past any possible writes (to
	 * the end of the last metaslab).
	 */
	txg_wait_synced(spa->spa_dsl_pool, 0);

	if (!zthr_iscancelled(spa->spa_raidz_expand_zthr) &&
	    vre->vre_failed_offset == UINT64_MAX) {
		/*
		 * We are not being canceled, so the reflow must be
		 * complete. In that case also mark it as completed on disk.
		 */
		VERIFY0(dsl_sync_task(spa_name(spa), NULL,
		    raidz_reflow_complete_sync, spa,
		    0, ZFS_SPACE_CHECK_NONE));
		(void) vdev_online(spa, guid, ZFS_ONLINE_EXPAND, NULL);
	} else {
		/*
		 * Wait for all copy zio's to complete and for all the
		 * raidz_reflow_sync() synctasks to be run.
		 */
		spa_history_log_internal(spa, "reflow pause",
		    NULL, "offset=%llu failed_offset=%lld",
		    (long long)vre->vre_offset,
		    (long long)vre->vre_failed_offset);
		mutex_enter(&vre->vre_lock);
		if (vre->vre_failed_offset != UINT64_MAX) {
			/*
			 * Reset progress so that we will retry everything
			 * after the point that something failed.
			 */
			vre->vre_offset = vre->vre_failed_offset;
			vre->vre_failed_offset = UINT64_MAX;
			vre->vre_waiting_for_resilver = B_TRUE;
		}
		mutex_exit(&vre->vre_lock);
	}
}

void
spa_start_raidz_expansion_thread(spa_t *spa)
{
	ASSERT3P(spa->spa_raidz_expand_zthr, ==, NULL);
	spa->spa_raidz_expand_zthr = zthr_create("raidz_expand",
	    spa_raidz_expand_cb_check, spa_raidz_expand_cb, spa);
}

int
vdev_raidz_attach_check(vdev_t *new_child)
{
	vdev_t *raidvd = new_child->vdev_parent;
	uint64_t new_children = raidvd->vdev_children;

	/*
	 * We use the "boot" space as scratch space to handle overwriting the
	 * initial part of the vdev.  If it is too small, then this expansion
	 * is not allowed.  This would be very unusual (e.g. ashift > 13 and
	 * >200 children).
	 */
	if (new_children << raidvd->vdev_ashift > VDEV_BOOT_SIZE) {
		return (EINVAL);
	}
	return (0);
}

void
vdev_raidz_attach_sync(void *arg, dmu_tx_t *tx)
{
	vdev_t *new_child = arg;
	spa_t *spa = new_child->vdev_spa;
	vdev_t *raidvd = new_child->vdev_parent;
	vdev_raidz_t *vdrz = raidvd->vdev_tsd;
	ASSERT3P(raidvd->vdev_ops, ==, &vdev_raidz_ops);
	ASSERT3P(raidvd->vdev_top, ==, raidvd);
	ASSERT3U(raidvd->vdev_children, >, vdrz->vd_original_width);
	ASSERT3U(raidvd->vdev_children, ==, vdrz->vd_physical_width + 1);
	ASSERT3P(raidvd->vdev_child[raidvd->vdev_children - 1], ==,
	    new_child);

	spa_feature_incr(spa, SPA_FEATURE_RAIDZ_EXPANSION, tx);

	vdrz->vd_physical_width++;

	VERIFY0(spa->spa_uberblock.ub_raidz_reflow_info);
	vdrz->vn_vre.vre_vdev_id = raidvd->vdev_id;
	vdrz->vn_vre.vre_offset = 0;
	vdrz->vn_vre.vre_failed_offset = UINT64_MAX;
	spa->spa_raidz_expand = &vdrz->vn_vre;
	zthr_wakeup(spa->spa_raidz_expand_zthr);

	/*
	 * Dirty the config so that ZPOOL_CONFIG_RAIDZ_EXPANDING will get
	 * written to the config.
	 */
	vdev_config_dirty(raidvd);

	vdrz->vn_vre.vre_start_time = gethrestime_sec();
	vdrz->vn_vre.vre_end_time = 0;
	vdrz->vn_vre.vre_state = DSS_SCANNING;
	vdrz->vn_vre.vre_bytes_copied = 0;

	uint64_t state = vdrz->vn_vre.vre_state;
	VERIFY0(zap_update(spa->spa_meta_objset,
	    raidvd->vdev_top_zap, VDEV_TOP_ZAP_RAIDZ_EXPAND_STATE,
	    sizeof (state), 1, &state, tx));

	uint64_t start_time = vdrz->vn_vre.vre_start_time;
	VERIFY0(zap_update(spa->spa_meta_objset,
	    raidvd->vdev_top_zap, VDEV_TOP_ZAP_RAIDZ_EXPAND_START_TIME,
	    sizeof (start_time), 1, &start_time, tx));

	(void) zap_remove(spa->spa_meta_objset,
	    raidvd->vdev_top_zap, VDEV_TOP_ZAP_RAIDZ_EXPAND_END_TIME, tx);
	(void) zap_remove(spa->spa_meta_objset,
	    raidvd->vdev_top_zap, VDEV_TOP_ZAP_RAIDZ_EXPAND_BYTES_COPIED, tx);

	spa_history_log_internal(spa, "raidz vdev expansion started",  tx,
	    "%s vdev %llu new width %llu", spa_name(spa),
	    (unsigned long long)raidvd->vdev_id,
	    (unsigned long long)raidvd->vdev_children);
}

int
vdev_raidz_load(vdev_t *vd)
{
	vdev_raidz_t *vdrz = vd->vdev_tsd;
	int err;

	uint64_t state = DSS_NONE;
	uint64_t start_time = 0;
	uint64_t end_time = 0;
	uint64_t bytes_copied = 0;

	if (vd->vdev_top_zap != 0) {
		err = zap_lookup(vd->vdev_spa->spa_meta_objset,
		    vd->vdev_top_zap, VDEV_TOP_ZAP_RAIDZ_EXPAND_STATE,
		    sizeof (state), 1, &state);
		if (err != 0 && err != ENOENT)
			return (err);

		err = zap_lookup(vd->vdev_spa->spa_meta_objset,
		    vd->vdev_top_zap, VDEV_TOP_ZAP_RAIDZ_EXPAND_START_TIME,
		    sizeof (start_time), 1, &start_time);
		if (err != 0 && err != ENOENT)
			return (err);

		err = zap_lookup(vd->vdev_spa->spa_meta_objset,
		    vd->vdev_top_zap, VDEV_TOP_ZAP_RAIDZ_EXPAND_END_TIME,
		    sizeof (end_time), 1, &end_time);
		if (err != 0 && err != ENOENT)
			return (err);

		err = zap_lookup(vd->vdev_spa->spa_meta_objset,
		    vd->vdev_top_zap, VDEV_TOP_ZAP_RAIDZ_EXPAND_BYTES_COPIED,
		    sizeof (bytes_copied), 1, &bytes_copied);
		if (err != 0 && err != ENOENT)
			return (err);
	}

	/*
	 * If we are in the middle of expansion, vre_state should have
	 * already been set by vdev_raidz_init().
	 */
	EQUIV(vdrz->vn_vre.vre_state == DSS_SCANNING, state == DSS_SCANNING);
	vdrz->vn_vre.vre_state = (dsl_scan_state_t)state;
	vdrz->vn_vre.vre_start_time = start_time;
	vdrz->vn_vre.vre_end_time = end_time;
	vdrz->vn_vre.vre_bytes_copied = bytes_copied;

	return (0);
}

int
spa_raidz_expand_get_stats(spa_t *spa, pool_raidz_expand_stat_t *pres)
{
	vdev_raidz_expand_t *vre = spa->spa_raidz_expand;

	if (vre == NULL) {
		/* no removal in progress; find most recent completed */
		for (int c = 0; c < spa->spa_root_vdev->vdev_children; c++) {
			vdev_t *vd = spa->spa_root_vdev->vdev_child[c];
			if (vd->vdev_ops == &vdev_raidz_ops) {
				vdev_raidz_t *vdrz = vd->vdev_tsd;

				if (vdrz->vn_vre.vre_end_time != 0 &&
				    (vre == NULL ||
				    vdrz->vn_vre.vre_end_time >
				    vre->vre_end_time)) {
					vre = &vdrz->vn_vre;
				}
			}
		}
	}

	if (vre == NULL) {
		return (SET_ERROR(ENOENT));
	}

	pres->pres_state = vre->vre_state;
	pres->pres_expanding_vdev = vre->vre_vdev_id;

	vdev_t *vd = vdev_lookup_top(spa, vre->vre_vdev_id);
	pres->pres_to_reflow = vd->vdev_stat.vs_alloc;

	mutex_enter(&vre->vre_lock);
	pres->pres_reflowed = vre->vre_bytes_copied;
	for (int i = 0; i < TXG_SIZE; i++)
		pres->pres_reflowed += vre->vre_bytes_copied_pertxg[i];
	mutex_exit(&vre->vre_lock);

	pres->pres_start_time = vre->vre_start_time;
	pres->pres_end_time = vre->vre_end_time;
	pres->pres_waiting_for_resilver = vre->vre_waiting_for_resilver;

	return (0);
}

/*
 * Initialize private RAIDZ specific fields from the nvlist.
 */
static int
vdev_raidz_init(spa_t *spa, nvlist_t *nv, void **tsd)
{
	uint_t children;
	nvlist_t **child;
	int error = nvlist_lookup_nvlist_array(nv,
	    ZPOOL_CONFIG_CHILDREN, &child, &children);
	if (error != 0)
		return (SET_ERROR(EINVAL));

	uint64_t nparity;
	if (nvlist_lookup_uint64(nv, ZPOOL_CONFIG_NPARITY, &nparity) == 0) {
		if (nparity == 0 || nparity > VDEV_RAIDZ_MAXPARITY)
			return (SET_ERROR(EINVAL));

		/*
		 * Previous versions could only support 1 or 2 parity
		 * device.
		 */
		if (nparity > 1 && spa_version(spa) < SPA_VERSION_RAIDZ2)
			return (SET_ERROR(EINVAL));
		else if (nparity > 2 && spa_version(spa) < SPA_VERSION_RAIDZ3)
			return (SET_ERROR(EINVAL));
	} else {
		/*
		 * We require the parity to be specified for SPAs that
		 * support multiple parity levels.
		 */
		if (spa_version(spa) >= SPA_VERSION_RAIDZ2)
			return (SET_ERROR(EINVAL));

		/*
		 * Otherwise, we default to 1 parity device for RAID-Z.
		 */
		nparity = 1;
	}

	vdev_raidz_t *vdrz = kmem_zalloc(sizeof (*vdrz), KM_SLEEP);
	vdrz->vn_vre.vre_vdev_id = -1;
	vdrz->vn_vre.vre_offset = UINT64_MAX;
	vdrz->vn_vre.vre_failed_offset = UINT64_MAX;
	mutex_init(&vdrz->vn_vre.vre_lock, NULL, MUTEX_DEFAULT, NULL);
	cv_init(&vdrz->vn_vre.vre_cv, NULL, CV_DEFAULT, NULL);
	zfs_rangelock_init(&vdrz->vn_vre.vre_rangelock, NULL, NULL);
	mutex_init(&vdrz->vd_expand_lock, NULL, MUTEX_DEFAULT, NULL);
	avl_create(&vdrz->vd_expand_txgs, vdev_raidz_reflow_compare,
	    sizeof (reflow_node_t), offsetof(reflow_node_t, re_link));

	vdrz->vd_physical_width = children;
	vdrz->vd_nparity = nparity;

	/* note, the ID does not exist when creating a pool */
	(void) nvlist_lookup_uint64(nv, ZPOOL_CONFIG_ID,
	    &vdrz->vn_vre.vre_vdev_id);

	boolean_t reflow_in_progress =
	    nvlist_exists(nv, ZPOOL_CONFIG_RAIDZ_EXPANDING);
	zfs_dbgmsg("reflow_in_progress=%u", (int)reflow_in_progress);
	if (reflow_in_progress) {
		spa->spa_raidz_expand = &vdrz->vn_vre;
		vdrz->vn_vre.vre_state = DSS_SCANNING;
	}

	vdrz->vd_original_width = children;
	uint64_t *txgs;
	unsigned int txgs_size;
	error = nvlist_lookup_uint64_array(nv, ZPOOL_CONFIG_RAIDZ_EXPAND_TXGS,
	    &txgs, &txgs_size);
	if (error == 0) {
		for (int i = 0; i < txgs_size; i++) {
			reflow_node_t *re = kmem_zalloc(sizeof (*re), KM_SLEEP);
			re->re_txg = txgs[txgs_size - i - 1];
			re->re_logical_width = vdrz->vd_physical_width - i;

			if (reflow_in_progress)
				re->re_logical_width--;

			avl_add(&vdrz->vd_expand_txgs, re);
		}

		vdrz->vd_original_width = vdrz->vd_physical_width - txgs_size;
	}
	if (reflow_in_progress)
		vdrz->vd_original_width--;

	*tsd = vdrz;

	return (0);
}

static void
vdev_raidz_fini(vdev_t *vd)
{
	vdev_raidz_t *vdrz = vd->vdev_tsd;
	if (vd->vdev_spa->spa_raidz_expand == &vdrz->vn_vre)
		vd->vdev_spa->spa_raidz_expand = NULL;
	reflow_node_t *re;
	void *cookie = NULL;
	avl_tree_t *tree = &vdrz->vd_expand_txgs;
	while ((re = avl_destroy_nodes(tree, &cookie)) != NULL)
		kmem_free(re, sizeof (*re));
	avl_destroy(&vdrz->vd_expand_txgs);
	mutex_destroy(&vdrz->vd_expand_lock);
	mutex_destroy(&vdrz->vn_vre.vre_lock);
	cv_destroy(&vdrz->vn_vre.vre_cv);
	zfs_rangelock_fini(&vdrz->vn_vre.vre_rangelock);
	kmem_free(vdrz, sizeof (*vdrz));
}

/*
 * Add RAIDZ specific fields to the config nvlist.
 */
static void
vdev_raidz_config_generate(vdev_t *vd, nvlist_t *nv)
{
	ASSERT3P(vd->vdev_ops, ==, &vdev_raidz_ops);
	vdev_raidz_t *vdrz = vd->vdev_tsd;

	/*
	 * Make sure someone hasn't managed to sneak a fancy new vdev
	 * into a crufty old storage pool.
	 */
	ASSERT(vdrz->vd_nparity == 1 ||
	    (vdrz->vd_nparity <= 2 &&
	    spa_version(vd->vdev_spa) >= SPA_VERSION_RAIDZ2) ||
	    (vdrz->vd_nparity <= 3 &&
	    spa_version(vd->vdev_spa) >= SPA_VERSION_RAIDZ3));

	/*
	 * Note that we'll add these even on storage pools where they
	 * aren't strictly required -- older software will just ignore
	 * it.
	 */
	fnvlist_add_uint64(nv, ZPOOL_CONFIG_NPARITY, vdrz->vd_nparity);

	if (vdrz->vn_vre.vre_state == DSS_SCANNING) {
		fnvlist_add_boolean(nv, ZPOOL_CONFIG_RAIDZ_EXPANDING);
	}

	mutex_enter(&vdrz->vd_expand_lock);
	if (!avl_is_empty(&vdrz->vd_expand_txgs)) {
		uint64_t count = avl_numnodes(&vdrz->vd_expand_txgs);
		uint64_t *txgs = kmem_alloc(sizeof (uint64_t) * count,
		    KM_SLEEP);
		uint64_t i = 0;

		for (reflow_node_t *re = avl_first(&vdrz->vd_expand_txgs);
		    re != NULL; re = AVL_NEXT(&vdrz->vd_expand_txgs, re)) {
			txgs[i++] = re->re_txg;
		}

		fnvlist_add_uint64_array(nv, ZPOOL_CONFIG_RAIDZ_EXPAND_TXGS,
		    txgs, count);

		kmem_free(txgs, sizeof (uint64_t) * count);
	}
	mutex_exit(&vdrz->vd_expand_lock);
}

static uint64_t
vdev_raidz_nparity(vdev_t *vd)
{
	vdev_raidz_t *vdrz = vd->vdev_tsd;
	return (vdrz->vd_nparity);
}

static uint64_t
vdev_raidz_ndisks(vdev_t *vd)
{
	return (vd->vdev_children);
}

vdev_ops_t vdev_raidz_ops = {
	.vdev_op_init = vdev_raidz_init,
	.vdev_op_fini = vdev_raidz_fini,
	.vdev_op_open = vdev_raidz_open,
	.vdev_op_close = vdev_raidz_close,
	.vdev_op_asize = vdev_raidz_asize,
	.vdev_op_min_asize = vdev_raidz_min_asize,
	.vdev_op_min_alloc = NULL,
	.vdev_op_io_start = vdev_raidz_io_start,
	.vdev_op_io_done = vdev_raidz_io_done,
	.vdev_op_state_change = vdev_raidz_state_change,
	.vdev_op_need_resilver = vdev_raidz_need_resilver,
	.vdev_op_hold = NULL,
	.vdev_op_rele = NULL,
	.vdev_op_remap = NULL,
	.vdev_op_xlate = vdev_raidz_xlate,
	.vdev_op_rebuild_asize = NULL,
	.vdev_op_metaslab_init = NULL,
	.vdev_op_config_generate = vdev_raidz_config_generate,
	.vdev_op_nparity = vdev_raidz_nparity,
	.vdev_op_ndisks = vdev_raidz_ndisks,
	.vdev_op_type = VDEV_TYPE_RAIDZ,	/* name of this vdev type */
	.vdev_op_leaf = B_FALSE			/* not a leaf vdev */
};

ZFS_MODULE_PARAM(zfs_vdev, raidz_, expand_max_offset_pause, ULONG, ZMOD_RW,
    "For testing, pause RAIDZ expansion at this offset");
ZFS_MODULE_PARAM(zfs_vdev, raidz_, expand_max_copy_bytes, ULONG, ZMOD_RW,
    "Max amount of concurrent i/o for RAIDZ expansion");
ZFS_MODULE_PARAM(zfs_vdev, raidz_, io_aggregate_rows, ULONG, ZMOD_RW,
    "For expanded RAIDZ, aggregate reads that have more rows than this");<|MERGE_RESOLUTION|>--- conflicted
+++ resolved
@@ -3275,12 +3275,7 @@
 
 	vdev_raidz_t *vdrz = raidvd->vdev_tsd;
 
-<<<<<<< HEAD
 	ASSERT(raidvd->vdev_rz_expanding == B_FALSE);
-	ASSERT(raidvd->vdev_spa->spa_raidz_expand == NULL);
-
-	uint64_t width = children;
-=======
 	if (vdrz->vn_vre.vre_state == DSS_SCANNING) {
 		/*
 		 * We're in the middle of expansion, in which case the
@@ -3297,7 +3292,6 @@
 	}
 
 	uint64_t width = vdrz->vd_physical_width;
->>>>>>> 3d61ee74
 	uint64_t tgt_col = cvd->vdev_id;
 	uint64_t ashift = raidvd->vdev_top->vdev_ashift;
 
