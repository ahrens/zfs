--- conflicted
+++ resolved
@@ -200,13 +200,7 @@
 {
 	raidz_map_t *rm = zio->io_vsd;
 
-<<<<<<< HEAD
-	ASSERT0(rm->rm_freed);
-	rm->rm_freed = B_TRUE;
-
-	if (rm->rm_reports == 0) {
-		vdev_raidz_map_free(rm);
-	}
+	vdev_raidz_map_free(rm);
 }
 
 static int
@@ -218,184 +212,7 @@
 	return (TREE_CMP(l->re_txg, r->re_txg));
 }
 
-/*ARGSUSED*/
-static void
-vdev_raidz_cksum_free(void *arg, size_t ignored)
-{
-	raidz_map_t *rm = arg;
-
-	ASSERT3U(rm->rm_reports, >, 0);
-
-	if (--rm->rm_reports == 0 && rm->rm_freed)
-		vdev_raidz_map_free(rm);
-}
-
-static void
-vdev_raidz_cksum_finish(zio_cksum_report_t *zcr, const abd_t *good_data)
-{
-	raidz_map_t *rm = zcr->zcr_cbdata;
-	zfs_dbgmsg("checksum error on rm=%llx", rm);
-
-	if (good_data == NULL) {
-		zfs_ereport_finish_checksum(zcr, NULL, NULL, B_FALSE);
-		return;
-	}
-
-	zfs_ereport_finish_checksum(zcr, NULL, NULL, B_FALSE);
-#if 0
-	const size_t c = zcr->zcr_cbinfo;
-	size_t x, offset;
-
-	if (good_data == NULL) {
-		zfs_ereport_finish_checksum(zcr, NULL, NULL, B_FALSE);
-		return;
-	}
-
-	ASSERT3U(rm->rm_nrows, ==, 1);
-	raidz_row_t *rr = rm->rm_row[0];
-
-	const abd_t *good = NULL;
-	const abd_t *bad = rr->rr_col[c].rc_abd;
-
-	if (c < rr->rr_firstdatacol) {
-		/*
-		 * The first time through, calculate the parity blocks for
-		 * the good data (this relies on the fact that the good
-		 * data never changes for a given logical ZIO)
-		 */
-		if (rr->rr_col[0].rc_gdata == NULL) {
-			abd_t *bad_parity[VDEV_RAIDZ_MAXPARITY];
-
-			/*
-			 * Set up the rr_col[]s to generate the parity for
-			 * good_data, first saving the parity bufs and
-			 * replacing them with buffers to hold the result.
-			 */
-			for (x = 0; x < rr->rr_firstdatacol; x++) {
-				bad_parity[x] = rr->rr_col[x].rc_abd;
-				rr->rr_col[x].rc_abd = rr->rr_col[x].rc_gdata =
-				    abd_alloc_sametype(rr->rr_col[x].rc_abd,
-				    rr->rr_col[x].rc_size);
-			}
-
-			/* fill in the data columns from good_data */
-			offset = 0;
-			for (; x < rr->rr_cols; x++) {
-				abd_free(rr->rr_col[x].rc_abd);
-
-				rr->rr_col[x].rc_abd =
-				    abd_get_offset_size((abd_t *)good_data,
-				    offset, rr->rr_col[x].rc_size);
-				offset += rr->rr_col[x].rc_size;
-			}
-
-			/*
-			 * Construct the parity from the good data.
-			 */
-			vdev_raidz_generate_parity_row(rm, rr);
-
-			/* restore everything back to its original state */
-			for (x = 0; x < rr->rr_firstdatacol; x++)
-				rr->rr_col[x].rc_abd = bad_parity[x];
-
-			offset = 0;
-			for (x = rr->rr_firstdatacol; x < rr->rr_cols; x++) {
-				abd_free(rr->rr_col[x].rc_abd);
-				rr->rr_col[x].rc_abd = abd_get_offset_size(
-				    rr->rr_abd_copy, offset,
-				    rr->rr_col[x].rc_size);
-				offset += rr->rr_col[x].rc_size;
-			}
-		}
-
-		ASSERT3P(rr->rr_col[c].rc_gdata, !=, NULL);
-		good = abd_get_offset_size(rr->rr_col[c].rc_gdata, 0,
-		    rr->rr_col[c].rc_size);
-	} else {
-		/* adjust good_data to point at the start of our column */
-		offset = 0;
-		for (x = rr->rr_firstdatacol; x < c; x++)
-			offset += rr->rr_col[x].rc_size;
-
-		good = abd_get_offset_size((abd_t *)good_data, offset,
-		    rr->rr_col[c].rc_size);
-	}
-
-	/* we drop the ereport if it ends up that the data was good */
-	zfs_ereport_finish_checksum(zcr, good, bad, B_TRUE);
-	abd_free((abd_t *)good);
-#endif
-}
-
-/*
- * Invoked indirectly by zfs_ereport_start_checksum(), called
- * below when our read operation fails completely.  The main point
- * is to keep a copy of everything we read from disk, so that at
- * vdev_raidz_cksum_finish() time we can compare it with the good data.
- */
-static void
-vdev_raidz_cksum_report(zio_t *zio, zio_cksum_report_t *zcr, void *arg)
-{
-	size_t c = (size_t)(uintptr_t)arg;
-	raidz_map_t *rm = zio->io_vsd;
-
-	/* set up the report and bump the refcount  */
-	zcr->zcr_cbdata = rm;
-	zcr->zcr_cbinfo = c;
-	zcr->zcr_finish = vdev_raidz_cksum_finish;
-	zcr->zcr_free = vdev_raidz_cksum_free;
-
-	rm->rm_reports++;
-	ASSERT3U(rm->rm_reports, >, 0);
-
-	if (rm->rm_row[0]->rr_abd_copy != NULL)
-		return;
-
-	/*
-	 * It's the first time we're called for this raidz_map_t, so we need
-	 * to copy the data aside; there's no guarantee that our zio's buffer
-	 * won't be re-used for something else.
-	 *
-	 * Our parity data is already in separate buffers, so there's no need
-	 * to copy them.
-	 */
-	for (int i = 0; i < rm->rm_nrows; i++) {
-		raidz_row_t *rr = rm->rm_row[i];
-		size_t offset = 0;
-		size_t size = 0;
-
-		for (c = rr->rr_firstdatacol; c < rr->rr_cols; c++)
-			size += rr->rr_col[c].rc_size;
-
-		rr->rr_abd_copy = abd_alloc_for_io(size, B_FALSE);
-
-		for (c = rr->rr_firstdatacol; c < rr->rr_cols; c++) {
-			raidz_col_t *col = &rr->rr_col[c];
-
-			if (col->rc_size == 0)
-				continue;
-
-			abd_t *tmp = abd_get_offset_size(rr->rr_abd_copy,
-			    offset, col->rc_size);
-
-			abd_copy(tmp, col->rc_abd, col->rc_size);
-
-			abd_free(col->rc_abd);
-			col->rc_abd = tmp;
-
-			offset += col->rc_size;
-		}
-		ASSERT3U(offset, ==, size);
-	}
-}
-
-static const zio_vsd_ops_t vdev_raidz_vsd_ops = {
-=======
-	vdev_raidz_map_free(rm);
-}
-
 const zio_vsd_ops_t vdev_raidz_vsd_ops = {
->>>>>>> 219c7ddc
 	.vsd_free = vdev_raidz_map_free_vsd,
 };
 
@@ -475,11 +292,6 @@
 	rr = vdev_raidz_row_alloc(acols);
 	rm->rm_row[0] = rr;
 	rr->rr_firstdatacol = nparity;
-<<<<<<< HEAD
-=======
-	rr->rr_abd_empty = NULL;
-	rr->rr_nempty = 0;
->>>>>>> 219c7ddc
 #ifdef ZFS_DEBUG
 	rr->rr_offset = zio->io_offset;
 	rr->rr_size = zio->io_size;
@@ -497,22 +309,8 @@
 		}
 		rc->rc_devidx = col;
 		rc->rc_offset = coff;
-<<<<<<< HEAD
 
 		if (c < bc)
-=======
-		rc->rc_abd = NULL;
-		rc->rc_orig_data = NULL;
-		rc->rc_error = 0;
-		rc->rc_tried = 0;
-		rc->rc_skipped = 0;
-		rc->rc_repair = 0;
-		rc->rc_need_orig_restore = B_FALSE;
-
-		if (c >= acols)
-			rc->rc_size = 0;
-		else if (c < bc)
->>>>>>> 219c7ddc
 			rc->rc_size = (q + 1) << ashift;
 		else
 			rc->rc_size = q << ashift;
@@ -2403,8 +2201,8 @@
 	vdev_t *vd = zio->io_vd;
 	vdev_t *tvd = vd->vdev_top;
 	vdev_raidz_t *vdrz = vd->vdev_tsd;
-
-<<<<<<< HEAD
+	raidz_map_t *rm;
+
 	uint64_t logical_width = vdev_raidz_get_logical_width(vdrz,
 	    BP_PHYSICAL_BIRTH(zio->io_bp));
 	zfs_dbgmsg("zio=%llx bm=%llu/%llu/%llu/%llu phys_birth=%llu "
@@ -2473,20 +2271,6 @@
 
 	zio->io_vsd = rm;
 	zio->io_vsd_ops = &vdev_raidz_vsd_ops;
-=======
-	raidz_map_t *rm = vdev_raidz_map_alloc(zio, tvd->vdev_ashift,
-	    vdrz->vd_logical_width, vdrz->vd_nparity);
-	zio->io_vsd = rm;
-	zio->io_vsd_ops = &vdev_raidz_vsd_ops;
-
-	/*
-	 * Until raidz expansion is implemented all maps for a raidz vdev
-	 * contain a single row.
-	 */
-	ASSERT3U(rm->rm_nrows, ==, 1);
-	raidz_row_t *rr = rm->rm_row[0];
-
->>>>>>> 219c7ddc
 	if (zio->io_type == ZIO_TYPE_WRITE) {
 		for (int i = 0; i < rm->rm_nrows; i++) {
 			vdev_raidz_io_start_write(zio,
