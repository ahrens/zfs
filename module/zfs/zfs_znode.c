--- conflicted
+++ resolved
@@ -87,16 +87,13 @@
  * (such as VFS logic) that will not compile easily in userland.
  */
 #ifdef _KERNEL
-<<<<<<< HEAD
 #ifdef HAVE_ZPL
-=======
 /*
  * Needed to close a small window in zfs_znode_move() that allows the zfsvfs to
  * be freed before it can be safely accessed.
  */
 krwlock_t zfsvfs_lock;
 
->>>>>>> e3d05c97
 static kmem_cache_t *znode_cache = NULL;
 
 /*ARGSUSED*/
@@ -1463,12 +1460,7 @@
 void
 zfs_create_fs(objset_t *os, cred_t *cr, nvlist_t *zplprops, dmu_tx_t *tx)
 {
-<<<<<<< HEAD
-	uint64_t	moid, doid, version;
-=======
-	zfsvfs_t	zfsvfs;
 	uint64_t	moid, obj, version;
->>>>>>> e3d05c97
 	uint64_t	sense = ZFS_CASE_SENSITIVE;
 	uint64_t	norm = 0;
 	nvpair_t	*elem;
@@ -1479,16 +1471,12 @@
 	vnode_t		*vp;
 	vattr_t		vattr;
 	znode_t		*zp;
-<<<<<<< HEAD
+	zfs_acl_ids_t	acl_ids;
 #else
-	uint64_t	obj;
 	timestruc_t	now;
 	dmu_buf_t	*db;
 	znode_phys_t	*pzp;
 #endif /* HAVE_ZPL */
-=======
-	zfs_acl_ids_t	acl_ids;
->>>>>>> e3d05c97
 
 	/*
 	 * First attempt to create master node.
@@ -1598,7 +1586,7 @@
 	dmu_buf_rele(rootzp->z_dbuf, NULL);
 	rootzp->z_dbuf = NULL;
 	kmem_cache_free(znode_cache, rootzp);
-<<<<<<< HEAD
+	error = zfs_create_share_dir(&zfsvfs, tx);
 #else
 	/*
 	 * Create root znode with code free of VFS dependencies
@@ -1638,16 +1626,6 @@
 
 	dmu_buf_rele(db, FTAG);
 #endif /* HAVE_ZPL */
-=======
-
-	/*
-	 * Create shares directory
-	 */
-
-	error = zfs_create_share_dir(&zfsvfs, tx);
-
-	ASSERT(error == 0);
->>>>>>> e3d05c97
 }
 
 #endif /* _KERNEL */
