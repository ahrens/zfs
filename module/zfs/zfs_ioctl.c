--- conflicted
+++ resolved
@@ -4727,13 +4727,8 @@
 
 	noff = off = zfs_file_off(input_fp);
 	error = dmu_recv_begin(tofs, tosnap, begin_record, force,
-<<<<<<< HEAD
 	    resumable, illumos, localprops, hidden_args, origin, &drc,
-	    input_fp->f_vnode, &off);
-=======
-	    resumable, localprops, hidden_args, origin, &drc, input_fp,
-	    &off);
->>>>>>> 0c468138
+	    input_fp, &off);
 	if (error != 0)
 		goto out;
 	tofs_was_redacted = dsl_get_redacted(drc.drc_ds);
