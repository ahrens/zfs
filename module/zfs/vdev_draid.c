--- conflicted
+++ resolved
@@ -974,10 +974,6 @@
 	rr->rr_scols = groupwidth;
 	rr->rr_bigcols = bc;
 	rr->rr_firstdatacol = vdc->vdc_nparity;
-<<<<<<< HEAD
-=======
-	rr->rr_abd_empty = NULL;
->>>>>>> 60ffc1c4
 #ifdef ZFS_DEBUG
 	rr->rr_offset = io_offset;
 	rr->rr_size = io_size;
@@ -997,16 +993,6 @@
 
 		rc->rc_devidx = vdev_draid_permute_id(vdc, base, iter, c);
 		rc->rc_offset = physical_offset;
-<<<<<<< HEAD
-=======
-		rc->rc_abd = NULL;
-		rc->rc_orig_data = NULL;
-		rc->rc_error = 0;
-		rc->rc_tried = 0;
-		rc->rc_skipped = 0;
-		rc->rc_repair = 0;
-		rc->rc_need_orig_restore = B_FALSE;
->>>>>>> 60ffc1c4
 
 		if (q == 0 && i >= bc)
 			rc->rc_size = 0;
