/*
 * CDDL HEADER START
 *
 * The contents of this file are subject to the terms of the
 * Common Development and Distribution License (the "License").
 * You may not use this file except in compliance with the License.
 *
 * You can obtain a copy of the license at usr/src/OPENSOLARIS.LICENSE
 * or http://www.opensolaris.org/os/licensing.
 * See the License for the specific language governing permissions
 * and limitations under the License.
 *
 * When distributing Covered Code, include this CDDL HEADER in each
 * file and include the License file at usr/src/OPENSOLARIS.LICENSE.
 * If applicable, add the following below this CDDL HEADER, with the
 * fields enclosed by brackets "[]" replaced with your own identifying
 * information: Portions Copyright [yyyy] [name of copyright owner]
 *
 * CDDL HEADER END
 */
/*
 * Copyright (c) 2005, 2010, Oracle and/or its affiliates. All rights reserved.
 * Copyright (c) 2011, 2020 by Delphix. All rights reserved.
 * Copyright (c) 2011 Nexenta Systems, Inc. All rights reserved.
 * Copyright (c) 2017, Intel Corporation.
 * Copyright (c) 2019, Klara Inc.
 * Copyright (c) 2019, Allan Jude
 * Copyright (c) 2021, Datto, Inc.
 */

#include <sys/sysmacros.h>
#include <sys/zfs_context.h>
#include <sys/fm/fs/zfs.h>
#include <sys/spa.h>
#include <sys/txg.h>
#include <sys/spa_impl.h>
#include <sys/vdev_impl.h>
#include <sys/vdev_trim.h>
#include <sys/zio_impl.h>
#include <sys/zio_compress.h>
#include <sys/zio_checksum.h>
#include <sys/dmu_objset.h>
#include <sys/arc.h>
#include <sys/ddt.h>
#include <sys/blkptr.h>
#include <sys/zfeature.h>
#include <sys/dsl_scan.h>
#include <sys/metaslab_impl.h>
#include <sys/time.h>
#include <sys/trace_zfs.h>
#include <sys/abd.h>
#include <sys/dsl_crypt.h>
#include <cityhash.h>

/*
 * ==========================================================================
 * I/O type descriptions
 * ==========================================================================
 */
const char *zio_type_name[ZIO_TYPES] = {
	/*
	 * Note: Linux kernel thread name length is limited
	 * so these names will differ from upstream open zfs.
	 */
	"z_null", "z_rd", "z_wr", "z_fr", "z_cl", "z_ioctl", "z_trim"
};

int zio_dva_throttle_enabled = B_TRUE;
int zio_deadman_log_all = B_FALSE;

/*
 * ==========================================================================
 * I/O kmem caches
 * ==========================================================================
 */
kmem_cache_t *zio_cache;
kmem_cache_t *zio_link_cache;
kmem_cache_t *zio_buf_cache[SPA_MAXBLOCKSIZE >> SPA_MINBLOCKSHIFT];
kmem_cache_t *zio_data_buf_cache[SPA_MAXBLOCKSIZE >> SPA_MINBLOCKSHIFT];
#if defined(ZFS_DEBUG) && !defined(_KERNEL)
uint64_t zio_buf_cache_allocs[SPA_MAXBLOCKSIZE >> SPA_MINBLOCKSHIFT];
uint64_t zio_buf_cache_frees[SPA_MAXBLOCKSIZE >> SPA_MINBLOCKSHIFT];
#endif

/* Mark IOs as "slow" if they take longer than 30 seconds */
int zio_slow_io_ms = (30 * MILLISEC);

#define	BP_SPANB(indblkshift, level) \
	(((uint64_t)1) << ((level) * ((indblkshift) - SPA_BLKPTRSHIFT)))
#define	COMPARE_META_LEVEL	0x80000000ul
/*
 * The following actions directly effect the spa's sync-to-convergence logic.
 * The values below define the sync pass when we start performing the action.
 * Care should be taken when changing these values as they directly impact
 * spa_sync() performance. Tuning these values may introduce subtle performance
 * pathologies and should only be done in the context of performance analysis.
 * These tunables will eventually be removed and replaced with #defines once
 * enough analysis has been done to determine optimal values.
 *
 * The 'zfs_sync_pass_deferred_free' pass must be greater than 1 to ensure that
 * regular blocks are not deferred.
 *
 * Starting in sync pass 8 (zfs_sync_pass_dont_compress), we disable
 * compression (including of metadata).  In practice, we don't have this
 * many sync passes, so this has no effect.
 *
 * The original intent was that disabling compression would help the sync
 * passes to converge. However, in practice disabling compression increases
 * the average number of sync passes, because when we turn compression off, a
 * lot of block's size will change and thus we have to re-allocate (not
 * overwrite) them. It also increases the number of 128KB allocations (e.g.
 * for indirect blocks and spacemaps) because these will not be compressed.
 * The 128K allocations are especially detrimental to performance on highly
 * fragmented systems, which may have very few free segments of this size,
 * and may need to load new metaslabs to satisfy 128K allocations.
 */
int zfs_sync_pass_deferred_free = 2; /* defer frees starting in this pass */
int zfs_sync_pass_dont_compress = 8; /* don't compress starting in this pass */
int zfs_sync_pass_rewrite = 2; /* rewrite new bps starting in this pass */

/*
 * An allocating zio is one that either currently has the DVA allocate
 * stage set or will have it later in its lifetime.
 */
#define	IO_IS_ALLOCATING(zio) ((zio)->io_orig_pipeline & ZIO_STAGE_DVA_ALLOCATE)

/*
 * Enable smaller cores by excluding metadata
 * allocations as well.
 */
int zio_exclude_metadata = 0;
int zio_requeue_io_start_cut_in_line = 1;

#ifdef ZFS_DEBUG
int zio_buf_debug_limit = 16384;
#else
int zio_buf_debug_limit = 0;
#endif

static inline void __zio_execute(zio_t *zio);

static void zio_taskq_dispatch(zio_t *, zio_taskq_type_t, boolean_t);

void
zio_init(void)
{
	size_t c;

	zio_cache = kmem_cache_create("zio_cache",
	    sizeof (zio_t), 0, NULL, NULL, NULL, NULL, NULL, 0);
	zio_link_cache = kmem_cache_create("zio_link_cache",
	    sizeof (zio_link_t), 0, NULL, NULL, NULL, NULL, NULL, 0);

	/*
	 * For small buffers, we want a cache for each multiple of
	 * SPA_MINBLOCKSIZE.  For larger buffers, we want a cache
	 * for each quarter-power of 2.
	 */
	for (c = 0; c < SPA_MAXBLOCKSIZE >> SPA_MINBLOCKSHIFT; c++) {
		size_t size = (c + 1) << SPA_MINBLOCKSHIFT;
		size_t p2 = size;
		size_t align = 0;
		size_t data_cflags, cflags;

		data_cflags = KMC_NODEBUG;
		cflags = (zio_exclude_metadata || size > zio_buf_debug_limit) ?
		    KMC_NODEBUG : 0;

#if defined(_ILP32) && defined(_KERNEL)
		/*
		 * Cache size limited to 1M on 32-bit platforms until ARC
		 * buffers no longer require virtual address space.
		 */
		if (size > zfs_max_recordsize)
			break;
#endif

		while (!ISP2(p2))
			p2 &= p2 - 1;

#ifndef _KERNEL
		/*
		 * If we are using watchpoints, put each buffer on its own page,
		 * to eliminate the performance overhead of trapping to the
		 * kernel when modifying a non-watched buffer that shares the
		 * page with a watched buffer.
		 */
		if (arc_watch && !IS_P2ALIGNED(size, PAGESIZE))
			continue;
		/*
		 * Here's the problem - on 4K native devices in userland on
		 * Linux using O_DIRECT, buffers must be 4K aligned or I/O
		 * will fail with EINVAL, causing zdb (and others) to coredump.
		 * Since userland probably doesn't need optimized buffer caches,
		 * we just force 4K alignment on everything.
		 */
		align = 8 * SPA_MINBLOCKSIZE;
#else
		if (size < PAGESIZE) {
			align = SPA_MINBLOCKSIZE;
		} else if (IS_P2ALIGNED(size, p2 >> 2)) {
			align = PAGESIZE;
		}
#endif

		if (align != 0) {
			char name[36];
			if (cflags == data_cflags) {
				/*
				 * Resulting kmem caches would be identical.
				 * Save memory by creating only one.
				 */
				(void) snprintf(name, sizeof (name),
				    "zio_buf_comb_%lu", (ulong_t)size);
				zio_buf_cache[c] = kmem_cache_create(name,
				    size, align, NULL, NULL, NULL, NULL, NULL,
				    cflags);
				zio_data_buf_cache[c] = zio_buf_cache[c];
				continue;
			}
			(void) snprintf(name, sizeof (name), "zio_buf_%lu",
			    (ulong_t)size);
			zio_buf_cache[c] = kmem_cache_create(name, size,
			    align, NULL, NULL, NULL, NULL, NULL, cflags);

			(void) snprintf(name, sizeof (name), "zio_data_buf_%lu",
			    (ulong_t)size);
			zio_data_buf_cache[c] = kmem_cache_create(name, size,
			    align, NULL, NULL, NULL, NULL, NULL, data_cflags);
		}
	}

	while (--c != 0) {
		ASSERT(zio_buf_cache[c] != NULL);
		if (zio_buf_cache[c - 1] == NULL)
			zio_buf_cache[c - 1] = zio_buf_cache[c];

		ASSERT(zio_data_buf_cache[c] != NULL);
		if (zio_data_buf_cache[c - 1] == NULL)
			zio_data_buf_cache[c - 1] = zio_data_buf_cache[c];
	}

	zio_inject_init();

	lz4_init();
}

void
zio_fini(void)
{
	size_t n = SPA_MAXBLOCKSIZE >> SPA_MINBLOCKSHIFT;

#if defined(ZFS_DEBUG) && !defined(_KERNEL)
	for (size_t i = 0; i < n; i++) {
		if (zio_buf_cache_allocs[i] != zio_buf_cache_frees[i])
			(void) printf("zio_fini: [%d] %llu != %llu\n",
			    (int)((i + 1) << SPA_MINBLOCKSHIFT),
			    (long long unsigned)zio_buf_cache_allocs[i],
			    (long long unsigned)zio_buf_cache_frees[i]);
	}
#endif

	/*
	 * The same kmem cache can show up multiple times in both zio_buf_cache
	 * and zio_data_buf_cache. Do a wasteful but trivially correct scan to
	 * sort it out.
	 */
	for (size_t i = 0; i < n; i++) {
		kmem_cache_t *cache = zio_buf_cache[i];
		if (cache == NULL)
			continue;
		for (size_t j = i; j < n; j++) {
			if (cache == zio_buf_cache[j])
				zio_buf_cache[j] = NULL;
			if (cache == zio_data_buf_cache[j])
				zio_data_buf_cache[j] = NULL;
		}
		kmem_cache_destroy(cache);
	}

	for (size_t i = 0; i < n; i++) {
		kmem_cache_t *cache = zio_data_buf_cache[i];
		if (cache == NULL)
			continue;
		for (size_t j = i; j < n; j++) {
			if (cache == zio_data_buf_cache[j])
				zio_data_buf_cache[j] = NULL;
		}
		kmem_cache_destroy(cache);
	}

	for (size_t i = 0; i < n; i++) {
		VERIFY3P(zio_buf_cache[i], ==, NULL);
		VERIFY3P(zio_data_buf_cache[i], ==, NULL);
	}

	kmem_cache_destroy(zio_link_cache);
	kmem_cache_destroy(zio_cache);

	zio_inject_fini();

	lz4_fini();
}

/*
 * ==========================================================================
 * Allocate and free I/O buffers
 * ==========================================================================
 */

/*
 * Use zio_buf_alloc to allocate ZFS metadata.  This data will appear in a
 * crashdump if the kernel panics, so use it judiciously.  Obviously, it's
 * useful to inspect ZFS metadata, but if possible, we should avoid keeping
 * excess / transient data in-core during a crashdump.
 */
void *
zio_buf_alloc(size_t size)
{
	size_t c = (size - 1) >> SPA_MINBLOCKSHIFT;

	VERIFY3U(c, <, SPA_MAXBLOCKSIZE >> SPA_MINBLOCKSHIFT);
#if defined(ZFS_DEBUG) && !defined(_KERNEL)
	atomic_add_64(&zio_buf_cache_allocs[c], 1);
#endif

	return (kmem_cache_alloc(zio_buf_cache[c], KM_PUSHPAGE));
}

/*
 * Use zio_data_buf_alloc to allocate data.  The data will not appear in a
 * crashdump if the kernel panics.  This exists so that we will limit the amount
 * of ZFS data that shows up in a kernel crashdump.  (Thus reducing the amount
 * of kernel heap dumped to disk when the kernel panics)
 */
void *
zio_data_buf_alloc(size_t size)
{
	size_t c = (size - 1) >> SPA_MINBLOCKSHIFT;

	VERIFY3U(c, <, SPA_MAXBLOCKSIZE >> SPA_MINBLOCKSHIFT);

	return (kmem_cache_alloc(zio_data_buf_cache[c], KM_PUSHPAGE));
}

void
zio_buf_free(void *buf, size_t size)
{
	size_t c = (size - 1) >> SPA_MINBLOCKSHIFT;

	VERIFY3U(c, <, SPA_MAXBLOCKSIZE >> SPA_MINBLOCKSHIFT);
#if defined(ZFS_DEBUG) && !defined(_KERNEL)
	atomic_add_64(&zio_buf_cache_frees[c], 1);
#endif

	kmem_cache_free(zio_buf_cache[c], buf);
}

void
zio_data_buf_free(void *buf, size_t size)
{
	size_t c = (size - 1) >> SPA_MINBLOCKSHIFT;

	VERIFY3U(c, <, SPA_MAXBLOCKSIZE >> SPA_MINBLOCKSHIFT);

	kmem_cache_free(zio_data_buf_cache[c], buf);
}

static void
zio_abd_free(void *abd, size_t size)
{
	abd_free((abd_t *)abd);
}

/*
 * ==========================================================================
 * Push and pop I/O transform buffers
 * ==========================================================================
 */
void
zio_push_transform(zio_t *zio, abd_t *data, uint64_t size, uint64_t bufsize,
    zio_transform_func_t *transform)
{
	zio_transform_t *zt = kmem_alloc(sizeof (zio_transform_t), KM_SLEEP);

	zt->zt_orig_abd = zio->io_abd;
	zt->zt_orig_size = zio->io_size;
	zt->zt_bufsize = bufsize;
	zt->zt_transform = transform;

	zt->zt_next = zio->io_transform_stack;
	zio->io_transform_stack = zt;

	zio->io_abd = data;
	zio->io_size = size;
}

void
zio_pop_transforms(zio_t *zio)
{
	zio_transform_t *zt;

	while ((zt = zio->io_transform_stack) != NULL) {
		if (zt->zt_transform != NULL)
			zt->zt_transform(zio,
			    zt->zt_orig_abd, zt->zt_orig_size);

		if (zt->zt_bufsize != 0)
			abd_free(zio->io_abd);

		zio->io_abd = zt->zt_orig_abd;
		zio->io_size = zt->zt_orig_size;
		zio->io_transform_stack = zt->zt_next;

		kmem_free(zt, sizeof (zio_transform_t));
	}
}

/*
 * ==========================================================================
 * I/O transform callbacks for subblocks, decompression, and decryption
 * ==========================================================================
 */
static void
zio_subblock(zio_t *zio, abd_t *data, uint64_t size)
{
	ASSERT(zio->io_size > size);

	if (zio->io_type == ZIO_TYPE_READ)
		abd_copy(data, zio->io_abd, size);
}

static void
zio_decompress(zio_t *zio, abd_t *data, uint64_t size)
{
	if (zio->io_error == 0) {
		void *tmp = abd_borrow_buf(data, size);
		int ret = zio_decompress_data(BP_GET_COMPRESS(zio->io_bp),
		    zio->io_abd, tmp, zio->io_size, size,
		    &zio->io_prop.zp_complevel);
		abd_return_buf_copy(data, tmp, size);

		if (zio_injection_enabled && ret == 0)
			ret = zio_handle_fault_injection(zio, EINVAL);

		if (ret != 0)
			zio->io_error = SET_ERROR(EIO);
	}
}

static void
zio_decrypt(zio_t *zio, abd_t *data, uint64_t size)
{
	int ret;
	void *tmp;
	blkptr_t *bp = zio->io_bp;
	spa_t *spa = zio->io_spa;
	uint64_t dsobj = zio->io_bookmark.zb_objset;
	uint64_t lsize = BP_GET_LSIZE(bp);
	dmu_object_type_t ot = BP_GET_TYPE(bp);
	uint8_t salt[ZIO_DATA_SALT_LEN];
	uint8_t iv[ZIO_DATA_IV_LEN];
	uint8_t mac[ZIO_DATA_MAC_LEN];
	boolean_t no_crypt = B_FALSE;

	ASSERT(BP_USES_CRYPT(bp));
	ASSERT3U(size, !=, 0);

	if (zio->io_error != 0)
		return;

	/*
	 * Verify the cksum of MACs stored in an indirect bp. It will always
	 * be possible to verify this since it does not require an encryption
	 * key.
	 */
	if (BP_HAS_INDIRECT_MAC_CKSUM(bp)) {
		zio_crypt_decode_mac_bp(bp, mac);

		if (BP_GET_COMPRESS(bp) != ZIO_COMPRESS_OFF) {
			/*
			 * We haven't decompressed the data yet, but
			 * zio_crypt_do_indirect_mac_checksum() requires
			 * decompressed data to be able to parse out the MACs
			 * from the indirect block. We decompress it now and
			 * throw away the result after we are finished.
			 */
			tmp = zio_buf_alloc(lsize);
			ret = zio_decompress_data(BP_GET_COMPRESS(bp),
			    zio->io_abd, tmp, zio->io_size, lsize,
			    &zio->io_prop.zp_complevel);
			if (ret != 0) {
				ret = SET_ERROR(EIO);
				goto error;
			}
			ret = zio_crypt_do_indirect_mac_checksum(B_FALSE,
			    tmp, lsize, BP_SHOULD_BYTESWAP(bp), mac);
			zio_buf_free(tmp, lsize);
		} else {
			ret = zio_crypt_do_indirect_mac_checksum_abd(B_FALSE,
			    zio->io_abd, size, BP_SHOULD_BYTESWAP(bp), mac);
		}
		abd_copy(data, zio->io_abd, size);

		if (zio_injection_enabled && ot != DMU_OT_DNODE && ret == 0) {
			ret = zio_handle_decrypt_injection(spa,
			    &zio->io_bookmark, ot, ECKSUM);
		}
		if (ret != 0)
			goto error;

		return;
	}

	/*
	 * If this is an authenticated block, just check the MAC. It would be
	 * nice to separate this out into its own flag, but for the moment
	 * enum zio_flag is out of bits.
	 */
	if (BP_IS_AUTHENTICATED(bp)) {
		if (ot == DMU_OT_OBJSET) {
			ret = spa_do_crypt_objset_mac_abd(B_FALSE, spa,
			    dsobj, zio->io_abd, size, BP_SHOULD_BYTESWAP(bp));
		} else {
			zio_crypt_decode_mac_bp(bp, mac);
			ret = spa_do_crypt_mac_abd(B_FALSE, spa, dsobj,
			    zio->io_abd, size, mac);
			if (zio_injection_enabled && ret == 0) {
				ret = zio_handle_decrypt_injection(spa,
				    &zio->io_bookmark, ot, ECKSUM);
			}
		}
		abd_copy(data, zio->io_abd, size);

		if (ret != 0)
			goto error;

		return;
	}

	zio_crypt_decode_params_bp(bp, salt, iv);

	if (ot == DMU_OT_INTENT_LOG) {
		tmp = abd_borrow_buf_copy(zio->io_abd, sizeof (zil_chain_t));
		zio_crypt_decode_mac_zil(tmp, mac);
		abd_return_buf(zio->io_abd, tmp, sizeof (zil_chain_t));
	} else {
		zio_crypt_decode_mac_bp(bp, mac);
	}

	ret = spa_do_crypt_abd(B_FALSE, spa, &zio->io_bookmark, BP_GET_TYPE(bp),
	    BP_GET_DEDUP(bp), BP_SHOULD_BYTESWAP(bp), salt, iv, mac, size, data,
	    zio->io_abd, &no_crypt);
	if (no_crypt)
		abd_copy(data, zio->io_abd, size);

	if (ret != 0)
		goto error;

	return;

error:
	/* assert that the key was found unless this was speculative */
	ASSERT(ret != EACCES || (zio->io_flags & ZIO_FLAG_SPECULATIVE));

	/*
	 * If there was a decryption / authentication error return EIO as
	 * the io_error. If this was not a speculative zio, create an ereport.
	 */
	if (ret == ECKSUM) {
		zio->io_error = SET_ERROR(EIO);
		if ((zio->io_flags & ZIO_FLAG_SPECULATIVE) == 0) {
			spa_log_error(spa, &zio->io_bookmark);
			(void) zfs_ereport_post(FM_EREPORT_ZFS_AUTHENTICATION,
			    spa, NULL, &zio->io_bookmark, zio, 0);
		}
	} else {
		zio->io_error = ret;
	}
}

/*
 * ==========================================================================
 * I/O parent/child relationships and pipeline interlocks
 * ==========================================================================
 */
zio_t *
zio_walk_parents(zio_t *cio, zio_link_t **zl)
{
	list_t *pl = &cio->io_parent_list;

	*zl = (*zl == NULL) ? list_head(pl) : list_next(pl, *zl);
	if (*zl == NULL)
		return (NULL);

	ASSERT((*zl)->zl_child == cio);
	return ((*zl)->zl_parent);
}

zio_t *
zio_walk_children(zio_t *pio, zio_link_t **zl)
{
	list_t *cl = &pio->io_child_list;

	ASSERT(MUTEX_HELD(&pio->io_lock));

	*zl = (*zl == NULL) ? list_head(cl) : list_next(cl, *zl);
	if (*zl == NULL)
		return (NULL);

	ASSERT((*zl)->zl_parent == pio);
	return ((*zl)->zl_child);
}

zio_t *
zio_unique_parent(zio_t *cio)
{
	zio_link_t *zl = NULL;
	zio_t *pio = zio_walk_parents(cio, &zl);

	VERIFY3P(zio_walk_parents(cio, &zl), ==, NULL);
	return (pio);
}

void
zio_add_child(zio_t *pio, zio_t *cio)
{
	zio_link_t *zl = kmem_cache_alloc(zio_link_cache, KM_SLEEP);

	/*
	 * Logical I/Os can have logical, gang, or vdev children.
	 * Gang I/Os can have gang or vdev children.
	 * Vdev I/Os can only have vdev children.
	 * The following ASSERT captures all of these constraints.
	 */
	ASSERT3S(cio->io_child_type, <=, pio->io_child_type);

	zl->zl_parent = pio;
	zl->zl_child = cio;

	mutex_enter(&pio->io_lock);
	mutex_enter(&cio->io_lock);

	ASSERT(pio->io_state[ZIO_WAIT_DONE] == 0);

	for (int w = 0; w < ZIO_WAIT_TYPES; w++)
		pio->io_children[cio->io_child_type][w] += !cio->io_state[w];

	list_insert_head(&pio->io_child_list, zl);
	list_insert_head(&cio->io_parent_list, zl);

	pio->io_child_count++;
	cio->io_parent_count++;

	mutex_exit(&cio->io_lock);
	mutex_exit(&pio->io_lock);
}

static void
zio_remove_child(zio_t *pio, zio_t *cio, zio_link_t *zl)
{
	ASSERT(zl->zl_parent == pio);
	ASSERT(zl->zl_child == cio);

	mutex_enter(&pio->io_lock);
	mutex_enter(&cio->io_lock);

	list_remove(&pio->io_child_list, zl);
	list_remove(&cio->io_parent_list, zl);

	pio->io_child_count--;
	cio->io_parent_count--;

	mutex_exit(&cio->io_lock);
	mutex_exit(&pio->io_lock);
	kmem_cache_free(zio_link_cache, zl);
}

static boolean_t
zio_wait_for_children(zio_t *zio, uint8_t childbits, enum zio_wait_type wait)
{
	boolean_t waiting = B_FALSE;

	mutex_enter(&zio->io_lock);
	ASSERT(zio->io_stall == NULL);
	for (int c = 0; c < ZIO_CHILD_TYPES; c++) {
		if (!(ZIO_CHILD_BIT_IS_SET(childbits, c)))
			continue;

		uint64_t *countp = &zio->io_children[c][wait];
		if (*countp != 0) {
			zio->io_stage >>= 1;
			ASSERT3U(zio->io_stage, !=, ZIO_STAGE_OPEN);
			zio->io_stall = countp;
			waiting = B_TRUE;
			break;
		}
	}
	mutex_exit(&zio->io_lock);
	return (waiting);
}

__attribute__((always_inline))
static inline void
zio_notify_parent(zio_t *pio, zio_t *zio, enum zio_wait_type wait,
    zio_t **next_to_executep)
{
	uint64_t *countp = &pio->io_children[zio->io_child_type][wait];
	int *errorp = &pio->io_child_error[zio->io_child_type];

	mutex_enter(&pio->io_lock);
	if (zio->io_error && !(zio->io_flags & ZIO_FLAG_DONT_PROPAGATE))
		*errorp = zio_worst_error(*errorp, zio->io_error);
	pio->io_reexecute |= zio->io_reexecute;
	ASSERT3U(*countp, >, 0);

	(*countp)--;

	if (*countp == 0 && pio->io_stall == countp) {
		zio_taskq_type_t type =
		    pio->io_stage < ZIO_STAGE_VDEV_IO_START ? ZIO_TASKQ_ISSUE :
		    ZIO_TASKQ_INTERRUPT;
		pio->io_stall = NULL;
		mutex_exit(&pio->io_lock);

		/*
		 * If we can tell the caller to execute this parent next, do
		 * so.  Otherwise dispatch the parent zio as its own task.
		 *
		 * Having the caller execute the parent when possible reduces
		 * locking on the zio taskq's, reduces context switch
		 * overhead, and has no recursion penalty.  Note that one
		 * read from disk typically causes at least 3 zio's: a
		 * zio_null(), the logical zio_read(), and then a physical
		 * zio.  When the physical ZIO completes, we are able to call
		 * zio_done() on all 3 of these zio's from one invocation of
		 * zio_execute() by returning the parent back to
		 * zio_execute().  Since the parent isn't executed until this
		 * thread returns back to zio_execute(), the caller should do
		 * so promptly.
		 *
		 * In other cases, dispatching the parent prevents
		 * overflowing the stack when we have deeply nested
		 * parent-child relationships, as we do with the "mega zio"
		 * of writes for spa_sync(), and the chain of ZIL blocks.
		 */
		if (next_to_executep != NULL && *next_to_executep == NULL) {
			*next_to_executep = pio;
		} else {
			zio_taskq_dispatch(pio, type, B_FALSE);
		}
	} else {
		mutex_exit(&pio->io_lock);
	}
}

static void
zio_inherit_child_errors(zio_t *zio, enum zio_child c)
{
	if (zio->io_child_error[c] != 0 && zio->io_error == 0)
		zio->io_error = zio->io_child_error[c];
}

int
zio_bookmark_compare(const void *x1, const void *x2)
{
	const zio_t *z1 = x1;
	const zio_t *z2 = x2;

	if (z1->io_bookmark.zb_objset < z2->io_bookmark.zb_objset)
		return (-1);
	if (z1->io_bookmark.zb_objset > z2->io_bookmark.zb_objset)
		return (1);

	if (z1->io_bookmark.zb_object < z2->io_bookmark.zb_object)
		return (-1);
	if (z1->io_bookmark.zb_object > z2->io_bookmark.zb_object)
		return (1);

	if (z1->io_bookmark.zb_level < z2->io_bookmark.zb_level)
		return (-1);
	if (z1->io_bookmark.zb_level > z2->io_bookmark.zb_level)
		return (1);

	if (z1->io_bookmark.zb_blkid < z2->io_bookmark.zb_blkid)
		return (-1);
	if (z1->io_bookmark.zb_blkid > z2->io_bookmark.zb_blkid)
		return (1);

	if (z1 < z2)
		return (-1);
	if (z1 > z2)
		return (1);

	return (0);
}

/*
 * ==========================================================================
 * Create the various types of I/O (read, write, free, etc)
 * ==========================================================================
 */
static zio_t *
zio_create(zio_t *pio, spa_t *spa, uint64_t txg, const blkptr_t *bp,
    abd_t *data, uint64_t lsize, uint64_t psize, zio_done_func_t *done,
    void *private, zio_type_t type, zio_priority_t priority,
    enum zio_flag flags, vdev_t *vd, uint64_t offset,
    const zbookmark_phys_t *zb, enum zio_stage stage,
    enum zio_stage pipeline)
{
	zio_t *zio;

	IMPLY(type != ZIO_TYPE_TRIM, psize <= SPA_MAXBLOCKSIZE);
	ASSERT(P2PHASE(psize, SPA_MINBLOCKSIZE) == 0);
	ASSERT(P2PHASE(offset, SPA_MINBLOCKSIZE) == 0);

	ASSERT(!vd || spa_config_held(spa, SCL_STATE_ALL, RW_READER));
	ASSERT(!bp || !(flags & ZIO_FLAG_CONFIG_WRITER));
	ASSERT(vd || stage == ZIO_STAGE_OPEN);

	IMPLY(lsize != psize, (flags & ZIO_FLAG_RAW_COMPRESS) != 0);

	zio = kmem_cache_alloc(zio_cache, KM_SLEEP);
	bzero(zio, sizeof (zio_t));

	mutex_init(&zio->io_lock, NULL, MUTEX_NOLOCKDEP, NULL);
	cv_init(&zio->io_cv, NULL, CV_DEFAULT, NULL);

	list_create(&zio->io_parent_list, sizeof (zio_link_t),
	    offsetof(zio_link_t, zl_parent_node));
	list_create(&zio->io_child_list, sizeof (zio_link_t),
	    offsetof(zio_link_t, zl_child_node));
	metaslab_trace_init(&zio->io_alloc_list);

	if (vd != NULL)
		zio->io_child_type = ZIO_CHILD_VDEV;
	else if (flags & ZIO_FLAG_GANG_CHILD)
		zio->io_child_type = ZIO_CHILD_GANG;
	else if (flags & ZIO_FLAG_DDT_CHILD)
		zio->io_child_type = ZIO_CHILD_DDT;
	else
		zio->io_child_type = ZIO_CHILD_LOGICAL;

	if (bp != NULL) {
		zio->io_bp = (blkptr_t *)bp;
		zio->io_bp_copy = *bp;
		zio->io_bp_orig = *bp;
		if (type != ZIO_TYPE_WRITE ||
		    zio->io_child_type == ZIO_CHILD_DDT)
			zio->io_bp = &zio->io_bp_copy;	/* so caller can free */
		if (zio->io_child_type == ZIO_CHILD_LOGICAL)
			zio->io_logical = zio;
		if (zio->io_child_type > ZIO_CHILD_GANG && BP_IS_GANG(bp))
			pipeline |= ZIO_GANG_STAGES;
	}

	zio->io_spa = spa;
	zio->io_txg = txg;
	zio->io_done = done;
	zio->io_private = private;
	zio->io_type = type;
	zio->io_priority = priority;
	zio->io_vd = vd;
	zio->io_offset = offset;
	zio->io_orig_abd = zio->io_abd = data;
	zio->io_orig_size = zio->io_size = psize;
	zio->io_lsize = lsize;
	zio->io_orig_flags = zio->io_flags = flags;
	zio->io_orig_stage = zio->io_stage = stage;
	zio->io_orig_pipeline = zio->io_pipeline = pipeline;
	zio->io_pipeline_trace = ZIO_STAGE_OPEN;

	zio->io_state[ZIO_WAIT_READY] = (stage >= ZIO_STAGE_READY);
	zio->io_state[ZIO_WAIT_DONE] = (stage >= ZIO_STAGE_DONE);

	if (zb != NULL)
		zio->io_bookmark = *zb;

	if (pio != NULL) {
		if (zio->io_metaslab_class == NULL)
			zio->io_metaslab_class = pio->io_metaslab_class;
		if (zio->io_logical == NULL)
			zio->io_logical = pio->io_logical;
		if (zio->io_child_type == ZIO_CHILD_GANG)
			zio->io_gang_leader = pio->io_gang_leader;
		zio_add_child(pio, zio);
	}

	taskq_init_ent(&zio->io_tqent);

	return (zio);
}

static void
zio_destroy(zio_t *zio)
{
	metaslab_trace_fini(&zio->io_alloc_list);
	list_destroy(&zio->io_parent_list);
	list_destroy(&zio->io_child_list);
	mutex_destroy(&zio->io_lock);
	cv_destroy(&zio->io_cv);
	kmem_cache_free(zio_cache, zio);
}

zio_t *
zio_null(zio_t *pio, spa_t *spa, vdev_t *vd, zio_done_func_t *done,
    void *private, enum zio_flag flags)
{
	zio_t *zio;

	zio = zio_create(pio, spa, 0, NULL, NULL, 0, 0, done, private,
	    ZIO_TYPE_NULL, ZIO_PRIORITY_NOW, flags, vd, 0, NULL,
	    ZIO_STAGE_OPEN, ZIO_INTERLOCK_PIPELINE);

	return (zio);
}

zio_t *
zio_root(spa_t *spa, zio_done_func_t *done, void *private, enum zio_flag flags)
{
	return (zio_null(NULL, spa, NULL, done, private, flags));
}

static int
zfs_blkptr_verify_log(spa_t *spa, const blkptr_t *bp,
    enum blk_verify_flag blk_verify, const char *fmt, ...)
{
	va_list adx;
	char buf[256];

	va_start(adx, fmt);
	(void) vsnprintf(buf, sizeof (buf), fmt, adx);
	va_end(adx);

	switch (blk_verify) {
	case BLK_VERIFY_HALT:
		dprintf_bp(bp, "blkptr at %p dprintf_bp():", bp);
		zfs_panic_recover("%s: %s", spa_name(spa), buf);
		break;
	case BLK_VERIFY_LOG:
		zfs_dbgmsg("%s: %s", spa_name(spa), buf);
		break;
	case BLK_VERIFY_ONLY:
		break;
	}

	return (1);
}

/*
 * Verify the block pointer fields contain reasonable values.  This means
 * it only contains known object types, checksum/compression identifiers,
 * block sizes within the maximum allowed limits, valid DVAs, etc.
 *
 * If everything checks out B_TRUE is returned.  The zfs_blkptr_verify
 * argument controls the behavior when an invalid field is detected.
 *
 * Modes for zfs_blkptr_verify:
 *   1) BLK_VERIFY_ONLY (evaluate the block)
 *   2) BLK_VERIFY_LOG (evaluate the block and log problems)
 *   3) BLK_VERIFY_HALT (call zfs_panic_recover on error)
 */
boolean_t
zfs_blkptr_verify(spa_t *spa, const blkptr_t *bp, boolean_t config_held,
    enum blk_verify_flag blk_verify)
{
	int errors = 0;

	if (!DMU_OT_IS_VALID(BP_GET_TYPE(bp))) {
		errors += zfs_blkptr_verify_log(spa, bp, blk_verify,
		    "blkptr at %p has invalid TYPE %llu",
		    bp, (longlong_t)BP_GET_TYPE(bp));
	}
	if (BP_GET_CHECKSUM(bp) >= ZIO_CHECKSUM_FUNCTIONS ||
	    BP_GET_CHECKSUM(bp) <= ZIO_CHECKSUM_ON) {
		errors += zfs_blkptr_verify_log(spa, bp, blk_verify,
		    "blkptr at %p has invalid CHECKSUM %llu",
		    bp, (longlong_t)BP_GET_CHECKSUM(bp));
	}
	if (BP_GET_COMPRESS(bp) >= ZIO_COMPRESS_FUNCTIONS ||
	    BP_GET_COMPRESS(bp) <= ZIO_COMPRESS_ON) {
		errors += zfs_blkptr_verify_log(spa, bp, blk_verify,
		    "blkptr at %p has invalid COMPRESS %llu",
		    bp, (longlong_t)BP_GET_COMPRESS(bp));
	}
	if (BP_GET_LSIZE(bp) > SPA_MAXBLOCKSIZE) {
		errors += zfs_blkptr_verify_log(spa, bp, blk_verify,
		    "blkptr at %p has invalid LSIZE %llu",
		    bp, (longlong_t)BP_GET_LSIZE(bp));
	}
	if (BP_GET_PSIZE(bp) > SPA_MAXBLOCKSIZE) {
		errors += zfs_blkptr_verify_log(spa, bp, blk_verify,
		    "blkptr at %p has invalid PSIZE %llu",
		    bp, (longlong_t)BP_GET_PSIZE(bp));
	}

	if (BP_IS_EMBEDDED(bp)) {
		if (BPE_GET_ETYPE(bp) >= NUM_BP_EMBEDDED_TYPES) {
			errors += zfs_blkptr_verify_log(spa, bp, blk_verify,
			    "blkptr at %p has invalid ETYPE %llu",
			    bp, (longlong_t)BPE_GET_ETYPE(bp));
		}
	}

	/*
	 * Do not verify individual DVAs if the config is not trusted. This
	 * will be done once the zio is executed in vdev_mirror_map_alloc.
	 */
	if (!spa->spa_trust_config)
		return (B_TRUE);

	if (!config_held)
		spa_config_enter(spa, SCL_VDEV, bp, RW_READER);
	else
		ASSERT(spa_config_held(spa, SCL_VDEV, RW_WRITER));
	/*
	 * Pool-specific checks.
	 *
	 * Note: it would be nice to verify that the blk_birth and
	 * BP_PHYSICAL_BIRTH() are not too large.  However, spa_freeze()
	 * allows the birth time of log blocks (and dmu_sync()-ed blocks
	 * that are in the log) to be arbitrarily large.
	 */
	for (int i = 0; i < BP_GET_NDVAS(bp); i++) {
		const dva_t *dva = &bp->blk_dva[i];
		uint64_t vdevid = DVA_GET_VDEV(dva);

		if (vdevid >= spa->spa_root_vdev->vdev_children) {
			errors += zfs_blkptr_verify_log(spa, bp, blk_verify,
			    "blkptr at %p DVA %u has invalid VDEV %llu",
			    bp, i, (longlong_t)vdevid);
			continue;
		}
		vdev_t *vd = spa->spa_root_vdev->vdev_child[vdevid];
		if (vd == NULL) {
			errors += zfs_blkptr_verify_log(spa, bp, blk_verify,
			    "blkptr at %p DVA %u has invalid VDEV %llu",
			    bp, i, (longlong_t)vdevid);
			continue;
		}
		if (vd->vdev_ops == &vdev_hole_ops) {
			errors += zfs_blkptr_verify_log(spa, bp, blk_verify,
			    "blkptr at %p DVA %u has hole VDEV %llu",
			    bp, i, (longlong_t)vdevid);
			continue;
		}
		if (vd->vdev_ops == &vdev_missing_ops) {
			/*
			 * "missing" vdevs are valid during import, but we
			 * don't have their detailed info (e.g. asize), so
			 * we can't perform any more checks on them.
			 */
			continue;
		}
		uint64_t offset = DVA_GET_OFFSET(dva);
		uint64_t asize = DVA_GET_ASIZE(dva);
		if (DVA_GET_GANG(dva))
			asize = vdev_gang_header_asize(vd);
		if (offset + asize > vd->vdev_asize) {
			errors += zfs_blkptr_verify_log(spa, bp, blk_verify,
			    "blkptr at %p DVA %u has invalid OFFSET %llu",
			    bp, i, (longlong_t)offset);
		}
	}
	if (errors > 0)
		dprintf_bp(bp, "blkptr at %p dprintf_bp():", bp);
	if (!config_held)
		spa_config_exit(spa, SCL_VDEV, bp);

	return (errors == 0);
}

boolean_t
zfs_dva_valid(spa_t *spa, const dva_t *dva, const blkptr_t *bp)
{
	uint64_t vdevid = DVA_GET_VDEV(dva);

	if (vdevid >= spa->spa_root_vdev->vdev_children)
		return (B_FALSE);

	vdev_t *vd = spa->spa_root_vdev->vdev_child[vdevid];
	if (vd == NULL)
		return (B_FALSE);

	if (vd->vdev_ops == &vdev_hole_ops)
		return (B_FALSE);

	if (vd->vdev_ops == &vdev_missing_ops) {
		return (B_FALSE);
	}

	uint64_t offset = DVA_GET_OFFSET(dva);
	uint64_t asize = DVA_GET_ASIZE(dva);

	if (DVA_GET_GANG(dva))
		asize = vdev_gang_header_asize(vd);
	if (offset + asize > vd->vdev_asize)
		return (B_FALSE);

	return (B_TRUE);
}

zio_t *
zio_read(zio_t *pio, spa_t *spa, const blkptr_t *bp,
    abd_t *data, uint64_t size, zio_done_func_t *done, void *private,
    zio_priority_t priority, enum zio_flag flags, const zbookmark_phys_t *zb)
{
	zio_t *zio;

	(void) zfs_blkptr_verify(spa, bp, flags & ZIO_FLAG_CONFIG_WRITER,
	    BLK_VERIFY_HALT);

	zio = zio_create(pio, spa, BP_PHYSICAL_BIRTH(bp), bp,
	    data, size, size, done, private,
	    ZIO_TYPE_READ, priority, flags, NULL, 0, zb,
	    ZIO_STAGE_OPEN, (flags & ZIO_FLAG_DDT_CHILD) ?
	    ZIO_DDT_CHILD_READ_PIPELINE : ZIO_READ_PIPELINE);

	return (zio);
}

zio_t *
zio_write(zio_t *pio, spa_t *spa, uint64_t txg, blkptr_t *bp,
    abd_t *data, uint64_t lsize, uint64_t psize, const zio_prop_t *zp,
    zio_done_func_t *ready, zio_done_func_t *children_ready,
    zio_done_func_t *physdone, zio_done_func_t *done,
    void *private, zio_priority_t priority, enum zio_flag flags,
    const zbookmark_phys_t *zb)
{
	zio_t *zio;

	ASSERT(zp->zp_checksum >= ZIO_CHECKSUM_OFF &&
	    zp->zp_checksum < ZIO_CHECKSUM_FUNCTIONS &&
	    zp->zp_compress >= ZIO_COMPRESS_OFF &&
	    zp->zp_compress < ZIO_COMPRESS_FUNCTIONS &&
	    DMU_OT_IS_VALID(zp->zp_type) &&
	    zp->zp_level < 32 &&
	    zp->zp_copies > 0 &&
	    zp->zp_copies <= spa_max_replication(spa));

	zio = zio_create(pio, spa, txg, bp, data, lsize, psize, done, private,
	    ZIO_TYPE_WRITE, priority, flags, NULL, 0, zb,
	    ZIO_STAGE_OPEN, (flags & ZIO_FLAG_DDT_CHILD) ?
	    ZIO_DDT_CHILD_WRITE_PIPELINE : ZIO_WRITE_PIPELINE);

	zio->io_ready = ready;
	zio->io_children_ready = children_ready;
	zio->io_physdone = physdone;
	zio->io_prop = *zp;

	/*
	 * Data can be NULL if we are going to call zio_write_override() to
	 * provide the already-allocated BP.  But we may need the data to
	 * verify a dedup hit (if requested).  In this case, don't try to
	 * dedup (just take the already-allocated BP verbatim). Encrypted
	 * dedup blocks need data as well so we also disable dedup in this
	 * case.
	 */
	if (data == NULL &&
	    (zio->io_prop.zp_dedup_verify || zio->io_prop.zp_encrypt)) {
		zio->io_prop.zp_dedup = zio->io_prop.zp_dedup_verify = B_FALSE;
	}

	return (zio);
}

zio_t *
zio_rewrite(zio_t *pio, spa_t *spa, uint64_t txg, blkptr_t *bp, abd_t *data,
    uint64_t size, zio_done_func_t *done, void *private,
    zio_priority_t priority, enum zio_flag flags, zbookmark_phys_t *zb)
{
	zio_t *zio;

	zio = zio_create(pio, spa, txg, bp, data, size, size, done, private,
	    ZIO_TYPE_WRITE, priority, flags | ZIO_FLAG_IO_REWRITE, NULL, 0, zb,
	    ZIO_STAGE_OPEN, ZIO_REWRITE_PIPELINE);

	return (zio);
}

void
zio_write_override(zio_t *zio, blkptr_t *bp, int copies, boolean_t nopwrite)
{
	ASSERT(zio->io_type == ZIO_TYPE_WRITE);
	ASSERT(zio->io_child_type == ZIO_CHILD_LOGICAL);
	ASSERT(zio->io_stage == ZIO_STAGE_OPEN);
	ASSERT(zio->io_txg == spa_syncing_txg(zio->io_spa));

	/*
	 * We must reset the io_prop to match the values that existed
	 * when the bp was first written by dmu_sync() keeping in mind
	 * that nopwrite and dedup are mutually exclusive.
	 */
	zio->io_prop.zp_dedup = nopwrite ? B_FALSE : zio->io_prop.zp_dedup;
	zio->io_prop.zp_nopwrite = nopwrite;
	zio->io_prop.zp_copies = copies;
	zio->io_bp_override = bp;
}

void
zio_free(spa_t *spa, uint64_t txg, const blkptr_t *bp)
{

	(void) zfs_blkptr_verify(spa, bp, B_FALSE, BLK_VERIFY_HALT);

	/*
	 * The check for EMBEDDED is a performance optimization.  We
	 * process the free here (by ignoring it) rather than
	 * putting it on the list and then processing it in zio_free_sync().
	 */
	if (BP_IS_EMBEDDED(bp))
		return;
	metaslab_check_free(spa, bp);

	/*
	 * Frees that are for the currently-syncing txg, are not going to be
	 * deferred, and which will not need to do a read (i.e. not GANG or
	 * DEDUP), can be processed immediately.  Otherwise, put them on the
	 * in-memory list for later processing.
	 *
	 * Note that we only defer frees after zfs_sync_pass_deferred_free
	 * when the log space map feature is disabled. [see relevant comment
	 * in spa_sync_iterate_to_convergence()]
	 */
	if (BP_IS_GANG(bp) ||
	    BP_GET_DEDUP(bp) ||
	    txg != spa->spa_syncing_txg ||
	    (spa_sync_pass(spa) >= zfs_sync_pass_deferred_free &&
	    !spa_feature_is_active(spa, SPA_FEATURE_LOG_SPACEMAP))) {
		bplist_append(&spa->spa_free_bplist[txg & TXG_MASK], bp);
	} else {
		VERIFY3P(zio_free_sync(NULL, spa, txg, bp, 0), ==, NULL);
	}
}

/*
 * To improve performance, this function may return NULL if we were able
 * to do the free immediately.  This avoids the cost of creating a zio
 * (and linking it to the parent, etc).
 */
zio_t *
zio_free_sync(zio_t *pio, spa_t *spa, uint64_t txg, const blkptr_t *bp,
    enum zio_flag flags)
{
	ASSERT(!BP_IS_HOLE(bp));
	ASSERT(spa_syncing_txg(spa) == txg);

	if (BP_IS_EMBEDDED(bp))
		return (NULL);

	metaslab_check_free(spa, bp);
	arc_freed(spa, bp);
	dsl_scan_freed(spa, bp);

	if (BP_IS_GANG(bp) || BP_GET_DEDUP(bp)) {
		/*
		 * GANG and DEDUP blocks can induce a read (for the gang block
		 * header, or the DDT), so issue them asynchronously so that
		 * this thread is not tied up.
		 */
		enum zio_stage stage =
		    ZIO_FREE_PIPELINE | ZIO_STAGE_ISSUE_ASYNC;

		return (zio_create(pio, spa, txg, bp, NULL, BP_GET_PSIZE(bp),
		    BP_GET_PSIZE(bp), NULL, NULL,
		    ZIO_TYPE_FREE, ZIO_PRIORITY_NOW,
		    flags, NULL, 0, NULL, ZIO_STAGE_OPEN, stage));
	} else {
		metaslab_free(spa, bp, txg, B_FALSE);
		return (NULL);
	}
}

zio_t *
zio_claim(zio_t *pio, spa_t *spa, uint64_t txg, const blkptr_t *bp,
    zio_done_func_t *done, void *private, enum zio_flag flags)
{
	zio_t *zio;

	(void) zfs_blkptr_verify(spa, bp, flags & ZIO_FLAG_CONFIG_WRITER,
	    BLK_VERIFY_HALT);

	if (BP_IS_EMBEDDED(bp))
		return (zio_null(pio, spa, NULL, NULL, NULL, 0));

	/*
	 * A claim is an allocation of a specific block.  Claims are needed
	 * to support immediate writes in the intent log.  The issue is that
	 * immediate writes contain committed data, but in a txg that was
	 * *not* committed.  Upon opening the pool after an unclean shutdown,
	 * the intent log claims all blocks that contain immediate write data
	 * so that the SPA knows they're in use.
	 *
	 * All claims *must* be resolved in the first txg -- before the SPA
	 * starts allocating blocks -- so that nothing is allocated twice.
	 * If txg == 0 we just verify that the block is claimable.
	 */
	ASSERT3U(spa->spa_uberblock.ub_rootbp.blk_birth, <,
	    spa_min_claim_txg(spa));
	ASSERT(txg == spa_min_claim_txg(spa) || txg == 0);
	ASSERT(!BP_GET_DEDUP(bp) || !spa_writeable(spa));	/* zdb(8) */

	zio = zio_create(pio, spa, txg, bp, NULL, BP_GET_PSIZE(bp),
	    BP_GET_PSIZE(bp), done, private, ZIO_TYPE_CLAIM, ZIO_PRIORITY_NOW,
	    flags, NULL, 0, NULL, ZIO_STAGE_OPEN, ZIO_CLAIM_PIPELINE);
	ASSERT0(zio->io_queued_timestamp);

	return (zio);
}

zio_t *
zio_ioctl(zio_t *pio, spa_t *spa, vdev_t *vd, int cmd,
    zio_done_func_t *done, void *private, enum zio_flag flags)
{
	zio_t *zio;
	int c;

	if (vd->vdev_children == 0) {
		zio = zio_create(pio, spa, 0, NULL, NULL, 0, 0, done, private,
		    ZIO_TYPE_IOCTL, ZIO_PRIORITY_NOW, flags, vd, 0, NULL,
		    ZIO_STAGE_OPEN, ZIO_IOCTL_PIPELINE);

		zio->io_cmd = cmd;
	} else {
		zio = zio_null(pio, spa, NULL, NULL, NULL, flags);

		for (c = 0; c < vd->vdev_children; c++)
			zio_nowait(zio_ioctl(zio, spa, vd->vdev_child[c], cmd,
			    done, private, flags));
	}

	return (zio);
}

zio_t *
zio_trim(zio_t *pio, vdev_t *vd, uint64_t offset, uint64_t size,
    zio_done_func_t *done, void *private, zio_priority_t priority,
    enum zio_flag flags, enum trim_flag trim_flags)
{
	zio_t *zio;

	ASSERT0(vd->vdev_children);
	ASSERT0(P2PHASE(offset, 1ULL << vd->vdev_ashift));
	ASSERT0(P2PHASE(size, 1ULL << vd->vdev_ashift));
	ASSERT3U(size, !=, 0);

	zio = zio_create(pio, vd->vdev_spa, 0, NULL, NULL, size, size, done,
	    private, ZIO_TYPE_TRIM, priority, flags | ZIO_FLAG_PHYSICAL,
	    vd, offset, NULL, ZIO_STAGE_OPEN, ZIO_TRIM_PIPELINE);
	zio->io_trim_flags = trim_flags;

	return (zio);
}

zio_t *
zio_read_phys(zio_t *pio, vdev_t *vd, uint64_t offset, uint64_t size,
    abd_t *data, int checksum, zio_done_func_t *done, void *private,
    zio_priority_t priority, enum zio_flag flags, boolean_t labels)
{
	zio_t *zio;

	ASSERT(vd->vdev_children == 0);
	ASSERT(!labels || offset + size <= VDEV_LABEL_START_SIZE ||
	    offset >= vd->vdev_psize - VDEV_LABEL_END_SIZE);
	ASSERT3U(offset + size, <=, vd->vdev_psize);

	zio = zio_create(pio, vd->vdev_spa, 0, NULL, data, size, size, done,
	    private, ZIO_TYPE_READ, priority, flags | ZIO_FLAG_PHYSICAL, vd,
	    offset, NULL, ZIO_STAGE_OPEN, ZIO_READ_PHYS_PIPELINE);

	zio->io_prop.zp_checksum = checksum;

	return (zio);
}

zio_t *
zio_write_phys(zio_t *pio, vdev_t *vd, uint64_t offset, uint64_t size,
    abd_t *data, int checksum, zio_done_func_t *done, void *private,
    zio_priority_t priority, enum zio_flag flags, boolean_t labels)
{
	zio_t *zio;

	ASSERT(vd->vdev_children == 0);
	ASSERT(!labels || offset + size <= VDEV_LABEL_START_SIZE ||
	    offset >= vd->vdev_psize - VDEV_LABEL_END_SIZE);
	ASSERT3U(offset + size, <=, vd->vdev_psize);

	zio = zio_create(pio, vd->vdev_spa, 0, NULL, data, size, size, done,
	    private, ZIO_TYPE_WRITE, priority, flags | ZIO_FLAG_PHYSICAL, vd,
	    offset, NULL, ZIO_STAGE_OPEN, ZIO_WRITE_PHYS_PIPELINE);

	zio->io_prop.zp_checksum = checksum;

	if (zio_checksum_table[checksum].ci_flags & ZCHECKSUM_FLAG_EMBEDDED) {
		/*
		 * zec checksums are necessarily destructive -- they modify
		 * the end of the write buffer to hold the verifier/checksum.
		 * Therefore, we must make a local copy in case the data is
		 * being written to multiple places in parallel.
		 */
		abd_t *wbuf = abd_alloc_sametype(data, size);
		abd_copy(wbuf, data, size);

		zio_push_transform(zio, wbuf, size, size, NULL);
	}

	return (zio);
}

/*
 * Create a child I/O to do some work for us.
 */
zio_t *
zio_vdev_child_io(zio_t *pio, blkptr_t *bp, vdev_t *vd, uint64_t offset,
    abd_t *data, uint64_t size, int type, zio_priority_t priority,
    enum zio_flag flags, zio_done_func_t *done, void *private)
{
	enum zio_stage pipeline = ZIO_VDEV_CHILD_PIPELINE;
	zio_t *zio;

	/*
	 * vdev child I/Os do not propagate their error to the parent.
	 * Therefore, for correct operation the caller *must* check for
	 * and handle the error in the child i/o's done callback.
	 * The only exceptions are i/os that we don't care about
	 * (OPTIONAL or REPAIR).
	 */
	ASSERT((flags & ZIO_FLAG_OPTIONAL) || (flags & ZIO_FLAG_IO_REPAIR) ||
	    done != NULL);

	if (type == ZIO_TYPE_READ && bp != NULL) {
		/*
		 * If we have the bp, then the child should perform the
		 * checksum and the parent need not.  This pushes error
		 * detection as close to the leaves as possible and
		 * eliminates redundant checksums in the interior nodes.
		 */
		pipeline |= ZIO_STAGE_CHECKSUM_VERIFY;
		pio->io_pipeline &= ~ZIO_STAGE_CHECKSUM_VERIFY;
	}

	if (vd->vdev_ops->vdev_op_leaf) {
		ASSERT0(vd->vdev_children);
		offset += VDEV_LABEL_START_SIZE;
	}

	flags |= ZIO_VDEV_CHILD_FLAGS(pio);

	/*
	 * If we've decided to do a repair, the write is not speculative --
	 * even if the original read was.
	 */
	if (flags & ZIO_FLAG_IO_REPAIR)
		flags &= ~ZIO_FLAG_SPECULATIVE;

	/*
	 * If we're creating a child I/O that is not associated with a
	 * top-level vdev, then the child zio is not an allocating I/O.
	 * If this is a retried I/O then we ignore it since we will
	 * have already processed the original allocating I/O.
	 */
	if (flags & ZIO_FLAG_IO_ALLOCATING &&
	    (vd != vd->vdev_top || (flags & ZIO_FLAG_IO_RETRY))) {
		ASSERT(pio->io_metaslab_class != NULL);
		ASSERT(pio->io_metaslab_class->mc_alloc_throttle_enabled);
		ASSERT(type == ZIO_TYPE_WRITE);
		ASSERT(priority == ZIO_PRIORITY_ASYNC_WRITE);
		ASSERT(!(flags & ZIO_FLAG_IO_REPAIR));
		ASSERT(!(pio->io_flags & ZIO_FLAG_IO_REWRITE) ||
		    pio->io_child_type == ZIO_CHILD_GANG);

		flags &= ~ZIO_FLAG_IO_ALLOCATING;
	}


	zio = zio_create(pio, pio->io_spa, pio->io_txg, bp, data, size, size,
	    done, private, type, priority, flags, vd, offset, &pio->io_bookmark,
	    ZIO_STAGE_VDEV_IO_START >> 1, pipeline);
	ASSERT3U(zio->io_child_type, ==, ZIO_CHILD_VDEV);

	zio->io_physdone = pio->io_physdone;
	if (vd->vdev_ops->vdev_op_leaf && zio->io_logical != NULL)
		zio->io_logical->io_phys_children++;

	return (zio);
}

zio_t *
zio_vdev_delegated_io(vdev_t *vd, uint64_t offset, abd_t *data, uint64_t size,
    zio_type_t type, zio_priority_t priority, enum zio_flag flags,
    zio_done_func_t *done, void *private)
{
	zio_t *zio;

	ASSERT(vd->vdev_ops->vdev_op_leaf);

	zio = zio_create(NULL, vd->vdev_spa, 0, NULL,
	    data, size, size, done, private, type, priority,
	    flags | ZIO_FLAG_CANFAIL | ZIO_FLAG_DONT_RETRY | ZIO_FLAG_DELEGATED,
	    vd, offset, NULL,
	    ZIO_STAGE_VDEV_IO_START >> 1, ZIO_VDEV_CHILD_PIPELINE);

	return (zio);
}

void
zio_flush(zio_t *zio, vdev_t *vd)
{
	zio_nowait(zio_ioctl(zio, zio->io_spa, vd, DKIOCFLUSHWRITECACHE,
	    NULL, NULL,
	    ZIO_FLAG_CANFAIL | ZIO_FLAG_DONT_PROPAGATE | ZIO_FLAG_DONT_RETRY));
}

void
zio_shrink(zio_t *zio, uint64_t size)
{
	ASSERT3P(zio->io_executor, ==, NULL);
	ASSERT3U(zio->io_orig_size, ==, zio->io_size);
	ASSERT3U(size, <=, zio->io_size);

	/*
	 * We don't shrink for raidz because of problems with the
	 * reconstruction when reading back less than the block size.
	 * Note, BP_IS_RAIDZ() assumes no compression.
	 */
	ASSERT(BP_GET_COMPRESS(zio->io_bp) == ZIO_COMPRESS_OFF);
	if (!BP_IS_RAIDZ(zio->io_bp)) {
		/* we are not doing a raw write */
		ASSERT3U(zio->io_size, ==, zio->io_lsize);
		zio->io_orig_size = zio->io_size = zio->io_lsize = size;
	}
}

/*
 * ==========================================================================
 * Prepare to read and write logical blocks
 * ==========================================================================
 */

static zio_t *
zio_read_bp_init(zio_t *zio)
{
	blkptr_t *bp = zio->io_bp;
	uint64_t psize =
	    BP_IS_EMBEDDED(bp) ? BPE_GET_PSIZE(bp) : BP_GET_PSIZE(bp);

	ASSERT3P(zio->io_bp, ==, &zio->io_bp_copy);

	if (BP_GET_COMPRESS(bp) != ZIO_COMPRESS_OFF &&
	    zio->io_child_type == ZIO_CHILD_LOGICAL &&
	    !(zio->io_flags & ZIO_FLAG_RAW_COMPRESS)) {
		zio_push_transform(zio, abd_alloc_sametype(zio->io_abd, psize),
		    psize, psize, zio_decompress);
	}

	if (((BP_IS_PROTECTED(bp) && !(zio->io_flags & ZIO_FLAG_RAW_ENCRYPT)) ||
	    BP_HAS_INDIRECT_MAC_CKSUM(bp)) &&
	    zio->io_child_type == ZIO_CHILD_LOGICAL) {
		zio_push_transform(zio, abd_alloc_sametype(zio->io_abd, psize),
		    psize, psize, zio_decrypt);
	}

	if (BP_IS_EMBEDDED(bp) && BPE_GET_ETYPE(bp) == BP_EMBEDDED_TYPE_DATA) {
		int psize = BPE_GET_PSIZE(bp);
		void *data = abd_borrow_buf(zio->io_abd, psize);

		zio->io_pipeline = ZIO_INTERLOCK_PIPELINE;
		decode_embedded_bp_compressed(bp, data);
		abd_return_buf_copy(zio->io_abd, data, psize);
	} else {
		ASSERT(!BP_IS_EMBEDDED(bp));
		ASSERT3P(zio->io_bp, ==, &zio->io_bp_copy);
	}

	if (!DMU_OT_IS_METADATA(BP_GET_TYPE(bp)) && BP_GET_LEVEL(bp) == 0)
		zio->io_flags |= ZIO_FLAG_DONT_CACHE;

	if (BP_GET_TYPE(bp) == DMU_OT_DDT_ZAP)
		zio->io_flags |= ZIO_FLAG_DONT_CACHE;

	if (BP_GET_DEDUP(bp) && zio->io_child_type == ZIO_CHILD_LOGICAL)
		zio->io_pipeline = ZIO_DDT_READ_PIPELINE;

	return (zio);
}

static zio_t *
zio_write_bp_init(zio_t *zio)
{
	if (!IO_IS_ALLOCATING(zio))
		return (zio);

	ASSERT(zio->io_child_type != ZIO_CHILD_DDT);

	if (zio->io_bp_override) {
		blkptr_t *bp = zio->io_bp;
		zio_prop_t *zp = &zio->io_prop;

		ASSERT(bp->blk_birth != zio->io_txg);
		ASSERT(BP_GET_DEDUP(zio->io_bp_override) == 0);

		*bp = *zio->io_bp_override;
		zio->io_pipeline = ZIO_INTERLOCK_PIPELINE;

		if (BP_IS_EMBEDDED(bp))
			return (zio);

		/*
		 * If we've been overridden and nopwrite is set then
		 * set the flag accordingly to indicate that a nopwrite
		 * has already occurred.
		 */
		if (!BP_IS_HOLE(bp) && zp->zp_nopwrite) {
			ASSERT(!zp->zp_dedup);
			ASSERT3U(BP_GET_CHECKSUM(bp), ==, zp->zp_checksum);
			zio->io_flags |= ZIO_FLAG_NOPWRITE;
			return (zio);
		}

		ASSERT(!zp->zp_nopwrite);

		if (BP_IS_HOLE(bp) || !zp->zp_dedup)
			return (zio);

		ASSERT((zio_checksum_table[zp->zp_checksum].ci_flags &
		    ZCHECKSUM_FLAG_DEDUP) || zp->zp_dedup_verify);

		if (BP_GET_CHECKSUM(bp) == zp->zp_checksum &&
		    !zp->zp_encrypt) {
			BP_SET_DEDUP(bp, 1);
			zio->io_pipeline |= ZIO_STAGE_DDT_WRITE;
			return (zio);
		}

		/*
		 * We were unable to handle this as an override bp, treat
		 * it as a regular write I/O.
		 */
		zio->io_bp_override = NULL;
		*bp = zio->io_bp_orig;
		zio->io_pipeline = zio->io_orig_pipeline;
	}

	return (zio);
}

static zio_t *
zio_write_compress(zio_t *zio)
{
	spa_t *spa = zio->io_spa;
	zio_prop_t *zp = &zio->io_prop;
	enum zio_compress compress = zp->zp_compress;
	blkptr_t *bp = zio->io_bp;
	uint64_t lsize = zio->io_lsize;
	uint64_t psize = zio->io_size;
	int pass = 1;

	/*
	 * If our children haven't all reached the ready stage,
	 * wait for them and then repeat this pipeline stage.
	 */
	if (zio_wait_for_children(zio, ZIO_CHILD_LOGICAL_BIT |
	    ZIO_CHILD_GANG_BIT, ZIO_WAIT_READY)) {
		return (NULL);
	}

	if (!IO_IS_ALLOCATING(zio))
		return (zio);

	if (zio->io_children_ready != NULL) {
		/*
		 * Now that all our children are ready, run the callback
		 * associated with this zio in case it wants to modify the
		 * data to be written.
		 */
		ASSERT3U(zp->zp_level, >, 0);
		zio->io_children_ready(zio);
	}

	ASSERT(zio->io_child_type != ZIO_CHILD_DDT);
	ASSERT(zio->io_bp_override == NULL);

	if (!BP_IS_HOLE(bp) && bp->blk_birth == zio->io_txg) {
		/*
		 * We're rewriting an existing block, which means we're
		 * working on behalf of spa_sync().  For spa_sync() to
		 * converge, it must eventually be the case that we don't
		 * have to allocate new blocks.  But compression changes
		 * the blocksize, which forces a reallocate, and makes
		 * convergence take longer.  Therefore, after the first
		 * few passes, stop compressing to ensure convergence.
		 */
		pass = spa_sync_pass(spa);

		ASSERT(zio->io_txg == spa_syncing_txg(spa));
		ASSERT(zio->io_child_type == ZIO_CHILD_LOGICAL);
		ASSERT(!BP_GET_DEDUP(bp));

		if (pass >= zfs_sync_pass_dont_compress)
			compress = ZIO_COMPRESS_OFF;

		/* Make sure someone doesn't change their mind on overwrites */
		ASSERT(BP_IS_EMBEDDED(bp) || MIN(zp->zp_copies + BP_IS_GANG(bp),
		    spa_max_replication(spa)) == BP_GET_NDVAS(bp));
	}

	/* If it's a compressed write that is not raw, compress the buffer. */
	if (compress != ZIO_COMPRESS_OFF &&
	    !(zio->io_flags & ZIO_FLAG_RAW_COMPRESS)) {
		void *cbuf = zio_buf_alloc(lsize);
		psize = zio_compress_data(compress, zio->io_abd, cbuf, lsize,
		    zp->zp_complevel);
		if (psize == 0 || psize >= lsize) {
			compress = ZIO_COMPRESS_OFF;
			zio_buf_free(cbuf, lsize);
		} else if (!zp->zp_dedup && !zp->zp_encrypt &&
		    psize <= BPE_PAYLOAD_SIZE &&
		    zp->zp_level == 0 && !DMU_OT_HAS_FILL(zp->zp_type) &&
		    spa_feature_is_enabled(spa, SPA_FEATURE_EMBEDDED_DATA)) {
			encode_embedded_bp_compressed(bp,
			    cbuf, compress, lsize, psize);
			BPE_SET_ETYPE(bp, BP_EMBEDDED_TYPE_DATA);
			BP_SET_TYPE(bp, zio->io_prop.zp_type);
			BP_SET_LEVEL(bp, zio->io_prop.zp_level);
			zio_buf_free(cbuf, lsize);
			bp->blk_birth = zio->io_txg;
			zio->io_pipeline = ZIO_INTERLOCK_PIPELINE;
			ASSERT(spa_feature_is_active(spa,
			    SPA_FEATURE_EMBEDDED_DATA));
			return (zio);
		} else {
			/*
			 * Round compressed size up to the minimum allocation
			 * size of the smallest-ashift device, and zero the
			 * tail. This ensures that the compressed size of the
			 * BP (and thus compressratio property) are correct,
			 * in that we charge for the padding used to fill out
			 * the last sector.
			 */
			ASSERT3U(spa->spa_min_alloc, >=, SPA_MINBLOCKSHIFT);
			size_t rounded = (size_t)roundup(psize,
			    spa->spa_min_alloc);
			if (rounded >= lsize) {
				compress = ZIO_COMPRESS_OFF;
				zio_buf_free(cbuf, lsize);
				psize = lsize;
			} else {
				abd_t *cdata = abd_get_from_buf(cbuf, lsize);
				abd_take_ownership_of_buf(cdata, B_TRUE);
				abd_zero_off(cdata, psize, rounded - psize);
				psize = rounded;
				zio_push_transform(zio, cdata,
				    psize, lsize, NULL);
			}
		}

		/*
		 * We were unable to handle this as an override bp, treat
		 * it as a regular write I/O.
		 */
		zio->io_bp_override = NULL;
		*bp = zio->io_bp_orig;
		zio->io_pipeline = zio->io_orig_pipeline;

	} else if ((zio->io_flags & ZIO_FLAG_RAW_ENCRYPT) != 0 &&
	    zp->zp_type == DMU_OT_DNODE) {
		/*
		 * The DMU actually relies on the zio layer's compression
		 * to free metadnode blocks that have had all contained
		 * dnodes freed. As a result, even when doing a raw
		 * receive, we must check whether the block can be compressed
		 * to a hole.
		 */
		psize = zio_compress_data(ZIO_COMPRESS_EMPTY,
		    zio->io_abd, NULL, lsize, zp->zp_complevel);
		if (psize == 0 || psize >= lsize)
			compress = ZIO_COMPRESS_OFF;
	} else {
		ASSERT3U(psize, !=, 0);
	}

	/*
	 * The final pass of spa_sync() must be all rewrites, but the first
	 * few passes offer a trade-off: allocating blocks defers convergence,
	 * but newly allocated blocks are sequential, so they can be written
	 * to disk faster.  Therefore, we allow the first few passes of
	 * spa_sync() to allocate new blocks, but force rewrites after that.
	 * There should only be a handful of blocks after pass 1 in any case.
	 */
	if (!BP_IS_HOLE(bp) && bp->blk_birth == zio->io_txg &&
	    BP_GET_PSIZE(bp) == psize &&
	    pass >= zfs_sync_pass_rewrite) {
		VERIFY3U(psize, !=, 0);
		enum zio_stage gang_stages = zio->io_pipeline & ZIO_GANG_STAGES;

		zio->io_pipeline = ZIO_REWRITE_PIPELINE | gang_stages;
		zio->io_flags |= ZIO_FLAG_IO_REWRITE;
	} else {
		BP_ZERO(bp);
		zio->io_pipeline = ZIO_WRITE_PIPELINE;
	}

	if (psize == 0) {
		if (zio->io_bp_orig.blk_birth != 0 &&
		    spa_feature_is_active(spa, SPA_FEATURE_HOLE_BIRTH)) {
			BP_SET_LSIZE(bp, lsize);
			BP_SET_TYPE(bp, zp->zp_type);
			BP_SET_LEVEL(bp, zp->zp_level);
			BP_SET_BIRTH(bp, zio->io_txg, 0);
		}
		zio->io_pipeline = ZIO_INTERLOCK_PIPELINE;
	} else {
		ASSERT(zp->zp_checksum != ZIO_CHECKSUM_GANG_HEADER);
		BP_SET_LSIZE(bp, lsize);
		BP_SET_TYPE(bp, zp->zp_type);
		BP_SET_LEVEL(bp, zp->zp_level);
		BP_SET_PSIZE(bp, psize);
		BP_SET_COMPRESS(bp, compress);
		BP_SET_CHECKSUM(bp, zp->zp_checksum);
		BP_SET_DEDUP(bp, zp->zp_dedup);
		BP_SET_BYTEORDER(bp, ZFS_HOST_BYTEORDER);
		if (zp->zp_dedup) {
			ASSERT(zio->io_child_type == ZIO_CHILD_LOGICAL);
			ASSERT(!(zio->io_flags & ZIO_FLAG_IO_REWRITE));
			ASSERT(!zp->zp_encrypt ||
			    DMU_OT_IS_ENCRYPTED(zp->zp_type));
			zio->io_pipeline = ZIO_DDT_WRITE_PIPELINE;
		}
		if (zp->zp_nopwrite) {
			ASSERT(zio->io_child_type == ZIO_CHILD_LOGICAL);
			ASSERT(!(zio->io_flags & ZIO_FLAG_IO_REWRITE));
			zio->io_pipeline |= ZIO_STAGE_NOP_WRITE;
		}
	}
	return (zio);
}

static zio_t *
zio_free_bp_init(zio_t *zio)
{
	blkptr_t *bp = zio->io_bp;

	if (zio->io_child_type == ZIO_CHILD_LOGICAL) {
		if (BP_GET_DEDUP(bp))
			zio->io_pipeline = ZIO_DDT_FREE_PIPELINE;
	}

	ASSERT3P(zio->io_bp, ==, &zio->io_bp_copy);

	return (zio);
}

/*
 * ==========================================================================
 * Execute the I/O pipeline
 * ==========================================================================
 */

static void
zio_taskq_dispatch(zio_t *zio, zio_taskq_type_t q, boolean_t cutinline)
{
	spa_t *spa = zio->io_spa;
	zio_type_t t = zio->io_type;
	int flags = (cutinline ? TQ_FRONT : 0);

	/*
	 * If we're a config writer or a probe, the normal issue and
	 * interrupt threads may all be blocked waiting for the config lock.
	 * In this case, select the otherwise-unused taskq for ZIO_TYPE_NULL.
	 */
	if (zio->io_flags & (ZIO_FLAG_CONFIG_WRITER | ZIO_FLAG_PROBE))
		t = ZIO_TYPE_NULL;

	/*
	 * A similar issue exists for the L2ARC write thread until L2ARC 2.0.
	 */
	if (t == ZIO_TYPE_WRITE && zio->io_vd && zio->io_vd->vdev_aux)
		t = ZIO_TYPE_NULL;

	/*
	 * If this is a high priority I/O, then use the high priority taskq if
	 * available.
	 */
	if ((zio->io_priority == ZIO_PRIORITY_NOW ||
	    zio->io_priority == ZIO_PRIORITY_SYNC_WRITE) &&
	    spa->spa_zio_taskq[t][q + 1].stqs_count != 0)
		q++;

	ASSERT3U(q, <, ZIO_TASKQ_TYPES);

	/*
	 * NB: We are assuming that the zio can only be dispatched
	 * to a single taskq at a time.  It would be a grievous error
	 * to dispatch the zio to another taskq at the same time.
	 */
	ASSERT(taskq_empty_ent(&zio->io_tqent));
	spa_taskq_dispatch_ent(spa, t, q, (task_func_t *)zio_execute, zio,
	    flags, &zio->io_tqent);
}

static boolean_t
zio_taskq_member(zio_t *zio, zio_taskq_type_t q)
{
	spa_t *spa = zio->io_spa;

	taskq_t *tq = taskq_of_curthread();

	for (zio_type_t t = 0; t < ZIO_TYPES; t++) {
		spa_taskqs_t *tqs = &spa->spa_zio_taskq[t][q];
		uint_t i;
		for (i = 0; i < tqs->stqs_count; i++) {
			if (tqs->stqs_taskq[i] == tq)
				return (B_TRUE);
		}
	}

	return (B_FALSE);
}

static zio_t *
zio_issue_async(zio_t *zio)
{
	zio_taskq_dispatch(zio, ZIO_TASKQ_ISSUE, B_FALSE);

	return (NULL);
}

void
zio_interrupt(zio_t *zio)
{
	zio_taskq_dispatch(zio, ZIO_TASKQ_INTERRUPT, B_FALSE);
}

void
zio_delay_interrupt(zio_t *zio)
{
	/*
	 * The timeout_generic() function isn't defined in userspace, so
	 * rather than trying to implement the function, the zio delay
	 * functionality has been disabled for userspace builds.
	 */

#ifdef _KERNEL
	/*
	 * If io_target_timestamp is zero, then no delay has been registered
	 * for this IO, thus jump to the end of this function and "skip" the
	 * delay; issuing it directly to the zio layer.
	 */
	if (zio->io_target_timestamp != 0) {
		hrtime_t now = gethrtime();

		if (now >= zio->io_target_timestamp) {
			/*
			 * This IO has already taken longer than the target
			 * delay to complete, so we don't want to delay it
			 * any longer; we "miss" the delay and issue it
			 * directly to the zio layer. This is likely due to
			 * the target latency being set to a value less than
			 * the underlying hardware can satisfy (e.g. delay
			 * set to 1ms, but the disks take 10ms to complete an
			 * IO request).
			 */

			DTRACE_PROBE2(zio__delay__miss, zio_t *, zio,
			    hrtime_t, now);

			zio_interrupt(zio);
		} else {
			taskqid_t tid;
			hrtime_t diff = zio->io_target_timestamp - now;
			clock_t expire_at_tick = ddi_get_lbolt() +
			    NSEC_TO_TICK(diff);

			DTRACE_PROBE3(zio__delay__hit, zio_t *, zio,
			    hrtime_t, now, hrtime_t, diff);

			if (NSEC_TO_TICK(diff) == 0) {
				/* Our delay is less than a jiffy - just spin */
				zfs_sleep_until(zio->io_target_timestamp);
				zio_interrupt(zio);
			} else {
				/*
				 * Use taskq_dispatch_delay() in the place of
				 * OpenZFS's timeout_generic().
				 */
				tid = taskq_dispatch_delay(system_taskq,
				    (task_func_t *)zio_interrupt,
				    zio, TQ_NOSLEEP, expire_at_tick);
				if (tid == TASKQID_INVALID) {
					/*
					 * Couldn't allocate a task.  Just
					 * finish the zio without a delay.
					 */
					zio_interrupt(zio);
				}
			}
		}
		return;
	}
#endif
	DTRACE_PROBE1(zio__delay__skip, zio_t *, zio);
	zio_interrupt(zio);
}

static void
zio_deadman_impl(zio_t *pio, int ziodepth)
{
	zio_t *cio, *cio_next;
	zio_link_t *zl = NULL;
	vdev_t *vd = pio->io_vd;

	if (zio_deadman_log_all || (vd != NULL && vd->vdev_ops->vdev_op_leaf)) {
		vdev_queue_t *vq = vd ? &vd->vdev_queue : NULL;
		zbookmark_phys_t *zb = &pio->io_bookmark;
		uint64_t delta = gethrtime() - pio->io_timestamp;
		uint64_t failmode = spa_get_deadman_failmode(pio->io_spa);

		zfs_dbgmsg("slow zio[%d]: zio=%px timestamp=%llu "
		    "delta=%llu queued=%llu io=%llu "
		    "path=%s last=%llu "
		    "type=%d priority=%d flags=0x%x "
		    "stage=0x%x pipeline=0x%x pipeline-trace=0x%x "
		    "objset=%llu object=%llu level=%llu blkid=%llu "
		    "offset=%llu size=%llu error=%d",
		    ziodepth, pio, pio->io_timestamp,
		    delta, pio->io_delta, pio->io_delay,
		    vd ? vd->vdev_path : "NULL", vq ? vq->vq_io_complete_ts : 0,
		    pio->io_type, pio->io_priority, pio->io_flags,
		    pio->io_stage, pio->io_pipeline, pio->io_pipeline_trace,
		    zb->zb_objset, zb->zb_object, zb->zb_level, zb->zb_blkid,
		    pio->io_offset, pio->io_size, pio->io_error);
		(void) zfs_ereport_post(FM_EREPORT_ZFS_DEADMAN,
		    pio->io_spa, vd, zb, pio, 0);

		if (failmode == ZIO_FAILURE_MODE_CONTINUE &&
		    taskq_empty_ent(&pio->io_tqent)) {
			zio_interrupt(pio);
		}
	}

	mutex_enter(&pio->io_lock);
	for (cio = zio_walk_children(pio, &zl); cio != NULL; cio = cio_next) {
		cio_next = zio_walk_children(pio, &zl);
		zio_deadman_impl(cio, ziodepth + 1);
	}
	mutex_exit(&pio->io_lock);
}

/*
 * Log the critical information describing this zio and all of its children
 * using the zfs_dbgmsg() interface then post deadman event for the ZED.
 */
void
zio_deadman(zio_t *pio, char *tag)
{
	spa_t *spa = pio->io_spa;
	char *name = spa_name(spa);

	if (!zfs_deadman_enabled || spa_suspended(spa))
		return;

	zio_deadman_impl(pio, 0);

	switch (spa_get_deadman_failmode(spa)) {
	case ZIO_FAILURE_MODE_WAIT:
		zfs_dbgmsg("%s waiting for hung I/O to pool '%s'", tag, name);
		break;

	case ZIO_FAILURE_MODE_CONTINUE:
		zfs_dbgmsg("%s restarting hung I/O for pool '%s'", tag, name);
		break;

	case ZIO_FAILURE_MODE_PANIC:
		fm_panic("%s determined I/O to pool '%s' is hung.", tag, name);
		break;
	}
}

/*
 * Execute the I/O pipeline until one of the following occurs:
 * (1) the I/O completes; (2) the pipeline stalls waiting for
 * dependent child I/Os; (3) the I/O issues, so we're waiting
 * for an I/O completion interrupt; (4) the I/O is delegated by
 * vdev-level caching or aggregation; (5) the I/O is deferred
 * due to vdev-level queueing; (6) the I/O is handed off to
 * another thread.  In all cases, the pipeline stops whenever
 * there's no CPU work; it never burns a thread in cv_wait_io().
 *
 * There's no locking on io_stage because there's no legitimate way
 * for multiple threads to be attempting to process the same I/O.
 */
static zio_pipe_stage_t *zio_pipeline[];

/*
 * zio_execute() is a wrapper around the static function
 * __zio_execute() so that we can force  __zio_execute() to be
 * inlined.  This reduces stack overhead which is important
 * because __zio_execute() is called recursively in several zio
 * code paths.  zio_execute() itself cannot be inlined because
 * it is externally visible.
 */
void
zio_execute(zio_t *zio)
{
	fstrans_cookie_t cookie;

	cookie = spl_fstrans_mark();
	__zio_execute(zio);
	spl_fstrans_unmark(cookie);
}

/*
 * Used to determine if in the current context the stack is sized large
 * enough to allow zio_execute() to be called recursively.  A minimum
 * stack size of 16K is required to avoid needing to re-dispatch the zio.
 */
static boolean_t
zio_execute_stack_check(zio_t *zio)
{
#if !defined(HAVE_LARGE_STACKS)
	dsl_pool_t *dp = spa_get_dsl(zio->io_spa);

	/* Executing in txg_sync_thread() context. */
	if (dp && curthread == dp->dp_tx.tx_sync_thread)
		return (B_TRUE);

	/* Pool initialization outside of zio_taskq context. */
	if (dp && spa_is_initializing(dp->dp_spa) &&
	    !zio_taskq_member(zio, ZIO_TASKQ_ISSUE) &&
	    !zio_taskq_member(zio, ZIO_TASKQ_ISSUE_HIGH))
		return (B_TRUE);
#endif /* HAVE_LARGE_STACKS */

	return (B_FALSE);
}

__attribute__((always_inline))
static inline void
__zio_execute(zio_t *zio)
{
	ASSERT3U(zio->io_queued_timestamp, >, 0);

	while (zio->io_stage < ZIO_STAGE_DONE) {
		enum zio_stage pipeline = zio->io_pipeline;
		enum zio_stage stage = zio->io_stage;

		zio->io_executor = curthread;

		ASSERT(!MUTEX_HELD(&zio->io_lock));
		ASSERT(ISP2(stage));
		ASSERT(zio->io_stall == NULL);

		do {
			stage <<= 1;
		} while ((stage & pipeline) == 0);

		ASSERT(stage <= ZIO_STAGE_DONE);

		/*
		 * If we are in interrupt context and this pipeline stage
		 * will grab a config lock that is held across I/O,
		 * or may wait for an I/O that needs an interrupt thread
		 * to complete, issue async to avoid deadlock.
		 *
		 * For VDEV_IO_START, we cut in line so that the io will
		 * be sent to disk promptly.
		 */
		if ((stage & ZIO_BLOCKING_STAGES) && zio->io_vd == NULL &&
		    zio_taskq_member(zio, ZIO_TASKQ_INTERRUPT)) {
			boolean_t cut = (stage == ZIO_STAGE_VDEV_IO_START) ?
			    zio_requeue_io_start_cut_in_line : B_FALSE;
			zio_taskq_dispatch(zio, ZIO_TASKQ_ISSUE, cut);
			return;
		}

		/*
		 * If the current context doesn't have large enough stacks
		 * the zio must be issued asynchronously to prevent overflow.
		 */
		if (zio_execute_stack_check(zio)) {
			boolean_t cut = (stage == ZIO_STAGE_VDEV_IO_START) ?
			    zio_requeue_io_start_cut_in_line : B_FALSE;
			zio_taskq_dispatch(zio, ZIO_TASKQ_ISSUE, cut);
			return;
		}

		zio->io_stage = stage;
		zio->io_pipeline_trace |= zio->io_stage;

		/*
		 * The zio pipeline stage returns the next zio to execute
		 * (typically the same as this one), or NULL if we should
		 * stop.
		 */
		zio = zio_pipeline[highbit64(stage) - 1](zio);

		if (zio == NULL)
			return;
	}
}


/*
 * ==========================================================================
 * Initiate I/O, either sync or async
 * ==========================================================================
 */
int
zio_wait(zio_t *zio)
{
	/*
	 * Some routines, like zio_free_sync(), may return a NULL zio
	 * to avoid the performance overhead of creating and then destroying
	 * an unneeded zio.  For the callers' simplicity, we accept a NULL
	 * zio and ignore it.
	 */
	if (zio == NULL)
		return (0);

	long timeout = MSEC_TO_TICK(zfs_deadman_ziotime_ms);
	int error;

	ASSERT3S(zio->io_stage, ==, ZIO_STAGE_OPEN);
	ASSERT3P(zio->io_executor, ==, NULL);

	zio->io_waiter = curthread;
	ASSERT0(zio->io_queued_timestamp);
	zio->io_queued_timestamp = gethrtime();

	__zio_execute(zio);

	mutex_enter(&zio->io_lock);
	while (zio->io_executor != NULL) {
		error = cv_timedwait_io(&zio->io_cv, &zio->io_lock,
		    ddi_get_lbolt() + timeout);

		if (zfs_deadman_enabled && error == -1 &&
		    gethrtime() - zio->io_queued_timestamp >
		    spa_deadman_ziotime(zio->io_spa)) {
			mutex_exit(&zio->io_lock);
			timeout = MSEC_TO_TICK(zfs_deadman_checktime_ms);
			zio_deadman(zio, FTAG);
			mutex_enter(&zio->io_lock);
		}
	}
	mutex_exit(&zio->io_lock);

	error = zio->io_error;
	zio_destroy(zio);

	return (error);
}

void
zio_nowait(zio_t *zio)
{
	/*
	 * See comment in zio_wait().
	 */
	if (zio == NULL)
		return;

	ASSERT3P(zio->io_executor, ==, NULL);

	if (zio->io_child_type == ZIO_CHILD_LOGICAL &&
	    zio_unique_parent(zio) == NULL) {
		zio_t *pio;

		/*
		 * This is a logical async I/O with no parent to wait for it.
		 * We add it to the spa_async_root_zio "Godfather" I/O which
		 * will ensure they complete prior to unloading the pool.
		 */
		spa_t *spa = zio->io_spa;
		pio = spa->spa_async_zio_root[CPU_SEQID_UNSTABLE];

		zio_add_child(pio, zio);
	}

	ASSERT0(zio->io_queued_timestamp);
	zio->io_queued_timestamp = gethrtime();
	__zio_execute(zio);
}

/*
 * ==========================================================================
 * Reexecute, cancel, or suspend/resume failed I/O
 * ==========================================================================
 */

static void
zio_reexecute(zio_t *pio)
{
	zio_t *cio, *cio_next;

	ASSERT(pio->io_child_type == ZIO_CHILD_LOGICAL);
	ASSERT(pio->io_orig_stage == ZIO_STAGE_OPEN);
	ASSERT(pio->io_gang_leader == NULL);
	ASSERT(pio->io_gang_tree == NULL);

	pio->io_flags = pio->io_orig_flags;
	pio->io_stage = pio->io_orig_stage;
	pio->io_pipeline = pio->io_orig_pipeline;
	pio->io_reexecute = 0;
	pio->io_flags |= ZIO_FLAG_REEXECUTED;
	pio->io_pipeline_trace = 0;
	pio->io_error = 0;
	for (int w = 0; w < ZIO_WAIT_TYPES; w++)
		pio->io_state[w] = 0;
	for (int c = 0; c < ZIO_CHILD_TYPES; c++)
		pio->io_child_error[c] = 0;

	if (IO_IS_ALLOCATING(pio))
		BP_ZERO(pio->io_bp);

	/*
	 * As we reexecute pio's children, new children could be created.
	 * New children go to the head of pio's io_child_list, however,
	 * so we will (correctly) not reexecute them.  The key is that
	 * the remainder of pio's io_child_list, from 'cio_next' onward,
	 * cannot be affected by any side effects of reexecuting 'cio'.
	 */
	zio_link_t *zl = NULL;
	mutex_enter(&pio->io_lock);
	for (cio = zio_walk_children(pio, &zl); cio != NULL; cio = cio_next) {
		cio_next = zio_walk_children(pio, &zl);
		for (int w = 0; w < ZIO_WAIT_TYPES; w++)
			pio->io_children[cio->io_child_type][w]++;
		mutex_exit(&pio->io_lock);
		zio_reexecute(cio);
		mutex_enter(&pio->io_lock);
	}
	mutex_exit(&pio->io_lock);

	/*
	 * Now that all children have been reexecuted, execute the parent.
	 * We don't reexecute "The Godfather" I/O here as it's the
	 * responsibility of the caller to wait on it.
	 */
	if (!(pio->io_flags & ZIO_FLAG_GODFATHER)) {
		pio->io_queued_timestamp = gethrtime();
		__zio_execute(pio);
	}
}

void
zio_suspend(spa_t *spa, zio_t *zio, zio_suspend_reason_t reason)
{
	if (spa_get_failmode(spa) == ZIO_FAILURE_MODE_PANIC)
		fm_panic("Pool '%s' has encountered an uncorrectable I/O "
		    "failure and the failure mode property for this pool "
		    "is set to panic.", spa_name(spa));

	cmn_err(CE_WARN, "Pool '%s' has encountered an uncorrectable I/O "
	    "failure and has been suspended.\n", spa_name(spa));

	(void) zfs_ereport_post(FM_EREPORT_ZFS_IO_FAILURE, spa, NULL,
	    NULL, NULL, 0);

	mutex_enter(&spa->spa_suspend_lock);

	if (spa->spa_suspend_zio_root == NULL)
		spa->spa_suspend_zio_root = zio_root(spa, NULL, NULL,
		    ZIO_FLAG_CANFAIL | ZIO_FLAG_SPECULATIVE |
		    ZIO_FLAG_GODFATHER);

	spa->spa_suspended = reason;

	if (zio != NULL) {
		ASSERT(!(zio->io_flags & ZIO_FLAG_GODFATHER));
		ASSERT(zio != spa->spa_suspend_zio_root);
		ASSERT(zio->io_child_type == ZIO_CHILD_LOGICAL);
		ASSERT(zio_unique_parent(zio) == NULL);
		ASSERT(zio->io_stage == ZIO_STAGE_DONE);
		zio_add_child(spa->spa_suspend_zio_root, zio);
	}

	mutex_exit(&spa->spa_suspend_lock);
}

int
zio_resume(spa_t *spa)
{
	zio_t *pio;

	/*
	 * Reexecute all previously suspended i/o.
	 */
	mutex_enter(&spa->spa_suspend_lock);
	spa->spa_suspended = ZIO_SUSPEND_NONE;
	cv_broadcast(&spa->spa_suspend_cv);
	pio = spa->spa_suspend_zio_root;
	spa->spa_suspend_zio_root = NULL;
	mutex_exit(&spa->spa_suspend_lock);

	if (pio == NULL)
		return (0);

	zio_reexecute(pio);
	return (zio_wait(pio));
}

void
zio_resume_wait(spa_t *spa)
{
	mutex_enter(&spa->spa_suspend_lock);
	while (spa_suspended(spa))
		cv_wait(&spa->spa_suspend_cv, &spa->spa_suspend_lock);
	mutex_exit(&spa->spa_suspend_lock);
}

/*
 * ==========================================================================
 * Gang blocks.
 *
 * A gang block is a collection of small blocks that looks to the DMU
 * like one large block.  When zio_dva_allocate() cannot find a block
 * of the requested size, due to either severe fragmentation or the pool
 * being nearly full, it calls zio_write_gang_block() to construct the
 * block from smaller fragments.
 *
 * A gang block consists of a gang header (zio_gbh_phys_t) and up to
 * three (SPA_GBH_NBLKPTRS) gang members.  The gang header is just like
 * an indirect block: it's an array of block pointers.  It consumes
 * only one sector and hence is allocatable regardless of fragmentation.
 * The gang header's bps point to its gang members, which hold the data.
 *
 * Gang blocks are self-checksumming, using the bp's <vdev, offset, txg>
 * as the verifier to ensure uniqueness of the SHA256 checksum.
 * Critically, the gang block bp's blk_cksum is the checksum of the data,
 * not the gang header.  This ensures that data block signatures (needed for
 * deduplication) are independent of how the block is physically stored.
 *
 * Gang blocks can be nested: a gang member may itself be a gang block.
 * Thus every gang block is a tree in which root and all interior nodes are
 * gang headers, and the leaves are normal blocks that contain user data.
 * The root of the gang tree is called the gang leader.
 *
 * To perform any operation (read, rewrite, free, claim) on a gang block,
 * zio_gang_assemble() first assembles the gang tree (minus data leaves)
 * in the io_gang_tree field of the original logical i/o by recursively
 * reading the gang leader and all gang headers below it.  This yields
 * an in-core tree containing the contents of every gang header and the
 * bps for every constituent of the gang block.
 *
 * With the gang tree now assembled, zio_gang_issue() just walks the gang tree
 * and invokes a callback on each bp.  To free a gang block, zio_gang_issue()
 * calls zio_free_gang() -- a trivial wrapper around zio_free() -- for each bp.
 * zio_claim_gang() provides a similarly trivial wrapper for zio_claim().
 * zio_read_gang() is a wrapper around zio_read() that omits reading gang
 * headers, since we already have those in io_gang_tree.  zio_rewrite_gang()
 * performs a zio_rewrite() of the data or, for gang headers, a zio_rewrite()
 * of the gang header plus zio_checksum_compute() of the data to update the
 * gang header's blk_cksum as described above.
 *
 * The two-phase assemble/issue model solves the problem of partial failure --
 * what if you'd freed part of a gang block but then couldn't read the
 * gang header for another part?  Assembling the entire gang tree first
 * ensures that all the necessary gang header I/O has succeeded before
 * starting the actual work of free, claim, or write.  Once the gang tree
 * is assembled, free and claim are in-memory operations that cannot fail.
 *
 * In the event that a gang write fails, zio_dva_unallocate() walks the
 * gang tree to immediately free (i.e. insert back into the space map)
 * everything we've allocated.  This ensures that we don't get ENOSPC
 * errors during repeated suspend/resume cycles due to a flaky device.
 *
 * Gang rewrites only happen during sync-to-convergence.  If we can't assemble
 * the gang tree, we won't modify the block, so we can safely defer the free
 * (knowing that the block is still intact).  If we *can* assemble the gang
 * tree, then even if some of the rewrites fail, zio_dva_unallocate() will free
 * each constituent bp and we can allocate a new block on the next sync pass.
 *
 * In all cases, the gang tree allows complete recovery from partial failure.
 * ==========================================================================
 */

static void
zio_gang_issue_func_done(zio_t *zio)
{
	abd_free(zio->io_abd);
}

static zio_t *
zio_read_gang(zio_t *pio, blkptr_t *bp, zio_gang_node_t *gn, abd_t *data,
    uint64_t offset)
{
	if (gn != NULL)
		return (pio);

	return (zio_read(pio, pio->io_spa, bp, abd_get_offset(data, offset),
	    BP_GET_PSIZE(bp), zio_gang_issue_func_done,
	    NULL, pio->io_priority, ZIO_GANG_CHILD_FLAGS(pio),
	    &pio->io_bookmark));
}

static zio_t *
zio_rewrite_gang(zio_t *pio, blkptr_t *bp, zio_gang_node_t *gn, abd_t *data,
    uint64_t offset)
{
	zio_t *zio;

	if (gn != NULL) {
		abd_t *gbh_abd =
		    abd_get_from_buf(gn->gn_gbh, SPA_GANGBLOCKSIZE);
		zio = zio_rewrite(pio, pio->io_spa, pio->io_txg, bp,
		    gbh_abd, SPA_GANGBLOCKSIZE, zio_gang_issue_func_done, NULL,
		    pio->io_priority, ZIO_GANG_CHILD_FLAGS(pio),
		    &pio->io_bookmark);
		/*
		 * As we rewrite each gang header, the pipeline will compute
		 * a new gang block header checksum for it; but no one will
		 * compute a new data checksum, so we do that here.  The one
		 * exception is the gang leader: the pipeline already computed
		 * its data checksum because that stage precedes gang assembly.
		 * (Presently, nothing actually uses interior data checksums;
		 * this is just good hygiene.)
		 */
		if (gn != pio->io_gang_leader->io_gang_tree) {
			abd_t *buf = abd_get_offset(data, offset);

			zio_checksum_compute(zio, BP_GET_CHECKSUM(bp),
			    buf, BP_GET_PSIZE(bp));

			abd_free(buf);
		}
		/*
		 * If we are here to damage data for testing purposes,
		 * leave the GBH alone so that we can detect the damage.
		 */
		if (pio->io_gang_leader->io_flags & ZIO_FLAG_INDUCE_DAMAGE)
			zio->io_pipeline &= ~ZIO_VDEV_IO_STAGES;
	} else {
		zio = zio_rewrite(pio, pio->io_spa, pio->io_txg, bp,
		    abd_get_offset(data, offset), BP_GET_PSIZE(bp),
		    zio_gang_issue_func_done, NULL, pio->io_priority,
		    ZIO_GANG_CHILD_FLAGS(pio), &pio->io_bookmark);
	}

	return (zio);
}

/* ARGSUSED */
static zio_t *
zio_free_gang(zio_t *pio, blkptr_t *bp, zio_gang_node_t *gn, abd_t *data,
    uint64_t offset)
{
	zio_t *zio = zio_free_sync(pio, pio->io_spa, pio->io_txg, bp,
	    ZIO_GANG_CHILD_FLAGS(pio));
	if (zio == NULL) {
		zio = zio_null(pio, pio->io_spa,
		    NULL, NULL, NULL, ZIO_GANG_CHILD_FLAGS(pio));
	}
	return (zio);
}

/* ARGSUSED */
static zio_t *
zio_claim_gang(zio_t *pio, blkptr_t *bp, zio_gang_node_t *gn, abd_t *data,
    uint64_t offset)
{
	return (zio_claim(pio, pio->io_spa, pio->io_txg, bp,
	    NULL, NULL, ZIO_GANG_CHILD_FLAGS(pio)));
}

static zio_gang_issue_func_t *zio_gang_issue_func[ZIO_TYPES] = {
	NULL,
	zio_read_gang,
	zio_rewrite_gang,
	zio_free_gang,
	zio_claim_gang,
	NULL
};

static void zio_gang_tree_assemble_done(zio_t *zio);

static zio_gang_node_t *
zio_gang_node_alloc(zio_gang_node_t **gnpp)
{
	zio_gang_node_t *gn;

	ASSERT(*gnpp == NULL);

	gn = kmem_zalloc(sizeof (*gn), KM_SLEEP);
	gn->gn_gbh = zio_buf_alloc(SPA_GANGBLOCKSIZE);
	*gnpp = gn;

	return (gn);
}

static void
zio_gang_node_free(zio_gang_node_t **gnpp)
{
	zio_gang_node_t *gn = *gnpp;

	for (int g = 0; g < SPA_GBH_NBLKPTRS; g++)
		ASSERT(gn->gn_child[g] == NULL);

	zio_buf_free(gn->gn_gbh, SPA_GANGBLOCKSIZE);
	kmem_free(gn, sizeof (*gn));
	*gnpp = NULL;
}

static void
zio_gang_tree_free(zio_gang_node_t **gnpp)
{
	zio_gang_node_t *gn = *gnpp;

	if (gn == NULL)
		return;

	for (int g = 0; g < SPA_GBH_NBLKPTRS; g++)
		zio_gang_tree_free(&gn->gn_child[g]);

	zio_gang_node_free(gnpp);
}

static void
zio_gang_tree_assemble(zio_t *gio, blkptr_t *bp, zio_gang_node_t **gnpp)
{
	zio_gang_node_t *gn = zio_gang_node_alloc(gnpp);
	abd_t *gbh_abd = abd_get_from_buf(gn->gn_gbh, SPA_GANGBLOCKSIZE);

	ASSERT(gio->io_gang_leader == gio);
	ASSERT(BP_IS_GANG(bp));

	zio_nowait(zio_read(gio, gio->io_spa, bp, gbh_abd, SPA_GANGBLOCKSIZE,
	    zio_gang_tree_assemble_done, gn, gio->io_priority,
	    ZIO_GANG_CHILD_FLAGS(gio), &gio->io_bookmark));
}

static void
zio_gang_tree_assemble_done(zio_t *zio)
{
	zio_t *gio = zio->io_gang_leader;
	zio_gang_node_t *gn = zio->io_private;
	blkptr_t *bp = zio->io_bp;

	ASSERT(gio == zio_unique_parent(zio));
	ASSERT(zio->io_child_count == 0);

	if (zio->io_error)
		return;

	/* this ABD was created from a linear buf in zio_gang_tree_assemble */
	if (BP_SHOULD_BYTESWAP(bp))
		byteswap_uint64_array(abd_to_buf(zio->io_abd), zio->io_size);

	ASSERT3P(abd_to_buf(zio->io_abd), ==, gn->gn_gbh);
	ASSERT(zio->io_size == SPA_GANGBLOCKSIZE);
	ASSERT(gn->gn_gbh->zg_tail.zec_magic == ZEC_MAGIC);

	abd_free(zio->io_abd);

	for (int g = 0; g < SPA_GBH_NBLKPTRS; g++) {
		blkptr_t *gbp = &gn->gn_gbh->zg_blkptr[g];
		if (!BP_IS_GANG(gbp))
			continue;
		zio_gang_tree_assemble(gio, gbp, &gn->gn_child[g]);
	}
}

static void
zio_gang_tree_issue(zio_t *pio, zio_gang_node_t *gn, blkptr_t *bp, abd_t *data,
    uint64_t offset)
{
	zio_t *gio = pio->io_gang_leader;
	zio_t *zio;

	ASSERT(BP_IS_GANG(bp) == !!gn);
	ASSERT(BP_GET_CHECKSUM(bp) == BP_GET_CHECKSUM(gio->io_bp));
	ASSERT(BP_GET_LSIZE(bp) == BP_GET_PSIZE(bp) || gn == gio->io_gang_tree);

	/*
	 * If you're a gang header, your data is in gn->gn_gbh.
	 * If you're a gang member, your data is in 'data' and gn == NULL.
	 */
	zio = zio_gang_issue_func[gio->io_type](pio, bp, gn, data, offset);

	if (gn != NULL) {
		ASSERT(gn->gn_gbh->zg_tail.zec_magic == ZEC_MAGIC);

		for (int g = 0; g < SPA_GBH_NBLKPTRS; g++) {
			blkptr_t *gbp = &gn->gn_gbh->zg_blkptr[g];
			if (BP_IS_HOLE(gbp))
				continue;
			zio_gang_tree_issue(zio, gn->gn_child[g], gbp, data,
			    offset);
			offset += BP_GET_PSIZE(gbp);
		}
	}

	if (gn == gio->io_gang_tree)
		ASSERT3U(gio->io_size, ==, offset);

	if (zio != pio)
		zio_nowait(zio);
}

static zio_t *
zio_gang_assemble(zio_t *zio)
{
	blkptr_t *bp = zio->io_bp;

	ASSERT(BP_IS_GANG(bp) && zio->io_gang_leader == NULL);
	ASSERT(zio->io_child_type > ZIO_CHILD_GANG);

	zio->io_gang_leader = zio;

	zio_gang_tree_assemble(zio, bp, &zio->io_gang_tree);

	return (zio);
}

static zio_t *
zio_gang_issue(zio_t *zio)
{
	blkptr_t *bp = zio->io_bp;

	if (zio_wait_for_children(zio, ZIO_CHILD_GANG_BIT, ZIO_WAIT_DONE)) {
		return (NULL);
	}

	ASSERT(BP_IS_GANG(bp) && zio->io_gang_leader == zio);
	ASSERT(zio->io_child_type > ZIO_CHILD_GANG);

	if (zio->io_child_error[ZIO_CHILD_GANG] == 0)
		zio_gang_tree_issue(zio, zio->io_gang_tree, bp, zio->io_abd,
		    0);
	else
		zio_gang_tree_free(&zio->io_gang_tree);

	zio->io_pipeline = ZIO_INTERLOCK_PIPELINE;

	return (zio);
}

static void
zio_write_gang_member_ready(zio_t *zio)
{
	zio_t *pio = zio_unique_parent(zio);
	dva_t *cdva = zio->io_bp->blk_dva;
	dva_t *pdva = pio->io_bp->blk_dva;
	uint64_t asize;
	zio_t *gio __maybe_unused = zio->io_gang_leader;

	if (BP_IS_HOLE(zio->io_bp))
		return;

	ASSERT(BP_IS_HOLE(&zio->io_bp_orig));

	ASSERT(zio->io_child_type == ZIO_CHILD_GANG);
	ASSERT3U(zio->io_prop.zp_copies, ==, gio->io_prop.zp_copies);
	ASSERT3U(zio->io_prop.zp_copies, <=, BP_GET_NDVAS(zio->io_bp));
	ASSERT3U(pio->io_prop.zp_copies, <=, BP_GET_NDVAS(pio->io_bp));
	ASSERT3U(BP_GET_NDVAS(zio->io_bp), <=, BP_GET_NDVAS(pio->io_bp));

	mutex_enter(&pio->io_lock);
	for (int d = 0; d < BP_GET_NDVAS(zio->io_bp); d++) {
		ASSERT(DVA_GET_GANG(&pdva[d]));
		asize = DVA_GET_ASIZE(&pdva[d]);
		asize += DVA_GET_ASIZE(&cdva[d]);
		DVA_SET_ASIZE(&pdva[d], asize);
	}
	mutex_exit(&pio->io_lock);
}

static void
zio_write_gang_done(zio_t *zio)
{
	/*
	 * The io_abd field will be NULL for a zio with no data.  The io_flags
	 * will initially have the ZIO_FLAG_NODATA bit flag set, but we can't
	 * check for it here as it is cleared in zio_ready.
	 */
	if (zio->io_abd != NULL)
		abd_free(zio->io_abd);
}

static zio_t *
zio_write_gang_block(zio_t *pio, metaslab_class_t *mc)
{
	spa_t *spa = pio->io_spa;
	blkptr_t *bp = pio->io_bp;
	zio_t *gio = pio->io_gang_leader;
	zio_t *zio;
	zio_gang_node_t *gn, **gnpp;
	zio_gbh_phys_t *gbh;
	abd_t *gbh_abd;
	uint64_t txg = pio->io_txg;
	uint64_t resid = pio->io_size;
	uint64_t lsize;
	int copies = gio->io_prop.zp_copies;
	int gbh_copies;
	zio_prop_t zp;
	int error;
	boolean_t has_data = !(pio->io_flags & ZIO_FLAG_NODATA);

	/*
	 * encrypted blocks need DVA[2] free so encrypted gang headers can't
	 * have a third copy.
	 */
	gbh_copies = MIN(copies + 1, spa_max_replication(spa));
	if (gio->io_prop.zp_encrypt && gbh_copies >= SPA_DVAS_PER_BP)
		gbh_copies = SPA_DVAS_PER_BP - 1;

	int flags = METASLAB_HINTBP_FAVOR | METASLAB_GANG_HEADER;
	if (pio->io_flags & ZIO_FLAG_IO_ALLOCATING) {
		ASSERT(pio->io_priority == ZIO_PRIORITY_ASYNC_WRITE);
		ASSERT(has_data);

		flags |= METASLAB_ASYNC_ALLOC;
		VERIFY(zfs_refcount_held(&mc->mc_allocator[pio->io_allocator].
		    mca_alloc_slots, pio));

		/*
		 * The logical zio has already placed a reservation for
		 * 'copies' allocation slots but gang blocks may require
		 * additional copies. These additional copies
		 * (i.e. gbh_copies - copies) are guaranteed to succeed
		 * since metaslab_class_throttle_reserve() always allows
		 * additional reservations for gang blocks.
		 */
		VERIFY(metaslab_class_throttle_reserve(mc, gbh_copies - copies,
		    pio->io_allocator, pio, flags));
	}

	error = metaslab_alloc(spa, mc, SPA_GANGBLOCKSIZE,
	    bp, gbh_copies, txg, pio == gio ? NULL : gio->io_bp, flags,
	    &pio->io_alloc_list, pio, pio->io_allocator);
	if (error) {
		if (pio->io_flags & ZIO_FLAG_IO_ALLOCATING) {
			ASSERT(pio->io_priority == ZIO_PRIORITY_ASYNC_WRITE);
			ASSERT(has_data);

			/*
			 * If we failed to allocate the gang block header then
			 * we remove any additional allocation reservations that
			 * we placed here. The original reservation will
			 * be removed when the logical I/O goes to the ready
			 * stage.
			 */
			metaslab_class_throttle_unreserve(mc,
			    gbh_copies - copies, pio->io_allocator, pio);
		}

		pio->io_error = error;
		return (pio);
	}

	if (pio == gio) {
		gnpp = &gio->io_gang_tree;
	} else {
		gnpp = pio->io_private;
		ASSERT(pio->io_ready == zio_write_gang_member_ready);
	}

	gn = zio_gang_node_alloc(gnpp);
	gbh = gn->gn_gbh;
	bzero(gbh, SPA_GANGBLOCKSIZE);
	gbh_abd = abd_get_from_buf(gbh, SPA_GANGBLOCKSIZE);

	/*
	 * Create the gang header.
	 */
	zio = zio_rewrite(pio, spa, txg, bp, gbh_abd, SPA_GANGBLOCKSIZE,
	    zio_write_gang_done, NULL, pio->io_priority,
	    ZIO_GANG_CHILD_FLAGS(pio), &pio->io_bookmark);

	/*
	 * Create and nowait the gang children.
	 */
	for (int g = 0; resid != 0; resid -= lsize, g++) {
		lsize = P2ROUNDUP(resid / (SPA_GBH_NBLKPTRS - g),
		    SPA_MINBLOCKSIZE);
		ASSERT(lsize >= SPA_MINBLOCKSIZE && lsize <= resid);

		zp.zp_checksum = gio->io_prop.zp_checksum;
		zp.zp_compress = ZIO_COMPRESS_OFF;
		zp.zp_complevel = gio->io_prop.zp_complevel;
		zp.zp_type = DMU_OT_NONE;
		zp.zp_level = 0;
		zp.zp_copies = gio->io_prop.zp_copies;
		zp.zp_dedup = B_FALSE;
		zp.zp_dedup_verify = B_FALSE;
		zp.zp_nopwrite = B_FALSE;
		zp.zp_encrypt = gio->io_prop.zp_encrypt;
		zp.zp_byteorder = gio->io_prop.zp_byteorder;
		bzero(zp.zp_salt, ZIO_DATA_SALT_LEN);
		bzero(zp.zp_iv, ZIO_DATA_IV_LEN);
		bzero(zp.zp_mac, ZIO_DATA_MAC_LEN);

		zio_t *cio = zio_write(zio, spa, txg, &gbh->zg_blkptr[g],
		    has_data ? abd_get_offset(pio->io_abd, pio->io_size -
		    resid) : NULL, lsize, lsize, &zp,
		    zio_write_gang_member_ready, NULL, NULL,
		    zio_write_gang_done, &gn->gn_child[g], pio->io_priority,
		    ZIO_GANG_CHILD_FLAGS(pio), &pio->io_bookmark);

		if (pio->io_flags & ZIO_FLAG_IO_ALLOCATING) {
			ASSERT(pio->io_priority == ZIO_PRIORITY_ASYNC_WRITE);
			ASSERT(has_data);

			/*
			 * Gang children won't throttle but we should
			 * account for their work, so reserve an allocation
			 * slot for them here.
			 */
			VERIFY(metaslab_class_throttle_reserve(mc,
			    zp.zp_copies, cio->io_allocator, cio, flags));
		}
		zio_nowait(cio);
	}

	/*
	 * Set pio's pipeline to just wait for zio to finish.
	 */
	pio->io_pipeline = ZIO_INTERLOCK_PIPELINE;

	/*
	 * We didn't allocate this bp, so make sure it doesn't get unmarked.
	 */
	pio->io_flags &= ~ZIO_FLAG_FASTWRITE;

	zio_nowait(zio);

	return (pio);
}

/*
 * The zio_nop_write stage in the pipeline determines if allocating a
 * new bp is necessary.  The nopwrite feature can handle writes in
 * either syncing or open context (i.e. zil writes) and as a result is
 * mutually exclusive with dedup.
 *
 * By leveraging a cryptographically secure checksum, such as SHA256, we
 * can compare the checksums of the new data and the old to determine if
 * allocating a new block is required.  Note that our requirements for
 * cryptographic strength are fairly weak: there can't be any accidental
 * hash collisions, but we don't need to be secure against intentional
 * (malicious) collisions.  To trigger a nopwrite, you have to be able
 * to write the file to begin with, and triggering an incorrect (hash
 * collision) nopwrite is no worse than simply writing to the file.
 * That said, there are no known attacks against the checksum algorithms
 * used for nopwrite, assuming that the salt and the checksums
 * themselves remain secret.
 */
static zio_t *
zio_nop_write(zio_t *zio)
{
	blkptr_t *bp = zio->io_bp;
	blkptr_t *bp_orig = &zio->io_bp_orig;
	zio_prop_t *zp = &zio->io_prop;

	ASSERT(BP_GET_LEVEL(bp) == 0);
	ASSERT(!(zio->io_flags & ZIO_FLAG_IO_REWRITE));
	ASSERT(zp->zp_nopwrite);
	ASSERT(!zp->zp_dedup);
	ASSERT(zio->io_bp_override == NULL);
	ASSERT(IO_IS_ALLOCATING(zio));

	/*
	 * Check to see if the original bp and the new bp have matching
	 * characteristics (i.e. same checksum, compression algorithms, etc).
	 * If they don't then just continue with the pipeline which will
	 * allocate a new bp.
	 */
	if (BP_IS_HOLE(bp_orig) ||
	    !(zio_checksum_table[BP_GET_CHECKSUM(bp)].ci_flags &
	    ZCHECKSUM_FLAG_NOPWRITE) ||
	    BP_IS_ENCRYPTED(bp) || BP_IS_ENCRYPTED(bp_orig) ||
	    BP_GET_CHECKSUM(bp) != BP_GET_CHECKSUM(bp_orig) ||
	    BP_GET_COMPRESS(bp) != BP_GET_COMPRESS(bp_orig) ||
	    BP_GET_DEDUP(bp) != BP_GET_DEDUP(bp_orig) ||
	    zp->zp_copies != BP_GET_NDVAS(bp_orig))
		return (zio);

	/*
	 * If the checksums match then reset the pipeline so that we
	 * avoid allocating a new bp and issuing any I/O.
	 */
	if (ZIO_CHECKSUM_EQUAL(bp->blk_cksum, bp_orig->blk_cksum)) {
		ASSERT(zio_checksum_table[zp->zp_checksum].ci_flags &
		    ZCHECKSUM_FLAG_NOPWRITE);
		ASSERT3U(BP_GET_PSIZE(bp), ==, BP_GET_PSIZE(bp_orig));
		ASSERT3U(BP_GET_LSIZE(bp), ==, BP_GET_LSIZE(bp_orig));
		ASSERT(zp->zp_compress != ZIO_COMPRESS_OFF);
		ASSERT(bcmp(&bp->blk_prop, &bp_orig->blk_prop,
		    sizeof (uint64_t)) == 0);

		/*
		 * If we're overwriting a block that is currently on an
		 * indirect vdev, then ignore the nopwrite request and
		 * allow a new block to be allocated on a concrete vdev.
		 */
		spa_config_enter(zio->io_spa, SCL_VDEV, FTAG, RW_READER);
		vdev_t *tvd = vdev_lookup_top(zio->io_spa,
		    DVA_GET_VDEV(&bp->blk_dva[0]));
		if (tvd->vdev_ops == &vdev_indirect_ops) {
			spa_config_exit(zio->io_spa, SCL_VDEV, FTAG);
			return (zio);
		}
		spa_config_exit(zio->io_spa, SCL_VDEV, FTAG);

		*bp = *bp_orig;
		zio->io_pipeline = ZIO_INTERLOCK_PIPELINE;
		zio->io_flags |= ZIO_FLAG_NOPWRITE;
	}

	return (zio);
}

/*
 * ==========================================================================
 * Dedup
 * ==========================================================================
 */
static void
zio_ddt_child_read_done(zio_t *zio)
{
	blkptr_t *bp = zio->io_bp;
	ddt_entry_t *dde = zio->io_private;
	ddt_phys_t *ddp;
	zio_t *pio = zio_unique_parent(zio);

	mutex_enter(&pio->io_lock);
	ddp = ddt_phys_select(dde, bp);
	if (zio->io_error == 0)
		ddt_phys_clear(ddp);	/* this ddp doesn't need repair */

	if (zio->io_error == 0 && dde->dde_repair_abd == NULL)
		dde->dde_repair_abd = zio->io_abd;
	else
		abd_free(zio->io_abd);
	mutex_exit(&pio->io_lock);
}

static zio_t *
zio_ddt_read_start(zio_t *zio)
{
	blkptr_t *bp = zio->io_bp;

	ASSERT(BP_GET_DEDUP(bp));
	ASSERT(BP_GET_PSIZE(bp) == zio->io_size);
	ASSERT(zio->io_child_type == ZIO_CHILD_LOGICAL);

	if (zio->io_child_error[ZIO_CHILD_DDT]) {
		ddt_t *ddt = ddt_select(zio->io_spa, bp);
		ddt_entry_t *dde = ddt_repair_start(ddt, bp);
		ddt_phys_t *ddp = dde->dde_phys;
		ddt_phys_t *ddp_self = ddt_phys_select(dde, bp);
		blkptr_t blk;

		ASSERT(zio->io_vsd == NULL);
		zio->io_vsd = dde;

		if (ddp_self == NULL)
			return (zio);

		for (int p = 0; p < DDT_PHYS_TYPES; p++, ddp++) {
			if (ddp->ddp_phys_birth == 0 || ddp == ddp_self)
				continue;
			ddt_bp_create(ddt->ddt_checksum, &dde->dde_key, ddp,
			    &blk);
			zio_nowait(zio_read(zio, zio->io_spa, &blk,
			    abd_alloc_for_io(zio->io_size, B_TRUE),
			    zio->io_size, zio_ddt_child_read_done, dde,
			    zio->io_priority, ZIO_DDT_CHILD_FLAGS(zio) |
			    ZIO_FLAG_DONT_PROPAGATE, &zio->io_bookmark));
		}
		return (zio);
	}

	zio_nowait(zio_read(zio, zio->io_spa, bp,
	    zio->io_abd, zio->io_size, NULL, NULL, zio->io_priority,
	    ZIO_DDT_CHILD_FLAGS(zio), &zio->io_bookmark));

	return (zio);
}

static zio_t *
zio_ddt_read_done(zio_t *zio)
{
	blkptr_t *bp = zio->io_bp;

	if (zio_wait_for_children(zio, ZIO_CHILD_DDT_BIT, ZIO_WAIT_DONE)) {
		return (NULL);
	}

	ASSERT(BP_GET_DEDUP(bp));
	ASSERT(BP_GET_PSIZE(bp) == zio->io_size);
	ASSERT(zio->io_child_type == ZIO_CHILD_LOGICAL);

	if (zio->io_child_error[ZIO_CHILD_DDT]) {
		ddt_t *ddt = ddt_select(zio->io_spa, bp);
		ddt_entry_t *dde = zio->io_vsd;
		if (ddt == NULL) {
			ASSERT(spa_load_state(zio->io_spa) != SPA_LOAD_NONE);
			return (zio);
		}
		if (dde == NULL) {
			zio->io_stage = ZIO_STAGE_DDT_READ_START >> 1;
			zio_taskq_dispatch(zio, ZIO_TASKQ_ISSUE, B_FALSE);
			return (NULL);
		}
		if (dde->dde_repair_abd != NULL) {
			abd_copy(zio->io_abd, dde->dde_repair_abd,
			    zio->io_size);
			zio->io_child_error[ZIO_CHILD_DDT] = 0;
		}
		ddt_repair_done(ddt, dde);
		zio->io_vsd = NULL;
	}

	ASSERT(zio->io_vsd == NULL);

	return (zio);
}

static boolean_t
zio_ddt_collision(zio_t *zio, ddt_t *ddt, ddt_entry_t *dde)
{
	spa_t *spa = zio->io_spa;
	boolean_t do_raw = !!(zio->io_flags & ZIO_FLAG_RAW);

	ASSERT(!(zio->io_bp_override && do_raw));

	/*
	 * Note: we compare the original data, not the transformed data,
	 * because when zio->io_bp is an override bp, we will not have
	 * pushed the I/O transforms.  That's an important optimization
	 * because otherwise we'd compress/encrypt all dmu_sync() data twice.
	 * However, we should never get a raw, override zio so in these
	 * cases we can compare the io_abd directly. This is useful because
	 * it allows us to do dedup verification even if we don't have access
	 * to the original data (for instance, if the encryption keys aren't
	 * loaded).
	 */

	for (int p = DDT_PHYS_SINGLE; p <= DDT_PHYS_TRIPLE; p++) {
		zio_t *lio = dde->dde_lead_zio[p];

		if (lio != NULL && do_raw) {
			return (lio->io_size != zio->io_size ||
			    abd_cmp(zio->io_abd, lio->io_abd) != 0);
		} else if (lio != NULL) {
			return (lio->io_orig_size != zio->io_orig_size ||
			    abd_cmp(zio->io_orig_abd, lio->io_orig_abd) != 0);
		}
	}

	for (int p = DDT_PHYS_SINGLE; p <= DDT_PHYS_TRIPLE; p++) {
		ddt_phys_t *ddp = &dde->dde_phys[p];

		if (ddp->ddp_phys_birth != 0 && do_raw) {
			blkptr_t blk = *zio->io_bp;
			uint64_t psize;
			abd_t *tmpabd;
			int error;

			ddt_bp_fill(ddp, &blk, ddp->ddp_phys_birth);
			psize = BP_GET_PSIZE(&blk);

			if (psize != zio->io_size)
				return (B_TRUE);

			ddt_exit(ddt);

			tmpabd = abd_alloc_for_io(psize, B_TRUE);

			error = zio_wait(zio_read(NULL, spa, &blk, tmpabd,
			    psize, NULL, NULL, ZIO_PRIORITY_SYNC_READ,
			    ZIO_FLAG_CANFAIL | ZIO_FLAG_SPECULATIVE |
			    ZIO_FLAG_RAW, &zio->io_bookmark));

			if (error == 0) {
				if (abd_cmp(tmpabd, zio->io_abd) != 0)
					error = SET_ERROR(ENOENT);
			}

			abd_free(tmpabd);
			ddt_enter(ddt);
			return (error != 0);
		} else if (ddp->ddp_phys_birth != 0) {
			arc_buf_t *abuf = NULL;
			arc_flags_t aflags = ARC_FLAG_WAIT;
			blkptr_t blk = *zio->io_bp;
			int error;

			ddt_bp_fill(ddp, &blk, ddp->ddp_phys_birth);

			if (BP_GET_LSIZE(&blk) != zio->io_orig_size)
				return (B_TRUE);

			ddt_exit(ddt);

			error = arc_read(NULL, spa, &blk,
			    arc_getbuf_func, &abuf, ZIO_PRIORITY_SYNC_READ,
			    ZIO_FLAG_CANFAIL | ZIO_FLAG_SPECULATIVE,
			    &aflags, &zio->io_bookmark);

			if (error == 0) {
				if (abd_cmp_buf(zio->io_orig_abd, abuf->b_data,
				    zio->io_orig_size) != 0)
					error = SET_ERROR(ENOENT);
				arc_buf_destroy(abuf, &abuf);
			}

			ddt_enter(ddt);
			return (error != 0);
		}
	}

	return (B_FALSE);
}

static void
zio_ddt_child_write_ready(zio_t *zio)
{
	int p = zio->io_prop.zp_copies;
	ddt_t *ddt = ddt_select(zio->io_spa, zio->io_bp);
	ddt_entry_t *dde = zio->io_private;
	ddt_phys_t *ddp = &dde->dde_phys[p];
	zio_t *pio;

	if (zio->io_error)
		return;

	ddt_enter(ddt);

	ASSERT(dde->dde_lead_zio[p] == zio);

	ddt_phys_fill(ddp, zio->io_bp);

	zio_link_t *zl = NULL;
	while ((pio = zio_walk_parents(zio, &zl)) != NULL)
		ddt_bp_fill(ddp, pio->io_bp, zio->io_txg);

	ddt_exit(ddt);
}

static void
zio_ddt_child_write_done(zio_t *zio)
{
	int p = zio->io_prop.zp_copies;
	ddt_t *ddt = ddt_select(zio->io_spa, zio->io_bp);
	ddt_entry_t *dde = zio->io_private;
	ddt_phys_t *ddp = &dde->dde_phys[p];

	ddt_enter(ddt);

	ASSERT(ddp->ddp_refcnt == 0);
	ASSERT(dde->dde_lead_zio[p] == zio);
	dde->dde_lead_zio[p] = NULL;

	if (zio->io_error == 0) {
		zio_link_t *zl = NULL;
		while (zio_walk_parents(zio, &zl) != NULL)
			ddt_phys_addref(ddp);
	} else {
		ddt_phys_clear(ddp);
	}

	ddt_exit(ddt);
}

static zio_t *
zio_ddt_write(zio_t *zio)
{
	spa_t *spa = zio->io_spa;
	blkptr_t *bp = zio->io_bp;
	uint64_t txg = zio->io_txg;
	zio_prop_t *zp = &zio->io_prop;
	int p = zp->zp_copies;
	zio_t *cio = NULL;
	ddt_t *ddt = ddt_select(spa, bp);
	ddt_entry_t *dde;
	ddt_phys_t *ddp;

	ASSERT(BP_GET_DEDUP(bp));
	ASSERT(BP_GET_CHECKSUM(bp) == zp->zp_checksum);
	ASSERT(BP_IS_HOLE(bp) || zio->io_bp_override);
	ASSERT(!(zio->io_bp_override && (zio->io_flags & ZIO_FLAG_RAW)));

	ddt_enter(ddt);
	dde = ddt_lookup(ddt, bp, B_TRUE);
	ddp = &dde->dde_phys[p];

	if (zp->zp_dedup_verify && zio_ddt_collision(zio, ddt, dde)) {
		/*
		 * If we're using a weak checksum, upgrade to a strong checksum
		 * and try again.  If we're already using a strong checksum,
		 * we can't resolve it, so just convert to an ordinary write.
		 * (And automatically e-mail a paper to Nature?)
		 */
		if (!(zio_checksum_table[zp->zp_checksum].ci_flags &
		    ZCHECKSUM_FLAG_DEDUP)) {
			zp->zp_checksum = spa_dedup_checksum(spa);
			zio_pop_transforms(zio);
			zio->io_stage = ZIO_STAGE_OPEN;
			BP_ZERO(bp);
		} else {
			zp->zp_dedup = B_FALSE;
			BP_SET_DEDUP(bp, B_FALSE);
		}
		ASSERT(!BP_GET_DEDUP(bp));
		zio->io_pipeline = ZIO_WRITE_PIPELINE;
		ddt_exit(ddt);
		return (zio);
	}

	if (ddp->ddp_phys_birth != 0 || dde->dde_lead_zio[p] != NULL) {
		if (ddp->ddp_phys_birth != 0)
			ddt_bp_fill(ddp, bp, txg);
		if (dde->dde_lead_zio[p] != NULL)
			zio_add_child(zio, dde->dde_lead_zio[p]);
		else
			ddt_phys_addref(ddp);
	} else if (zio->io_bp_override) {
		ASSERT(bp->blk_birth == txg);
		ASSERT(BP_EQUAL(bp, zio->io_bp_override));
		ddt_phys_fill(ddp, bp);
		ddt_phys_addref(ddp);
	} else {
		cio = zio_write(zio, spa, txg, bp, zio->io_orig_abd,
		    zio->io_orig_size, zio->io_orig_size, zp,
		    zio_ddt_child_write_ready, NULL, NULL,
		    zio_ddt_child_write_done, dde, zio->io_priority,
		    ZIO_DDT_CHILD_FLAGS(zio), &zio->io_bookmark);

		zio_push_transform(cio, zio->io_abd, zio->io_size, 0, NULL);
		dde->dde_lead_zio[p] = cio;
	}

	ddt_exit(ddt);

	zio_nowait(cio);

	return (zio);
}

ddt_entry_t *freedde; /* for debugging */

static zio_t *
zio_ddt_free(zio_t *zio)
{
	spa_t *spa = zio->io_spa;
	blkptr_t *bp = zio->io_bp;
	ddt_t *ddt = ddt_select(spa, bp);
	ddt_entry_t *dde;
	ddt_phys_t *ddp;

	ASSERT(BP_GET_DEDUP(bp));
	ASSERT(zio->io_child_type == ZIO_CHILD_LOGICAL);

	ddt_enter(ddt);
	freedde = dde = ddt_lookup(ddt, bp, B_TRUE);
	if (dde) {
		ddp = ddt_phys_select(dde, bp);
		if (ddp)
			ddt_phys_decref(ddp);
	}
	ddt_exit(ddt);

	return (zio);
}

/*
 * ==========================================================================
 * Allocate and free blocks
 * ==========================================================================
 */

static zio_t *
zio_io_to_allocate(spa_t *spa, int allocator)
{
	zio_t *zio;

	ASSERT(MUTEX_HELD(&spa->spa_alloc_locks[allocator]));

	zio = avl_first(&spa->spa_alloc_trees[allocator]);
	if (zio == NULL)
		return (NULL);

	ASSERT(IO_IS_ALLOCATING(zio));

	/*
	 * Try to place a reservation for this zio. If we're unable to
	 * reserve then we throttle.
	 */
	ASSERT3U(zio->io_allocator, ==, allocator);
	if (!metaslab_class_throttle_reserve(zio->io_metaslab_class,
	    zio->io_prop.zp_copies, zio->io_allocator, zio, 0)) {
		return (NULL);
	}

	avl_remove(&spa->spa_alloc_trees[allocator], zio);
	ASSERT3U(zio->io_stage, <, ZIO_STAGE_DVA_ALLOCATE);

	return (zio);
}

static zio_t *
zio_dva_throttle(zio_t *zio)
{
	spa_t *spa = zio->io_spa;
	zio_t *nio;
	metaslab_class_t *mc;

	/* locate an appropriate allocation class */
	mc = spa_preferred_class(spa, zio->io_size, zio->io_prop.zp_type,
	    zio->io_prop.zp_level, zio->io_prop.zp_zpl_smallblk);

	if (zio->io_priority == ZIO_PRIORITY_SYNC_WRITE ||
	    !mc->mc_alloc_throttle_enabled ||
	    zio->io_child_type == ZIO_CHILD_GANG ||
	    zio->io_flags & ZIO_FLAG_NODATA) {
		return (zio);
	}

	ASSERT(zio->io_child_type > ZIO_CHILD_GANG);

	ASSERT3U(zio->io_queued_timestamp, >, 0);
	ASSERT(zio->io_stage == ZIO_STAGE_DVA_THROTTLE);

	zbookmark_phys_t *bm = &zio->io_bookmark;
	/*
	 * We want to try to use as many allocators as possible to help improve
	 * performance, but we also want logically adjacent IOs to be physically
	 * adjacent to improve sequential read performance. We chunk each object
	 * into 2^20 block regions, and then hash based on the objset, object,
	 * level, and region to accomplish both of these goals.
	 */
	zio->io_allocator = cityhash4(bm->zb_objset, bm->zb_object,
	    bm->zb_level, bm->zb_blkid >> 20) % spa->spa_alloc_count;
	mutex_enter(&spa->spa_alloc_locks[zio->io_allocator]);
	ASSERT(zio->io_type == ZIO_TYPE_WRITE);
	zio->io_metaslab_class = mc;
	avl_add(&spa->spa_alloc_trees[zio->io_allocator], zio);
	nio = zio_io_to_allocate(spa, zio->io_allocator);
	mutex_exit(&spa->spa_alloc_locks[zio->io_allocator]);
	return (nio);
}

static void
zio_allocate_dispatch(spa_t *spa, int allocator)
{
	zio_t *zio;

	mutex_enter(&spa->spa_alloc_locks[allocator]);
	zio = zio_io_to_allocate(spa, allocator);
	mutex_exit(&spa->spa_alloc_locks[allocator]);
	if (zio == NULL)
		return;

	ASSERT3U(zio->io_stage, ==, ZIO_STAGE_DVA_THROTTLE);
	ASSERT0(zio->io_error);
	zio_taskq_dispatch(zio, ZIO_TASKQ_ISSUE, B_TRUE);
}

static zio_t *
zio_dva_allocate(zio_t *zio)
{
	spa_t *spa = zio->io_spa;
	metaslab_class_t *mc;
	blkptr_t *bp = zio->io_bp;
	int error;
	int flags = 0;

	if (zio->io_gang_leader == NULL) {
		ASSERT(zio->io_child_type > ZIO_CHILD_GANG);
		zio->io_gang_leader = zio;
	}

	ASSERT(BP_IS_HOLE(bp));
	ASSERT0(BP_GET_NDVAS(bp));
	ASSERT3U(zio->io_prop.zp_copies, >, 0);
	ASSERT3U(zio->io_prop.zp_copies, <=, spa_max_replication(spa));
	ASSERT3U(zio->io_size, ==, BP_GET_PSIZE(bp));

	flags |= (zio->io_flags & ZIO_FLAG_FASTWRITE) ? METASLAB_FASTWRITE : 0;
	if (zio->io_flags & ZIO_FLAG_NODATA)
		flags |= METASLAB_DONT_THROTTLE;
	if (zio->io_flags & ZIO_FLAG_GANG_CHILD)
		flags |= METASLAB_GANG_CHILD;
	if (zio->io_priority == ZIO_PRIORITY_ASYNC_WRITE)
		flags |= METASLAB_ASYNC_ALLOC;

	/*
	 * if not already chosen, locate an appropriate allocation class
	 */
	mc = zio->io_metaslab_class;
	if (mc == NULL) {
		mc = spa_preferred_class(spa, zio->io_size,
		    zio->io_prop.zp_type, zio->io_prop.zp_level,
		    zio->io_prop.zp_zpl_smallblk);
		zio->io_metaslab_class = mc;
	}

	/*
	 * Try allocating the block in the usual metaslab class.
	 * If that's full, allocate it in the normal class.
	 * If that's full, allocate as a gang block,
	 * and if all are full, the allocation fails (which shouldn't happen).
	 *
	 * Note that we do not fall back on embedded slog (ZIL) space, to
	 * preserve unfragmented slog space, which is critical for decent
	 * sync write performance.  If a log allocation fails, we will fall
	 * back to spa_sync() which is abysmal for performance.
	 */
	error = metaslab_alloc(spa, mc, zio->io_size, bp,
	    zio->io_prop.zp_copies, zio->io_txg, NULL, flags,
	    &zio->io_alloc_list, zio, zio->io_allocator);

	/*
	 * Fallback to normal class when an alloc class is full
	 */
	if (error == ENOSPC && mc != spa_normal_class(spa)) {
		/*
		 * If throttling, transfer reservation over to normal class.
		 * The io_allocator slot can remain the same even though we
		 * are switching classes.
		 */
		if (mc->mc_alloc_throttle_enabled &&
		    (zio->io_flags & ZIO_FLAG_IO_ALLOCATING)) {
			metaslab_class_throttle_unreserve(mc,
			    zio->io_prop.zp_copies, zio->io_allocator, zio);
			zio->io_flags &= ~ZIO_FLAG_IO_ALLOCATING;

			VERIFY(metaslab_class_throttle_reserve(
			    spa_normal_class(spa),
			    zio->io_prop.zp_copies, zio->io_allocator, zio,
			    flags | METASLAB_MUST_RESERVE));
		}
		zio->io_metaslab_class = mc = spa_normal_class(spa);
		if (zfs_flags & ZFS_DEBUG_METASLAB_ALLOC) {
			zfs_dbgmsg("%s: metaslab allocation failure, "
			    "trying normal class: zio %px, size %llu, error %d",
			    spa_name(spa), zio, zio->io_size, error);
		}

		error = metaslab_alloc(spa, mc, zio->io_size, bp,
		    zio->io_prop.zp_copies, zio->io_txg, NULL, flags,
		    &zio->io_alloc_list, zio, zio->io_allocator);
	}

	if (error == ENOSPC && zio->io_size > SPA_MINBLOCKSIZE) {
		if (zfs_flags & ZFS_DEBUG_METASLAB_ALLOC) {
			zfs_dbgmsg("%s: metaslab allocation failure, "
			    "trying ganging: zio %px, size %llu, error %d",
			    spa_name(spa), zio, zio->io_size, error);
		}
		return (zio_write_gang_block(zio, mc));
	}
	if (error != 0) {
		if (error != ENOSPC ||
		    (zfs_flags & ZFS_DEBUG_METASLAB_ALLOC)) {
			zfs_dbgmsg("%s: metaslab allocation failure: zio %px, "
			    "size %llu, error %d",
			    spa_name(spa), zio, zio->io_size, error);
		}
		zio->io_error = error;
	}

	return (zio);
}

static zio_t *
zio_dva_free(zio_t *zio)
{
	metaslab_free(zio->io_spa, zio->io_bp, zio->io_txg, B_FALSE);

	return (zio);
}

static zio_t *
zio_dva_claim(zio_t *zio)
{
	int error;

	error = metaslab_claim(zio->io_spa, zio->io_bp, zio->io_txg);
	if (error)
		zio->io_error = error;

	return (zio);
}

/*
 * Undo an allocation.  This is used by zio_done() when an I/O fails
 * and we want to give back the block we just allocated.
 * This handles both normal blocks and gang blocks.
 */
static void
zio_dva_unallocate(zio_t *zio, zio_gang_node_t *gn, blkptr_t *bp)
{
	ASSERT(bp->blk_birth == zio->io_txg || BP_IS_HOLE(bp));
	ASSERT(zio->io_bp_override == NULL);

	if (!BP_IS_HOLE(bp))
		metaslab_free(zio->io_spa, bp, bp->blk_birth, B_TRUE);

	if (gn != NULL) {
		for (int g = 0; g < SPA_GBH_NBLKPTRS; g++) {
			zio_dva_unallocate(zio, gn->gn_child[g],
			    &gn->gn_gbh->zg_blkptr[g]);
		}
	}
}

/*
 * Try to allocate an intent log block.  Return 0 on success, errno on failure.
 */
int
zio_alloc_zil(spa_t *spa, objset_t *os, uint64_t txg, blkptr_t *new_bp,
    uint64_t size, boolean_t *slog)
{
	int error = 1;
	zio_alloc_list_t io_alloc_list;

	ASSERT(txg > spa_syncing_txg(spa));

	metaslab_trace_init(&io_alloc_list);

	/*
	 * Block pointer fields are useful to metaslabs for stats and debugging.
	 * Fill in the obvious ones before calling into metaslab_alloc().
	 */
	BP_SET_TYPE(new_bp, DMU_OT_INTENT_LOG);
	BP_SET_PSIZE(new_bp, size);
	BP_SET_LEVEL(new_bp, 0);

	/*
	 * When allocating a zil block, we don't have information about
	 * the final destination of the block except the objset it's part
	 * of, so we just hash the objset ID to pick the allocator to get
	 * some parallelism.
	 */
	int flags = METASLAB_FASTWRITE | METASLAB_ZIL;
	int allocator = cityhash4(0, 0, 0, os->os_dsl_dataset->ds_object) %
	    spa->spa_alloc_count;
	error = metaslab_alloc(spa, spa_log_class(spa), size, new_bp, 1,
	    txg, NULL, flags, &io_alloc_list, NULL, allocator);
	*slog = (error == 0);
	if (error != 0) {
		error = metaslab_alloc(spa, spa_embedded_log_class(spa), size,
		    new_bp, 1, txg, NULL, flags,
		    &io_alloc_list, NULL, allocator);
	}
	if (error != 0) {
		error = metaslab_alloc(spa, spa_normal_class(spa), size,
		    new_bp, 1, txg, NULL, flags,
		    &io_alloc_list, NULL, allocator);
	}
	metaslab_trace_fini(&io_alloc_list);

	if (error == 0) {
		BP_SET_LSIZE(new_bp, size);
		BP_SET_PSIZE(new_bp, size);
		BP_SET_COMPRESS(new_bp, ZIO_COMPRESS_OFF);
		BP_SET_CHECKSUM(new_bp,
		    spa_version(spa) >= SPA_VERSION_SLIM_ZIL
		    ? ZIO_CHECKSUM_ZILOG2 : ZIO_CHECKSUM_ZILOG);
		BP_SET_TYPE(new_bp, DMU_OT_INTENT_LOG);
		BP_SET_LEVEL(new_bp, 0);
		BP_SET_DEDUP(new_bp, 0);
		BP_SET_BYTEORDER(new_bp, ZFS_HOST_BYTEORDER);

		/*
		 * encrypted blocks will require an IV and salt. We generate
		 * these now since we will not be rewriting the bp at
		 * rewrite time.
		 */
		if (os->os_encrypted) {
			uint8_t iv[ZIO_DATA_IV_LEN];
			uint8_t salt[ZIO_DATA_SALT_LEN];

			BP_SET_CRYPT(new_bp, B_TRUE);
			VERIFY0(spa_crypt_get_salt(spa,
			    dmu_objset_id(os), salt));
			VERIFY0(zio_crypt_generate_iv(iv));

			zio_crypt_encode_params_bp(new_bp, salt, iv);
		}
	} else {
		zfs_dbgmsg("%s: zil block allocation failure: "
		    "size %llu, error %d", spa_name(spa), size, error);
	}

	return (error);
}

/*
 * ==========================================================================
 * Read and write to physical devices
 * ==========================================================================
 */

/*
 * Issue an I/O to the underlying vdev. Typically the issue pipeline
 * stops after this stage and will resume upon I/O completion.
 * However, there are instances where the vdev layer may need to
 * continue the pipeline when an I/O was not issued. Since the I/O
 * that was sent to the vdev layer might be different than the one
 * currently active in the pipeline (see vdev_queue_io()), we explicitly
 * force the underlying vdev layers to call either zio_execute() or
 * zio_interrupt() to ensure that the pipeline continues with the correct I/O.
 */
static zio_t *
zio_vdev_io_start(zio_t *zio)
{
	vdev_t *vd = zio->io_vd;
	uint64_t align;
	spa_t *spa = zio->io_spa;

	zio->io_delay = 0;

	ASSERT(zio->io_error == 0);
	ASSERT(zio->io_child_error[ZIO_CHILD_VDEV] == 0);

	if (vd == NULL) {
		if (!(zio->io_flags & ZIO_FLAG_CONFIG_WRITER))
			spa_config_enter(spa, SCL_ZIO, zio, RW_READER);

		/*
		 * The mirror_ops handle multiple DVAs in a single BP.
		 */
		vdev_mirror_ops.vdev_op_io_start(zio);
		return (NULL);
	}

	ASSERT3P(zio->io_logical, !=, zio);
	if (zio->io_type == ZIO_TYPE_WRITE) {
		ASSERT(spa->spa_trust_config);

		/*
		 * Note: the code can handle other kinds of writes,
		 * but we don't expect them.
		 */
		if (zio->io_vd->vdev_removing) {
			ASSERT(zio->io_flags &
			    (ZIO_FLAG_PHYSICAL | ZIO_FLAG_SELF_HEAL |
			    ZIO_FLAG_RESILVER | ZIO_FLAG_INDUCE_DAMAGE));
		}
	}

	align = 1ULL << vd->vdev_top->vdev_ashift;

	if (!(zio->io_flags & ZIO_FLAG_PHYSICAL) &&
	    P2PHASE(zio->io_size, align) != 0) {
		/* Transform logical writes to be a full physical block size. */
		uint64_t asize = P2ROUNDUP(zio->io_size, align);
		abd_t *abuf = abd_alloc_sametype(zio->io_abd, asize);
		ASSERT(vd == vd->vdev_top);
		if (zio->io_type == ZIO_TYPE_WRITE) {
			abd_copy(abuf, zio->io_abd, zio->io_size);
			abd_zero_off(abuf, zio->io_size, asize - zio->io_size);
		}
		zio_push_transform(zio, abuf, asize, asize, zio_subblock);
	}

	/*
	 * If this is not a physical io, make sure that it is properly aligned
	 * before proceeding.
	 */
	if (!(zio->io_flags & ZIO_FLAG_PHYSICAL)) {
		ASSERT0(P2PHASE(zio->io_offset, align));
		ASSERT0(P2PHASE(zio->io_size, align));
	} else {
		/*
		 * For physical writes, we allow 512b aligned writes and assume
		 * the device will perform a read-modify-write as necessary.
		 */
		ASSERT0(P2PHASE(zio->io_offset, SPA_MINBLOCKSIZE));
		ASSERT0(P2PHASE(zio->io_size, SPA_MINBLOCKSIZE));
	}

	VERIFY(zio->io_type != ZIO_TYPE_WRITE || spa_writeable(spa));

	/*
	 * If this is a repair I/O, and there's no self-healing involved --
	 * that is, we're just resilvering what we expect to resilver --
	 * then don't do the I/O unless zio's txg is actually in vd's DTL.
	 * This prevents spurious resilvering.
	 *
	 * There are a few ways that we can end up creating these spurious
	 * resilver i/os:
	 *
	 * 1. A resilver i/o will be issued if any DVA in the BP has a
	 * dirty DTL.  The mirror code will issue resilver writes to
	 * each DVA, including the one(s) that are not on vdevs with dirty
	 * DTLs.
	 *
	 * 2. With nested replication, which happens when we have a
	 * "replacing" or "spare" vdev that's a child of a mirror or raidz.
	 * For example, given mirror(replacing(A+B), C), it's likely that
	 * only A is out of date (it's the new device). In this case, we'll
	 * read from C, then use the data to resilver A+B -- but we don't
	 * actually want to resilver B, just A. The top-level mirror has no
	 * way to know this, so instead we just discard unnecessary repairs
	 * as we work our way down the vdev tree.
	 *
	 * 3. ZTEST also creates mirrors of mirrors, mirrors of raidz, etc.
	 * The same logic applies to any form of nested replication: ditto
	 * + mirror, RAID-Z + replacing, etc.
	 *
	 * However, indirect vdevs point off to other vdevs which may have
	 * DTL's, so we never bypass them.  The child i/os on concrete vdevs
	 * will be properly bypassed instead.
	 *
	 * Leaf DTL_PARTIAL can be empty when a legitimate write comes from
	 * a dRAID spare vdev. For example, when a dRAID spare is first
	 * used, its spare blocks need to be written to but the leaf vdev's
	 * of such blocks can have empty DTL_PARTIAL.
	 *
	 * There seemed no clean way to allow such writes while bypassing
	 * spurious ones. At this point, just avoid all bypassing for dRAID
	 * for correctness.
	 */
	if ((zio->io_flags & ZIO_FLAG_IO_REPAIR) &&
	    !(zio->io_flags & ZIO_FLAG_SELF_HEAL) &&
	    zio->io_txg != 0 &&	/* not a delegated i/o */
	    vd->vdev_ops != &vdev_indirect_ops &&
	    vd->vdev_top->vdev_ops != &vdev_draid_ops &&
	    !vdev_dtl_contains(vd, DTL_PARTIAL, zio->io_txg, 1)) {
		ASSERT(zio->io_type == ZIO_TYPE_WRITE);
		zio_vdev_io_bypass(zio);
		return (zio);
	}

	/*
	 * Select the next best leaf I/O to process.  Distributed spares are
	 * excluded since they dispatch the I/O directly to a leaf vdev after
	 * applying the dRAID mapping.
	 */
	if (vd->vdev_ops->vdev_op_leaf &&
	    vd->vdev_ops != &vdev_draid_spare_ops &&
	    (zio->io_type == ZIO_TYPE_READ ||
	    zio->io_type == ZIO_TYPE_WRITE ||
	    zio->io_type == ZIO_TYPE_TRIM)) {

		if (zio->io_type == ZIO_TYPE_READ && vdev_cache_read(zio))
			return (zio);

		if ((zio = vdev_queue_io(zio)) == NULL)
			return (NULL);

		if (!vdev_accessible(vd, zio)) {
			zio->io_error = SET_ERROR(ENXIO);
			zio_interrupt(zio);
			return (NULL);
		}
		zio->io_delay = gethrtime();
	}

	vd->vdev_ops->vdev_op_io_start(zio);
	return (NULL);
}

static zio_t *
zio_vdev_io_done(zio_t *zio)
{
	vdev_t *vd = zio->io_vd;
	vdev_ops_t *ops = vd ? vd->vdev_ops : &vdev_mirror_ops;
	boolean_t unexpected_error = B_FALSE;

	if (zio_wait_for_children(zio, ZIO_CHILD_VDEV_BIT, ZIO_WAIT_DONE)) {
		return (NULL);
	}

	ASSERT(zio->io_type == ZIO_TYPE_READ ||
	    zio->io_type == ZIO_TYPE_WRITE || zio->io_type == ZIO_TYPE_TRIM);

	if (zio->io_delay)
		zio->io_delay = gethrtime() - zio->io_delay;

	if (vd != NULL && vd->vdev_ops->vdev_op_leaf &&
	    vd->vdev_ops != &vdev_draid_spare_ops) {
		vdev_queue_io_done(zio);

		if (zio->io_type == ZIO_TYPE_WRITE)
			vdev_cache_write(zio);

		if (zio_injection_enabled && zio->io_error == 0)
			zio->io_error = zio_handle_device_injections(vd, zio,
			    EIO, EILSEQ);

		if (zio_injection_enabled && zio->io_error == 0)
			zio->io_error = zio_handle_label_injection(zio, EIO);

		if (zio->io_error && zio->io_type != ZIO_TYPE_TRIM) {
			if (!vdev_accessible(vd, zio)) {
				zio->io_error = SET_ERROR(ENXIO);
			} else {
				unexpected_error = B_TRUE;
			}
		}
	}

	ops->vdev_op_io_done(zio);

	if (unexpected_error)
		VERIFY(vdev_probe(vd, zio) == NULL);

	return (zio);
}

/*
 * This function is used to change the priority of an existing zio that is
 * currently in-flight. This is used by the arc to upgrade priority in the
 * event that a demand read is made for a block that is currently queued
 * as a scrub or async read IO. Otherwise, the high priority read request
 * would end up having to wait for the lower priority IO.
 */
void
zio_change_priority(zio_t *pio, zio_priority_t priority)
{
	zio_t *cio, *cio_next;
	zio_link_t *zl = NULL;

	ASSERT3U(priority, <, ZIO_PRIORITY_NUM_QUEUEABLE);

	if (pio->io_vd != NULL && pio->io_vd->vdev_ops->vdev_op_leaf) {
		vdev_queue_change_io_priority(pio, priority);
	} else {
		pio->io_priority = priority;
	}

	mutex_enter(&pio->io_lock);
	for (cio = zio_walk_children(pio, &zl); cio != NULL; cio = cio_next) {
		cio_next = zio_walk_children(pio, &zl);
		zio_change_priority(cio, priority);
	}
	mutex_exit(&pio->io_lock);
}

/*
 * For non-raidz ZIOs, we can just copy aside the bad data read from the
 * disk, and use that to finish the checksum ereport later.
 */
static void
zio_vsd_default_cksum_finish(zio_cksum_report_t *zcr,
    const abd_t *good_buf)
{
	/* no processing needed */
	zfs_ereport_finish_checksum(zcr, good_buf, zcr->zcr_cbdata, B_FALSE);
}

/*ARGSUSED*/
void
zio_vsd_default_cksum_report(zio_t *zio, zio_cksum_report_t *zcr)
{
	void *abd = abd_alloc_sametype(zio->io_abd, zio->io_size);

	abd_copy(abd, zio->io_abd, zio->io_size);

	zcr->zcr_cbinfo = zio->io_size;
	zcr->zcr_cbdata = abd;
	zcr->zcr_finish = zio_vsd_default_cksum_finish;
	zcr->zcr_free = zio_abd_free;
}

static zio_t *
zio_vdev_io_assess(zio_t *zio)
{
	vdev_t *vd = zio->io_vd;

	if (zio_wait_for_children(zio, ZIO_CHILD_VDEV_BIT, ZIO_WAIT_DONE)) {
		return (NULL);
	}

	if (vd == NULL && !(zio->io_flags & ZIO_FLAG_CONFIG_WRITER))
		spa_config_exit(zio->io_spa, SCL_ZIO, zio);

	if (zio->io_vsd != NULL) {
		zio->io_vsd_ops->vsd_free(zio);
		zio->io_vsd = NULL;
	}

	if (zio_injection_enabled && zio->io_error == 0)
		zio->io_error = zio_handle_fault_injection(zio, EIO);

	/*
	 * If the I/O failed, determine whether we should attempt to retry it.
	 *
	 * On retry, we cut in line in the issue queue, since we don't want
	 * compression/checksumming/etc. work to prevent our (cheap) IO reissue.
	 */
	if (zio->io_error && vd == NULL &&
	    !(zio->io_flags & (ZIO_FLAG_DONT_RETRY | ZIO_FLAG_IO_RETRY))) {
		ASSERT(!(zio->io_flags & ZIO_FLAG_DONT_QUEUE));	/* not a leaf */
		ASSERT(!(zio->io_flags & ZIO_FLAG_IO_BYPASS));	/* not a leaf */
		zio->io_error = 0;
		zio->io_flags |= ZIO_FLAG_IO_RETRY |
		    ZIO_FLAG_DONT_CACHE | ZIO_FLAG_DONT_AGGREGATE;
		zio->io_stage = ZIO_STAGE_VDEV_IO_START >> 1;
		zio_taskq_dispatch(zio, ZIO_TASKQ_ISSUE,
		    zio_requeue_io_start_cut_in_line);
		return (NULL);
	}

	/*
	 * If we got an error on a leaf device, convert it to ENXIO
	 * if the device is not accessible at all.
	 */
	if (zio->io_error && vd != NULL && vd->vdev_ops->vdev_op_leaf &&
	    !vdev_accessible(vd, zio))
		zio->io_error = SET_ERROR(ENXIO);

	/*
	 * If we can't write to an interior vdev (mirror or RAID-Z),
	 * set vdev_cant_write so that we stop trying to allocate from it.
	 */
	if (zio->io_error == ENXIO && zio->io_type == ZIO_TYPE_WRITE &&
	    vd != NULL && !vd->vdev_ops->vdev_op_leaf) {
<<<<<<< HEAD
		vdev_dbgmsg(vd, "zio_vdev_io_assess(zio=%llx) setting "
=======
		vdev_dbgmsg(vd, "zio_vdev_io_assess(zio=%px) setting "
>>>>>>> 60ffc1c4
		    "cant_write=TRUE due to write failure with ENXIO",
		    zio);
		vd->vdev_cant_write = B_TRUE;
	}

	/*
	 * If a cache flush returns ENOTSUP or ENOTTY, we know that no future
	 * attempts will ever succeed. In this case we set a persistent
	 * boolean flag so that we don't bother with it in the future.
	 */
	if ((zio->io_error == ENOTSUP || zio->io_error == ENOTTY) &&
	    zio->io_type == ZIO_TYPE_IOCTL &&
	    zio->io_cmd == DKIOCFLUSHWRITECACHE && vd != NULL)
		vd->vdev_nowritecache = B_TRUE;

	if (zio->io_error)
		zio->io_pipeline = ZIO_INTERLOCK_PIPELINE;

	if (vd != NULL && vd->vdev_ops->vdev_op_leaf &&
	    zio->io_physdone != NULL) {
		ASSERT(!(zio->io_flags & ZIO_FLAG_DELEGATED));
		ASSERT(zio->io_child_type == ZIO_CHILD_VDEV);
		zio->io_physdone(zio->io_logical);
	}

	return (zio);
}

void
zio_vdev_io_reissue(zio_t *zio)
{
	ASSERT(zio->io_stage == ZIO_STAGE_VDEV_IO_START);
	ASSERT(zio->io_error == 0);

	zio->io_stage >>= 1;
}

void
zio_vdev_io_redone(zio_t *zio)
{
	ASSERT(zio->io_stage == ZIO_STAGE_VDEV_IO_DONE);

	zio->io_stage >>= 1;
}

void
zio_vdev_io_bypass(zio_t *zio)
{
	ASSERT(zio->io_stage == ZIO_STAGE_VDEV_IO_START);
	ASSERT(zio->io_error == 0);

	zio->io_flags |= ZIO_FLAG_IO_BYPASS;
	zio->io_stage = ZIO_STAGE_VDEV_IO_ASSESS >> 1;
}

/*
 * ==========================================================================
 * Encrypt and store encryption parameters
 * ==========================================================================
 */


/*
 * This function is used for ZIO_STAGE_ENCRYPT. It is responsible for
 * managing the storage of encryption parameters and passing them to the
 * lower-level encryption functions.
 */
static zio_t *
zio_encrypt(zio_t *zio)
{
	zio_prop_t *zp = &zio->io_prop;
	spa_t *spa = zio->io_spa;
	blkptr_t *bp = zio->io_bp;
	uint64_t psize = BP_GET_PSIZE(bp);
	uint64_t dsobj = zio->io_bookmark.zb_objset;
	dmu_object_type_t ot = BP_GET_TYPE(bp);
	void *enc_buf = NULL;
	abd_t *eabd = NULL;
	uint8_t salt[ZIO_DATA_SALT_LEN];
	uint8_t iv[ZIO_DATA_IV_LEN];
	uint8_t mac[ZIO_DATA_MAC_LEN];
	boolean_t no_crypt = B_FALSE;

	/* the root zio already encrypted the data */
	if (zio->io_child_type == ZIO_CHILD_GANG)
		return (zio);

	/* only ZIL blocks are re-encrypted on rewrite */
	if (!IO_IS_ALLOCATING(zio) && ot != DMU_OT_INTENT_LOG)
		return (zio);

	if (!(zp->zp_encrypt || BP_IS_ENCRYPTED(bp))) {
		BP_SET_CRYPT(bp, B_FALSE);
		return (zio);
	}

	/* if we are doing raw encryption set the provided encryption params */
	if (zio->io_flags & ZIO_FLAG_RAW_ENCRYPT) {
		ASSERT0(BP_GET_LEVEL(bp));
		BP_SET_CRYPT(bp, B_TRUE);
		BP_SET_BYTEORDER(bp, zp->zp_byteorder);
		if (ot != DMU_OT_OBJSET)
			zio_crypt_encode_mac_bp(bp, zp->zp_mac);

		/* dnode blocks must be written out in the provided byteorder */
		if (zp->zp_byteorder != ZFS_HOST_BYTEORDER &&
		    ot == DMU_OT_DNODE) {
			void *bswap_buf = zio_buf_alloc(psize);
			abd_t *babd = abd_get_from_buf(bswap_buf, psize);

			ASSERT3U(BP_GET_COMPRESS(bp), ==, ZIO_COMPRESS_OFF);
			abd_copy_to_buf(bswap_buf, zio->io_abd, psize);
			dmu_ot_byteswap[DMU_OT_BYTESWAP(ot)].ob_func(bswap_buf,
			    psize);

			abd_take_ownership_of_buf(babd, B_TRUE);
			zio_push_transform(zio, babd, psize, psize, NULL);
		}

		if (DMU_OT_IS_ENCRYPTED(ot))
			zio_crypt_encode_params_bp(bp, zp->zp_salt, zp->zp_iv);
		return (zio);
	}

	/* indirect blocks only maintain a cksum of the lower level MACs */
	if (BP_GET_LEVEL(bp) > 0) {
		BP_SET_CRYPT(bp, B_TRUE);
		VERIFY0(zio_crypt_do_indirect_mac_checksum_abd(B_TRUE,
		    zio->io_orig_abd, BP_GET_LSIZE(bp), BP_SHOULD_BYTESWAP(bp),
		    mac));
		zio_crypt_encode_mac_bp(bp, mac);
		return (zio);
	}

	/*
	 * Objset blocks are a special case since they have 2 256-bit MACs
	 * embedded within them.
	 */
	if (ot == DMU_OT_OBJSET) {
		ASSERT0(DMU_OT_IS_ENCRYPTED(ot));
		ASSERT3U(BP_GET_COMPRESS(bp), ==, ZIO_COMPRESS_OFF);
		BP_SET_CRYPT(bp, B_TRUE);
		VERIFY0(spa_do_crypt_objset_mac_abd(B_TRUE, spa, dsobj,
		    zio->io_abd, psize, BP_SHOULD_BYTESWAP(bp)));
		return (zio);
	}

	/* unencrypted object types are only authenticated with a MAC */
	if (!DMU_OT_IS_ENCRYPTED(ot)) {
		BP_SET_CRYPT(bp, B_TRUE);
		VERIFY0(spa_do_crypt_mac_abd(B_TRUE, spa, dsobj,
		    zio->io_abd, psize, mac));
		zio_crypt_encode_mac_bp(bp, mac);
		return (zio);
	}

	/*
	 * Later passes of sync-to-convergence may decide to rewrite data
	 * in place to avoid more disk reallocations. This presents a problem
	 * for encryption because this constitutes rewriting the new data with
	 * the same encryption key and IV. However, this only applies to blocks
	 * in the MOS (particularly the spacemaps) and we do not encrypt the
	 * MOS. We assert that the zio is allocating or an intent log write
	 * to enforce this.
	 */
	ASSERT(IO_IS_ALLOCATING(zio) || ot == DMU_OT_INTENT_LOG);
	ASSERT(BP_GET_LEVEL(bp) == 0 || ot == DMU_OT_INTENT_LOG);
	ASSERT(spa_feature_is_active(spa, SPA_FEATURE_ENCRYPTION));
	ASSERT3U(psize, !=, 0);

	enc_buf = zio_buf_alloc(psize);
	eabd = abd_get_from_buf(enc_buf, psize);
	abd_take_ownership_of_buf(eabd, B_TRUE);

	/*
	 * For an explanation of what encryption parameters are stored
	 * where, see the block comment in zio_crypt.c.
	 */
	if (ot == DMU_OT_INTENT_LOG) {
		zio_crypt_decode_params_bp(bp, salt, iv);
	} else {
		BP_SET_CRYPT(bp, B_TRUE);
	}

	/* Perform the encryption. This should not fail */
	VERIFY0(spa_do_crypt_abd(B_TRUE, spa, &zio->io_bookmark,
	    BP_GET_TYPE(bp), BP_GET_DEDUP(bp), BP_SHOULD_BYTESWAP(bp),
	    salt, iv, mac, psize, zio->io_abd, eabd, &no_crypt));

	/* encode encryption metadata into the bp */
	if (ot == DMU_OT_INTENT_LOG) {
		/*
		 * ZIL blocks store the MAC in the embedded checksum, so the
		 * transform must always be applied.
		 */
		zio_crypt_encode_mac_zil(enc_buf, mac);
		zio_push_transform(zio, eabd, psize, psize, NULL);
	} else {
		BP_SET_CRYPT(bp, B_TRUE);
		zio_crypt_encode_params_bp(bp, salt, iv);
		zio_crypt_encode_mac_bp(bp, mac);

		if (no_crypt) {
			ASSERT3U(ot, ==, DMU_OT_DNODE);
			abd_free(eabd);
		} else {
			zio_push_transform(zio, eabd, psize, psize, NULL);
		}
	}

	return (zio);
}

/*
 * ==========================================================================
 * Generate and verify checksums
 * ==========================================================================
 */
static zio_t *
zio_checksum_generate(zio_t *zio)
{
	blkptr_t *bp = zio->io_bp;
	enum zio_checksum checksum;

	if (bp == NULL) {
		/*
		 * This is zio_write_phys().
		 * We're either generating a label checksum, or none at all.
		 */
		checksum = zio->io_prop.zp_checksum;

		if (checksum == ZIO_CHECKSUM_OFF)
			return (zio);

		ASSERT(checksum == ZIO_CHECKSUM_LABEL);
	} else {
		if (BP_IS_GANG(bp) && zio->io_child_type == ZIO_CHILD_GANG) {
			ASSERT(!IO_IS_ALLOCATING(zio));
			checksum = ZIO_CHECKSUM_GANG_HEADER;
		} else {
			checksum = BP_GET_CHECKSUM(bp);
		}
	}

	zio_checksum_compute(zio, checksum, zio->io_abd, zio->io_size);

	return (zio);
}

static zio_t *
zio_checksum_verify(zio_t *zio)
{
	zio_bad_cksum_t info;
	blkptr_t *bp = zio->io_bp;
	int error;

	ASSERT(zio->io_vd != NULL);

	if (bp == NULL) {
		/*
		 * This is zio_read_phys().
		 * We're either verifying a label checksum, or nothing at all.
		 */
		if (zio->io_prop.zp_checksum == ZIO_CHECKSUM_OFF)
			return (zio);

		ASSERT3U(zio->io_prop.zp_checksum, ==, ZIO_CHECKSUM_LABEL);
	}

	if ((error = zio_checksum_error(zio, &info)) != 0) {
		zio->io_error = error;
		if (error == ECKSUM &&
		    !(zio->io_flags & ZIO_FLAG_SPECULATIVE)) {
			(void) zfs_ereport_start_checksum(zio->io_spa,
			    zio->io_vd, &zio->io_bookmark, zio,
			    zio->io_offset, zio->io_size, &info);
			mutex_enter(&zio->io_vd->vdev_stat_lock);
			zio->io_vd->vdev_stat.vs_checksum_errors++;
			mutex_exit(&zio->io_vd->vdev_stat_lock);
		}
	}

	return (zio);
}

/*
 * Called by RAID-Z to ensure we don't compute the checksum twice.
 */
void
zio_checksum_verified(zio_t *zio)
{
	zio->io_pipeline &= ~ZIO_STAGE_CHECKSUM_VERIFY;
}

/*
 * ==========================================================================
 * Error rank.  Error are ranked in the order 0, ENXIO, ECKSUM, EIO, other.
 * An error of 0 indicates success.  ENXIO indicates whole-device failure,
 * which may be transient (e.g. unplugged) or permanent.  ECKSUM and EIO
 * indicate errors that are specific to one I/O, and most likely permanent.
 * Any other error is presumed to be worse because we weren't expecting it.
 * ==========================================================================
 */
int
zio_worst_error(int e1, int e2)
{
	static int zio_error_rank[] = { 0, ENXIO, ECKSUM, EIO };
	int r1, r2;

	for (r1 = 0; r1 < sizeof (zio_error_rank) / sizeof (int); r1++)
		if (e1 == zio_error_rank[r1])
			break;

	for (r2 = 0; r2 < sizeof (zio_error_rank) / sizeof (int); r2++)
		if (e2 == zio_error_rank[r2])
			break;

	return (r1 > r2 ? e1 : e2);
}

/*
 * ==========================================================================
 * I/O completion
 * ==========================================================================
 */
static zio_t *
zio_ready(zio_t *zio)
{
	blkptr_t *bp = zio->io_bp;
	zio_t *pio, *pio_next;
	zio_link_t *zl = NULL;

	if (zio_wait_for_children(zio, ZIO_CHILD_GANG_BIT | ZIO_CHILD_DDT_BIT,
	    ZIO_WAIT_READY)) {
		return (NULL);
	}

	if (zio->io_ready) {
		ASSERT(IO_IS_ALLOCATING(zio));
		ASSERT(bp->blk_birth == zio->io_txg || BP_IS_HOLE(bp) ||
		    (zio->io_flags & ZIO_FLAG_NOPWRITE));
		ASSERT(zio->io_children[ZIO_CHILD_GANG][ZIO_WAIT_READY] == 0);

		zio->io_ready(zio);
	}

	if (bp != NULL && bp != &zio->io_bp_copy)
		zio->io_bp_copy = *bp;

	if (zio->io_error != 0) {
		zio->io_pipeline = ZIO_INTERLOCK_PIPELINE;

		if (zio->io_flags & ZIO_FLAG_IO_ALLOCATING) {
			ASSERT(IO_IS_ALLOCATING(zio));
			ASSERT(zio->io_priority == ZIO_PRIORITY_ASYNC_WRITE);
			ASSERT(zio->io_metaslab_class != NULL);

			/*
			 * We were unable to allocate anything, unreserve and
			 * issue the next I/O to allocate.
			 */
			metaslab_class_throttle_unreserve(
			    zio->io_metaslab_class, zio->io_prop.zp_copies,
			    zio->io_allocator, zio);
			zio_allocate_dispatch(zio->io_spa, zio->io_allocator);
		}
	}

	mutex_enter(&zio->io_lock);
	zio->io_state[ZIO_WAIT_READY] = 1;
	pio = zio_walk_parents(zio, &zl);
	mutex_exit(&zio->io_lock);

	/*
	 * As we notify zio's parents, new parents could be added.
	 * New parents go to the head of zio's io_parent_list, however,
	 * so we will (correctly) not notify them.  The remainder of zio's
	 * io_parent_list, from 'pio_next' onward, cannot change because
	 * all parents must wait for us to be done before they can be done.
	 */
	for (; pio != NULL; pio = pio_next) {
		pio_next = zio_walk_parents(zio, &zl);
		zio_notify_parent(pio, zio, ZIO_WAIT_READY, NULL);
	}

	if (zio->io_flags & ZIO_FLAG_NODATA) {
		if (BP_IS_GANG(bp)) {
			zio->io_flags &= ~ZIO_FLAG_NODATA;
		} else {
			ASSERT((uintptr_t)zio->io_abd < SPA_MAXBLOCKSIZE);
			zio->io_pipeline &= ~ZIO_VDEV_IO_STAGES;
		}
	}

	if (zio_injection_enabled &&
	    zio->io_spa->spa_syncing_txg == zio->io_txg)
		zio_handle_ignored_writes(zio);

	return (zio);
}

/*
 * Update the allocation throttle accounting.
 */
static void
zio_dva_throttle_done(zio_t *zio)
{
	zio_t *lio __maybe_unused = zio->io_logical;
	zio_t *pio = zio_unique_parent(zio);
	vdev_t *vd = zio->io_vd;
	int flags = METASLAB_ASYNC_ALLOC;

	ASSERT3P(zio->io_bp, !=, NULL);
	ASSERT3U(zio->io_type, ==, ZIO_TYPE_WRITE);
	ASSERT3U(zio->io_priority, ==, ZIO_PRIORITY_ASYNC_WRITE);
	ASSERT3U(zio->io_child_type, ==, ZIO_CHILD_VDEV);
	ASSERT(vd != NULL);
	ASSERT3P(vd, ==, vd->vdev_top);
	ASSERT(zio_injection_enabled || !(zio->io_flags & ZIO_FLAG_IO_RETRY));
	ASSERT(!(zio->io_flags & ZIO_FLAG_IO_REPAIR));
	ASSERT(zio->io_flags & ZIO_FLAG_IO_ALLOCATING);
	ASSERT(!(lio->io_flags & ZIO_FLAG_IO_REWRITE));
	ASSERT(!(lio->io_orig_flags & ZIO_FLAG_NODATA));

	/*
	 * Parents of gang children can have two flavors -- ones that
	 * allocated the gang header (will have ZIO_FLAG_IO_REWRITE set)
	 * and ones that allocated the constituent blocks. The allocation
	 * throttle needs to know the allocating parent zio so we must find
	 * it here.
	 */
	if (pio->io_child_type == ZIO_CHILD_GANG) {
		/*
		 * If our parent is a rewrite gang child then our grandparent
		 * would have been the one that performed the allocation.
		 */
		if (pio->io_flags & ZIO_FLAG_IO_REWRITE)
			pio = zio_unique_parent(pio);
		flags |= METASLAB_GANG_CHILD;
	}

	ASSERT(IO_IS_ALLOCATING(pio));
	ASSERT3P(zio, !=, zio->io_logical);
	ASSERT(zio->io_logical != NULL);
	ASSERT(!(zio->io_flags & ZIO_FLAG_IO_REPAIR));
	ASSERT0(zio->io_flags & ZIO_FLAG_NOPWRITE);
	ASSERT(zio->io_metaslab_class != NULL);

	mutex_enter(&pio->io_lock);
	metaslab_group_alloc_decrement(zio->io_spa, vd->vdev_id, pio, flags,
	    pio->io_allocator, B_TRUE);
	mutex_exit(&pio->io_lock);

	metaslab_class_throttle_unreserve(zio->io_metaslab_class, 1,
	    pio->io_allocator, pio);

	/*
	 * Call into the pipeline to see if there is more work that
	 * needs to be done. If there is work to be done it will be
	 * dispatched to another taskq thread.
	 */
	zio_allocate_dispatch(zio->io_spa, pio->io_allocator);
}

static zio_t *
zio_done(zio_t *zio)
{
	/*
	 * Always attempt to keep stack usage minimal here since
	 * we can be called recursively up to 19 levels deep.
	 */
	const uint64_t psize = zio->io_size;
	zio_t *pio, *pio_next;
	zio_link_t *zl = NULL;

	/*
	 * If our children haven't all completed,
	 * wait for them and then repeat this pipeline stage.
	 */
	if (zio_wait_for_children(zio, ZIO_CHILD_ALL_BITS, ZIO_WAIT_DONE)) {
		return (NULL);
	}

	/*
	 * If the allocation throttle is enabled, then update the accounting.
	 * We only track child I/Os that are part of an allocating async
	 * write. We must do this since the allocation is performed
	 * by the logical I/O but the actual write is done by child I/Os.
	 */
	if (zio->io_flags & ZIO_FLAG_IO_ALLOCATING &&
	    zio->io_child_type == ZIO_CHILD_VDEV) {
		ASSERT(zio->io_metaslab_class != NULL);
		ASSERT(zio->io_metaslab_class->mc_alloc_throttle_enabled);
		zio_dva_throttle_done(zio);
	}

	/*
	 * If the allocation throttle is enabled, verify that
	 * we have decremented the refcounts for every I/O that was throttled.
	 */
	if (zio->io_flags & ZIO_FLAG_IO_ALLOCATING) {
		ASSERT(zio->io_type == ZIO_TYPE_WRITE);
		ASSERT(zio->io_priority == ZIO_PRIORITY_ASYNC_WRITE);
		ASSERT(zio->io_bp != NULL);

		metaslab_group_alloc_verify(zio->io_spa, zio->io_bp, zio,
		    zio->io_allocator);
		VERIFY(zfs_refcount_not_held(&zio->io_metaslab_class->
		    mc_allocator[zio->io_allocator].mca_alloc_slots, zio));
	}


	for (int c = 0; c < ZIO_CHILD_TYPES; c++)
		for (int w = 0; w < ZIO_WAIT_TYPES; w++)
			ASSERT(zio->io_children[c][w] == 0);

	if (zio->io_bp != NULL && !BP_IS_EMBEDDED(zio->io_bp)) {
		ASSERT(zio->io_bp->blk_pad[0] == 0);
		ASSERT(zio->io_bp->blk_pad[1] == 0);
		ASSERT(bcmp(zio->io_bp, &zio->io_bp_copy,
		    sizeof (blkptr_t)) == 0 ||
		    (zio->io_bp == zio_unique_parent(zio)->io_bp));
		if (zio->io_type == ZIO_TYPE_WRITE && !BP_IS_HOLE(zio->io_bp) &&
		    zio->io_bp_override == NULL &&
		    !(zio->io_flags & ZIO_FLAG_IO_REPAIR)) {
			ASSERT3U(zio->io_prop.zp_copies, <=,
			    BP_GET_NDVAS(zio->io_bp));
			ASSERT(BP_COUNT_GANG(zio->io_bp) == 0 ||
			    (BP_COUNT_GANG(zio->io_bp) ==
			    BP_GET_NDVAS(zio->io_bp)));
		}
		if (zio->io_flags & ZIO_FLAG_NOPWRITE)
			VERIFY(BP_EQUAL(zio->io_bp, &zio->io_bp_orig));
	}

	/*
	 * If there were child vdev/gang/ddt errors, they apply to us now.
	 */
	zio_inherit_child_errors(zio, ZIO_CHILD_VDEV);
	zio_inherit_child_errors(zio, ZIO_CHILD_GANG);
	zio_inherit_child_errors(zio, ZIO_CHILD_DDT);

	/*
	 * If the I/O on the transformed data was successful, generate any
	 * checksum reports now while we still have the transformed data.
	 */
	if (zio->io_error == 0) {
		while (zio->io_cksum_report != NULL) {
			zio_cksum_report_t *zcr = zio->io_cksum_report;
			uint64_t align = zcr->zcr_align;
			uint64_t asize = P2ROUNDUP(psize, align);
			abd_t *adata = zio->io_abd;

			if (adata != NULL && asize != psize) {
				adata = abd_alloc(asize, B_TRUE);
				abd_copy(adata, zio->io_abd, psize);
				abd_zero_off(adata, psize, asize - psize);
			}

			zio->io_cksum_report = zcr->zcr_next;
			zcr->zcr_next = NULL;
			zcr->zcr_finish(zcr, adata);
			zfs_ereport_free_checksum(zcr);

			if (adata != NULL && asize != psize)
				abd_free(adata);
		}
	}

	zio_pop_transforms(zio);	/* note: may set zio->io_error */

	vdev_stat_update(zio, psize);

	/*
	 * If this I/O is attached to a particular vdev is slow, exceeding
	 * 30 seconds to complete, post an error described the I/O delay.
	 * We ignore these errors if the device is currently unavailable.
	 */
	if (zio->io_delay >= MSEC2NSEC(zio_slow_io_ms)) {
		if (zio->io_vd != NULL && !vdev_is_dead(zio->io_vd)) {
			/*
			 * We want to only increment our slow IO counters if
			 * the IO is valid (i.e. not if the drive is removed).
			 *
			 * zfs_ereport_post() will also do these checks, but
			 * it can also ratelimit and have other failures, so we
			 * need to increment the slow_io counters independent
			 * of it.
			 */
			if (zfs_ereport_is_valid(FM_EREPORT_ZFS_DELAY,
			    zio->io_spa, zio->io_vd, zio)) {
				mutex_enter(&zio->io_vd->vdev_stat_lock);
				zio->io_vd->vdev_stat.vs_slow_ios++;
				mutex_exit(&zio->io_vd->vdev_stat_lock);

				(void) zfs_ereport_post(FM_EREPORT_ZFS_DELAY,
				    zio->io_spa, zio->io_vd, &zio->io_bookmark,
				    zio, 0);
			}
		}
	}

	if (zio->io_error) {
		/*
		 * If this I/O is attached to a particular vdev,
		 * generate an error message describing the I/O failure
		 * at the block level.  We ignore these errors if the
		 * device is currently unavailable.
		 */
		if (zio->io_error != ECKSUM && zio->io_vd != NULL &&
		    !vdev_is_dead(zio->io_vd)) {
			int ret = zfs_ereport_post(FM_EREPORT_ZFS_IO,
			    zio->io_spa, zio->io_vd, &zio->io_bookmark, zio, 0);
			if (ret != EALREADY) {
				mutex_enter(&zio->io_vd->vdev_stat_lock);
				if (zio->io_type == ZIO_TYPE_READ)
					zio->io_vd->vdev_stat.vs_read_errors++;
				else if (zio->io_type == ZIO_TYPE_WRITE)
					zio->io_vd->vdev_stat.vs_write_errors++;
				mutex_exit(&zio->io_vd->vdev_stat_lock);
			}
		}

		if ((zio->io_error == EIO || !(zio->io_flags &
		    (ZIO_FLAG_SPECULATIVE | ZIO_FLAG_DONT_PROPAGATE))) &&
		    zio == zio->io_logical) {
			/*
			 * For logical I/O requests, tell the SPA to log the
			 * error and generate a logical data ereport.
			 */
			spa_log_error(zio->io_spa, &zio->io_bookmark);
			(void) zfs_ereport_post(FM_EREPORT_ZFS_DATA,
			    zio->io_spa, NULL, &zio->io_bookmark, zio, 0);
		}
	}

	if (zio->io_error && zio == zio->io_logical) {
		/*
		 * Determine whether zio should be reexecuted.  This will
		 * propagate all the way to the root via zio_notify_parent().
		 */
		ASSERT(zio->io_vd == NULL && zio->io_bp != NULL);
		ASSERT(zio->io_child_type == ZIO_CHILD_LOGICAL);

		if (IO_IS_ALLOCATING(zio) &&
		    !(zio->io_flags & ZIO_FLAG_CANFAIL)) {
			if (zio->io_error != ENOSPC)
				zio->io_reexecute |= ZIO_REEXECUTE_NOW;
			else
				zio->io_reexecute |= ZIO_REEXECUTE_SUSPEND;
		}

		if ((zio->io_type == ZIO_TYPE_READ ||
		    zio->io_type == ZIO_TYPE_FREE) &&
		    !(zio->io_flags & ZIO_FLAG_SCAN_THREAD) &&
		    zio->io_error == ENXIO &&
		    spa_load_state(zio->io_spa) == SPA_LOAD_NONE &&
		    spa_get_failmode(zio->io_spa) != ZIO_FAILURE_MODE_CONTINUE)
			zio->io_reexecute |= ZIO_REEXECUTE_SUSPEND;

		if (!(zio->io_flags & ZIO_FLAG_CANFAIL) && !zio->io_reexecute)
			zio->io_reexecute |= ZIO_REEXECUTE_SUSPEND;

		/*
		 * Here is a possibly good place to attempt to do
		 * either combinatorial reconstruction or error correction
		 * based on checksums.  It also might be a good place
		 * to send out preliminary ereports before we suspend
		 * processing.
		 */
	}

	/*
	 * If there were logical child errors, they apply to us now.
	 * We defer this until now to avoid conflating logical child
	 * errors with errors that happened to the zio itself when
	 * updating vdev stats and reporting FMA events above.
	 */
	zio_inherit_child_errors(zio, ZIO_CHILD_LOGICAL);

	if ((zio->io_error || zio->io_reexecute) &&
	    IO_IS_ALLOCATING(zio) && zio->io_gang_leader == zio &&
	    !(zio->io_flags & (ZIO_FLAG_IO_REWRITE | ZIO_FLAG_NOPWRITE)))
		zio_dva_unallocate(zio, zio->io_gang_tree, zio->io_bp);

	zio_gang_tree_free(&zio->io_gang_tree);

	/*
	 * Godfather I/Os should never suspend.
	 */
	if ((zio->io_flags & ZIO_FLAG_GODFATHER) &&
	    (zio->io_reexecute & ZIO_REEXECUTE_SUSPEND))
		zio->io_reexecute &= ~ZIO_REEXECUTE_SUSPEND;

	if (zio->io_reexecute) {
		/*
		 * This is a logical I/O that wants to reexecute.
		 *
		 * Reexecute is top-down.  When an i/o fails, if it's not
		 * the root, it simply notifies its parent and sticks around.
		 * The parent, seeing that it still has children in zio_done(),
		 * does the same.  This percolates all the way up to the root.
		 * The root i/o will reexecute or suspend the entire tree.
		 *
		 * This approach ensures that zio_reexecute() honors
		 * all the original i/o dependency relationships, e.g.
		 * parents not executing until children are ready.
		 */
		ASSERT(zio->io_child_type == ZIO_CHILD_LOGICAL);

		zio->io_gang_leader = NULL;

		mutex_enter(&zio->io_lock);
		zio->io_state[ZIO_WAIT_DONE] = 1;
		mutex_exit(&zio->io_lock);

		/*
		 * "The Godfather" I/O monitors its children but is
		 * not a true parent to them. It will track them through
		 * the pipeline but severs its ties whenever they get into
		 * trouble (e.g. suspended). This allows "The Godfather"
		 * I/O to return status without blocking.
		 */
		zl = NULL;
		for (pio = zio_walk_parents(zio, &zl); pio != NULL;
		    pio = pio_next) {
			zio_link_t *remove_zl = zl;
			pio_next = zio_walk_parents(zio, &zl);

			if ((pio->io_flags & ZIO_FLAG_GODFATHER) &&
			    (zio->io_reexecute & ZIO_REEXECUTE_SUSPEND)) {
				zio_remove_child(pio, zio, remove_zl);
				/*
				 * This is a rare code path, so we don't
				 * bother with "next_to_execute".
				 */
				zio_notify_parent(pio, zio, ZIO_WAIT_DONE,
				    NULL);
			}
		}

		if ((pio = zio_unique_parent(zio)) != NULL) {
			/*
			 * We're not a root i/o, so there's nothing to do
			 * but notify our parent.  Don't propagate errors
			 * upward since we haven't permanently failed yet.
			 */
			ASSERT(!(zio->io_flags & ZIO_FLAG_GODFATHER));
			zio->io_flags |= ZIO_FLAG_DONT_PROPAGATE;
			/*
			 * This is a rare code path, so we don't bother with
			 * "next_to_execute".
			 */
			zio_notify_parent(pio, zio, ZIO_WAIT_DONE, NULL);
		} else if (zio->io_reexecute & ZIO_REEXECUTE_SUSPEND) {
			/*
			 * We'd fail again if we reexecuted now, so suspend
			 * until conditions improve (e.g. device comes online).
			 */
			zio_suspend(zio->io_spa, zio, ZIO_SUSPEND_IOERR);
		} else {
			/*
			 * Reexecution is potentially a huge amount of work.
			 * Hand it off to the otherwise-unused claim taskq.
			 */
			ASSERT(taskq_empty_ent(&zio->io_tqent));
			spa_taskq_dispatch_ent(zio->io_spa,
			    ZIO_TYPE_CLAIM, ZIO_TASKQ_ISSUE,
			    (task_func_t *)zio_reexecute, zio, 0,
			    &zio->io_tqent);
		}
		return (NULL);
	}

	ASSERT(zio->io_child_count == 0);
	ASSERT(zio->io_reexecute == 0);
	ASSERT(zio->io_error == 0 || (zio->io_flags & ZIO_FLAG_CANFAIL));

	/*
	 * Report any checksum errors, since the I/O is complete.
	 */
	while (zio->io_cksum_report != NULL) {
		zio_cksum_report_t *zcr = zio->io_cksum_report;
		zio->io_cksum_report = zcr->zcr_next;
		zcr->zcr_next = NULL;
		zcr->zcr_finish(zcr, NULL);
		zfs_ereport_free_checksum(zcr);
	}

	if (zio->io_flags & ZIO_FLAG_FASTWRITE && zio->io_bp &&
	    !BP_IS_HOLE(zio->io_bp) && !BP_IS_EMBEDDED(zio->io_bp) &&
	    !(zio->io_flags & ZIO_FLAG_NOPWRITE)) {
		metaslab_fastwrite_unmark(zio->io_spa, zio->io_bp);
	}

	/*
	 * It is the responsibility of the done callback to ensure that this
	 * particular zio is no longer discoverable for adoption, and as
	 * such, cannot acquire any new parents.
	 */
	if (zio->io_done)
		zio->io_done(zio);

	mutex_enter(&zio->io_lock);
	zio->io_state[ZIO_WAIT_DONE] = 1;
	mutex_exit(&zio->io_lock);

	/*
	 * We are done executing this zio.  We may want to execute a parent
	 * next.  See the comment in zio_notify_parent().
	 */
	zio_t *next_to_execute = NULL;
	zl = NULL;
	for (pio = zio_walk_parents(zio, &zl); pio != NULL; pio = pio_next) {
		zio_link_t *remove_zl = zl;
		pio_next = zio_walk_parents(zio, &zl);
		zio_remove_child(pio, zio, remove_zl);
		zio_notify_parent(pio, zio, ZIO_WAIT_DONE, &next_to_execute);
	}

	if (zio->io_waiter != NULL) {
		mutex_enter(&zio->io_lock);
		zio->io_executor = NULL;
		cv_broadcast(&zio->io_cv);
		mutex_exit(&zio->io_lock);
	} else {
		zio_destroy(zio);
	}

	return (next_to_execute);
}

/*
 * ==========================================================================
 * I/O pipeline definition
 * ==========================================================================
 */
static zio_pipe_stage_t *zio_pipeline[] = {
	NULL,
	zio_read_bp_init,
	zio_write_bp_init,
	zio_free_bp_init,
	zio_issue_async,
	zio_write_compress,
	zio_encrypt,
	zio_checksum_generate,
	zio_nop_write,
	zio_ddt_read_start,
	zio_ddt_read_done,
	zio_ddt_write,
	zio_ddt_free,
	zio_gang_assemble,
	zio_gang_issue,
	zio_dva_throttle,
	zio_dva_allocate,
	zio_dva_free,
	zio_dva_claim,
	zio_ready,
	zio_vdev_io_start,
	zio_vdev_io_done,
	zio_vdev_io_assess,
	zio_checksum_verify,
	zio_done
};




/*
 * Compare two zbookmark_phys_t's to see which we would reach first in a
 * pre-order traversal of the object tree.
 *
 * This is simple in every case aside from the meta-dnode object. For all other
 * objects, we traverse them in order (object 1 before object 2, and so on).
 * However, all of these objects are traversed while traversing object 0, since
 * the data it points to is the list of objects.  Thus, we need to convert to a
 * canonical representation so we can compare meta-dnode bookmarks to
 * non-meta-dnode bookmarks.
 *
 * We do this by calculating "equivalents" for each field of the zbookmark.
 * zbookmarks outside of the meta-dnode use their own object and level, and
 * calculate the level 0 equivalent (the first L0 blkid that is contained in the
 * blocks this bookmark refers to) by multiplying their blkid by their span
 * (the number of L0 blocks contained within one block at their level).
 * zbookmarks inside the meta-dnode calculate their object equivalent
 * (which is L0equiv * dnodes per data block), use 0 for their L0equiv, and use
 * level + 1<<31 (any value larger than a level could ever be) for their level.
 * This causes them to always compare before a bookmark in their object
 * equivalent, compare appropriately to bookmarks in other objects, and to
 * compare appropriately to other bookmarks in the meta-dnode.
 */
int
zbookmark_compare(uint16_t dbss1, uint8_t ibs1, uint16_t dbss2, uint8_t ibs2,
    const zbookmark_phys_t *zb1, const zbookmark_phys_t *zb2)
{
	/*
	 * These variables represent the "equivalent" values for the zbookmark,
	 * after converting zbookmarks inside the meta dnode to their
	 * normal-object equivalents.
	 */
	uint64_t zb1obj, zb2obj;
	uint64_t zb1L0, zb2L0;
	uint64_t zb1level, zb2level;

	if (zb1->zb_object == zb2->zb_object &&
	    zb1->zb_level == zb2->zb_level &&
	    zb1->zb_blkid == zb2->zb_blkid)
		return (0);

	IMPLY(zb1->zb_level > 0, ibs1 >= SPA_MINBLOCKSHIFT);
	IMPLY(zb2->zb_level > 0, ibs2 >= SPA_MINBLOCKSHIFT);

	/*
	 * BP_SPANB calculates the span in blocks.
	 */
	zb1L0 = (zb1->zb_blkid) * BP_SPANB(ibs1, zb1->zb_level);
	zb2L0 = (zb2->zb_blkid) * BP_SPANB(ibs2, zb2->zb_level);

	if (zb1->zb_object == DMU_META_DNODE_OBJECT) {
		zb1obj = zb1L0 * (dbss1 << (SPA_MINBLOCKSHIFT - DNODE_SHIFT));
		zb1L0 = 0;
		zb1level = zb1->zb_level + COMPARE_META_LEVEL;
	} else {
		zb1obj = zb1->zb_object;
		zb1level = zb1->zb_level;
	}

	if (zb2->zb_object == DMU_META_DNODE_OBJECT) {
		zb2obj = zb2L0 * (dbss2 << (SPA_MINBLOCKSHIFT - DNODE_SHIFT));
		zb2L0 = 0;
		zb2level = zb2->zb_level + COMPARE_META_LEVEL;
	} else {
		zb2obj = zb2->zb_object;
		zb2level = zb2->zb_level;
	}

	/* Now that we have a canonical representation, do the comparison. */
	if (zb1obj != zb2obj)
		return (zb1obj < zb2obj ? -1 : 1);
	else if (zb1L0 != zb2L0)
		return (zb1L0 < zb2L0 ? -1 : 1);
	else if (zb1level != zb2level)
		return (zb1level > zb2level ? -1 : 1);
	/*
	 * This can (theoretically) happen if the bookmarks have the same object
	 * and level, but different blkids, if the block sizes are not the same.
	 * There is presently no way to change the indirect block sizes
	 */
	return (0);
}

/*
 *  This function checks the following: given that last_block is the place that
 *  our traversal stopped last time, does that guarantee that we've visited
 *  every node under subtree_root?  Therefore, we can't just use the raw output
 *  of zbookmark_compare.  We have to pass in a modified version of
 *  subtree_root; by incrementing the block id, and then checking whether
 *  last_block is before or equal to that, we can tell whether or not having
 *  visited last_block implies that all of subtree_root's children have been
 *  visited.
 */
boolean_t
zbookmark_subtree_completed(const dnode_phys_t *dnp,
    const zbookmark_phys_t *subtree_root, const zbookmark_phys_t *last_block)
{
	zbookmark_phys_t mod_zb = *subtree_root;
	mod_zb.zb_blkid++;
	ASSERT(last_block->zb_level == 0);

	/* The objset_phys_t isn't before anything. */
	if (dnp == NULL)
		return (B_FALSE);

	/*
	 * We pass in 1ULL << (DNODE_BLOCK_SHIFT - SPA_MINBLOCKSHIFT) for the
	 * data block size in sectors, because that variable is only used if
	 * the bookmark refers to a block in the meta-dnode.  Since we don't
	 * know without examining it what object it refers to, and there's no
	 * harm in passing in this value in other cases, we always pass it in.
	 *
	 * We pass in 0 for the indirect block size shift because zb2 must be
	 * level 0.  The indirect block size is only used to calculate the span
	 * of the bookmark, but since the bookmark must be level 0, the span is
	 * always 1, so the math works out.
	 *
	 * If you make changes to how the zbookmark_compare code works, be sure
	 * to make sure that this code still works afterwards.
	 */
	return (zbookmark_compare(dnp->dn_datablkszsec, dnp->dn_indblkshift,
	    1ULL << (DNODE_BLOCK_SHIFT - SPA_MINBLOCKSHIFT), 0, &mod_zb,
	    last_block) <= 0);
}

EXPORT_SYMBOL(zio_type_name);
EXPORT_SYMBOL(zio_buf_alloc);
EXPORT_SYMBOL(zio_data_buf_alloc);
EXPORT_SYMBOL(zio_buf_free);
EXPORT_SYMBOL(zio_data_buf_free);

/* BEGIN CSTYLED */
ZFS_MODULE_PARAM(zfs_zio, zio_, slow_io_ms, INT, ZMOD_RW,
	"Max I/O completion time (milliseconds) before marking it as slow");

ZFS_MODULE_PARAM(zfs_zio, zio_, requeue_io_start_cut_in_line, INT, ZMOD_RW,
	"Prioritize requeued I/O");

ZFS_MODULE_PARAM(zfs, zfs_, sync_pass_deferred_free,  INT, ZMOD_RW,
	"Defer frees starting in this pass");

ZFS_MODULE_PARAM(zfs, zfs_, sync_pass_dont_compress, INT, ZMOD_RW,
	"Don't compress starting in this pass");

ZFS_MODULE_PARAM(zfs, zfs_, sync_pass_rewrite, INT, ZMOD_RW,
	"Rewrite new bps starting in this pass");

ZFS_MODULE_PARAM(zfs_zio, zio_, dva_throttle_enabled, INT, ZMOD_RW,
	"Throttle block allocations in the ZIO pipeline");

ZFS_MODULE_PARAM(zfs_zio, zio_, deadman_log_all, INT, ZMOD_RW,
	"Log all slow ZIOs, not just those with vdevs");
/* END CSTYLED */<|MERGE_RESOLUTION|>--- conflicted
+++ resolved
@@ -4012,11 +4012,7 @@
 	 */
 	if (zio->io_error == ENXIO && zio->io_type == ZIO_TYPE_WRITE &&
 	    vd != NULL && !vd->vdev_ops->vdev_op_leaf) {
-<<<<<<< HEAD
-		vdev_dbgmsg(vd, "zio_vdev_io_assess(zio=%llx) setting "
-=======
 		vdev_dbgmsg(vd, "zio_vdev_io_assess(zio=%px) setting "
->>>>>>> 60ffc1c4
 		    "cant_write=TRUE due to write failure with ENXIO",
 		    zio);
 		vd->vdev_cant_write = B_TRUE;
