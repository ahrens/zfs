--- conflicted
+++ resolved
@@ -1157,35 +1157,6 @@
 {
 	ASSERT(tx->tx_txg != 0);
 	return (tx->tx_txg);
-<<<<<<< HEAD
-}
-
-void
-dmu_tx_callback_register(dmu_tx_t *tx, dmu_tx_callback_func_t *func, void *data)
-{
-	dmu_tx_callback_t *dcb;
-
-	dcb = kmem_alloc(sizeof (dmu_tx_callback_t), KM_SLEEP);
-
-	dcb->dcb_func = func;
-	dcb->dcb_data = data;
-
-	list_insert_tail(&tx->tx_callbacks, dcb);
-}
-
-/*
- * Call all the commit callbacks on a list, with a given error code.
- */
-void
-dmu_tx_callback(list_t *cb_list, int error)
-{
-	dmu_tx_callback_t *dcb;
-
-	while ((dcb = list_head(cb_list))) {
-		list_remove(cb_list, dcb);
-		dcb->dcb_func(dcb->dcb_data, error);
-		kmem_free(dcb, sizeof (dmu_tx_callback_t));
-	}
 }
 
 #if defined(_KERNEL) && defined(HAVE_SPL)
@@ -1199,8 +1170,4 @@
 EXPORT_SYMBOL(dmu_tx_wait);
 EXPORT_SYMBOL(dmu_tx_commit);
 EXPORT_SYMBOL(dmu_tx_get_txg);
-EXPORT_SYMBOL(dmu_tx_callback_register);
-#endif
-=======
-}
->>>>>>> 028e42b6
+#endif