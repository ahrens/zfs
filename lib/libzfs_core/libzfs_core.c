/*
 * CDDL HEADER START
 *
 * The contents of this file are subject to the terms of the
 * Common Development and Distribution License (the "License").
 * You may not use this file except in compliance with the License.
 *
 * You can obtain a copy of the license at usr/src/OPENSOLARIS.LICENSE
 * or http://www.opensolaris.org/os/licensing.
 * See the License for the specific language governing permissions
 * and limitations under the License.
 *
 * When distributing Covered Code, include this CDDL HEADER in each
 * file and include the License file at usr/src/OPENSOLARIS.LICENSE.
 * If applicable, add the following below this CDDL HEADER, with the
 * fields enclosed by brackets "[]" replaced with your own identifying
 * information: Portions Copyright [yyyy] [name of copyright owner]
 *
 * CDDL HEADER END
 */

/*
 * Copyright (c) 2012, 2018 by Delphix. All rights reserved.
 * Copyright (c) 2013 Steven Hartland. All rights reserved.
 * Copyright (c) 2017 Datto Inc.
 * Copyright 2017 RackTop Systems.
 * Copyright (c) 2017 Open-E, Inc. All Rights Reserved.
 */

/*
 * LibZFS_Core (lzc) is intended to replace most functionality in libzfs.
 * It has the following characteristics:
 *
 *  - Thread Safe.  libzfs_core is accessible concurrently from multiple
 *  threads.  This is accomplished primarily by avoiding global data
 *  (e.g. caching).  Since it's thread-safe, there is no reason for a
 *  process to have multiple libzfs "instances".  Therefore, we store
 *  our few pieces of data (e.g. the file descriptor) in global
 *  variables.  The fd is reference-counted so that the libzfs_core
 *  library can be "initialized" multiple times (e.g. by different
 *  consumers within the same process).
 *
 *  - Committed Interface.  The libzfs_core interface will be committed,
 *  therefore consumers can compile against it and be confident that
 *  their code will continue to work on future releases of this code.
 *  Currently, the interface is Evolving (not Committed), but we intend
 *  to commit to it once it is more complete and we determine that it
 *  meets the needs of all consumers.
 *
 *  - Programmatic Error Handling.  libzfs_core communicates errors with
 *  defined error numbers, and doesn't print anything to stdout/stderr.
 *
 *  - Thin Layer.  libzfs_core is a thin layer, marshaling arguments
 *  to/from the kernel ioctls.  There is generally a 1:1 correspondence
 *  between libzfs_core functions and ioctls to /dev/zfs.
 *
 *  - Clear Atomicity.  Because libzfs_core functions are generally 1:1
 *  with kernel ioctls, and kernel ioctls are general atomic, each
 *  libzfs_core function is atomic.  For example, creating multiple
 *  snapshots with a single call to lzc_snapshot() is atomic -- it
 *  can't fail with only some of the requested snapshots created, even
 *  in the event of power loss or system crash.
 *
 *  - Continued libzfs Support.  Some higher-level operations (e.g.
 *  support for "zfs send -R") are too complicated to fit the scope of
 *  libzfs_core.  This functionality will continue to live in libzfs.
 *  Where appropriate, libzfs will use the underlying atomic operations
 *  of libzfs_core.  For example, libzfs may implement "zfs send -R |
 *  zfs receive" by using individual "send one snapshot", rename,
 *  destroy, and "receive one snapshot" operations in libzfs_core.
 *  /sbin/zfs and /zbin/zpool will link with both libzfs and
 *  libzfs_core.  Other consumers should aim to use only libzfs_core,
 *  since that will be the supported, stable interface going forwards.
 */

#include <libzfs_core.h>
#include <ctype.h>
#include <unistd.h>
#include <stdlib.h>
#include <string.h>
#ifdef ZFS_DEBUG
#include <stdio.h>
#endif
#include <errno.h>
#include <fcntl.h>
#include <pthread.h>
#include <sys/nvpair.h>
#include <sys/param.h>
#include <sys/types.h>
#include <sys/stat.h>
#include <sys/zfs_ioctl.h>

static int g_fd = -1;
static pthread_mutex_t g_lock = PTHREAD_MUTEX_INITIALIZER;
static int g_refcount;

#ifdef ZFS_DEBUG
static zfs_ioc_t fail_ioc_cmd;
static zfs_errno_t fail_ioc_err;

static void
libzfs_core_debug_ioc(void)
{
	/*
	 * To test running newer user space binaries with kernel's
	 * that don't yet support an ioctl or a new ioctl arg we
	 * provide an override to intentionally fail an ioctl.
	 *
	 * USAGE:
	 * The override variable, ZFS_IOC_TEST, is of the form "cmd:err"
	 *
	 * For example, to fail a ZFS_IOC_POOL_CHECKPOINT with a
	 * ZFS_ERR_IOC_CMD_UNAVAIL, the string would be "0x5a4d:1029"
	 *
	 * $ sudo sh -c "ZFS_IOC_TEST=0x5a4d:1029 zpool checkpoint tank"
	 * cannot checkpoint 'tank': the loaded zfs module does not support
	 * this operation. A reboot may be required to enable this operation.
	 */
	if (fail_ioc_cmd == 0) {
		char *ioc_test = getenv("ZFS_IOC_TEST");
		unsigned int ioc_num = 0, ioc_err = 0;

		if (ioc_test != NULL &&
		    sscanf(ioc_test, "%i:%i", &ioc_num, &ioc_err) == 2 &&
		    ioc_num < ZFS_IOC_LAST)  {
			fail_ioc_cmd = ioc_num;
			fail_ioc_err = ioc_err;
		}
	}
}
#endif

int
libzfs_core_init(void)
{
	(void) pthread_mutex_lock(&g_lock);
	if (g_refcount == 0) {
		g_fd = open("/dev/zfs", O_RDWR);
		if (g_fd < 0) {
			(void) pthread_mutex_unlock(&g_lock);
			return (errno);
		}
	}
	g_refcount++;

#ifdef ZFS_DEBUG
	libzfs_core_debug_ioc();
#endif
	(void) pthread_mutex_unlock(&g_lock);
	return (0);
}

void
libzfs_core_fini(void)
{
	(void) pthread_mutex_lock(&g_lock);
	ASSERT3S(g_refcount, >, 0);

	if (g_refcount > 0)
		g_refcount--;

	if (g_refcount == 0 && g_fd != -1) {
		(void) close(g_fd);
		g_fd = -1;
	}
	(void) pthread_mutex_unlock(&g_lock);
}

static int
lzc_ioctl(zfs_ioc_t ioc, const char *name,
    nvlist_t *source, nvlist_t **resultp)
{
	zfs_cmd_t zc = {"\0"};
	int error = 0;
	char *packed = NULL;
	size_t size = 0;

	ASSERT3S(g_refcount, >, 0);
	VERIFY3S(g_fd, !=, -1);

#ifdef ZFS_DEBUG
	if (ioc == fail_ioc_cmd)
		return (fail_ioc_err);
#endif

	if (name != NULL)
		(void) strlcpy(zc.zc_name, name, sizeof (zc.zc_name));

	if (source != NULL) {
		packed = fnvlist_pack(source, &size);
		zc.zc_nvlist_src = (uint64_t)(uintptr_t)packed;
		zc.zc_nvlist_src_size = size;
	}

	if (resultp != NULL) {
		*resultp = NULL;
		if (ioc == ZFS_IOC_CHANNEL_PROGRAM) {
			zc.zc_nvlist_dst_size = fnvlist_lookup_uint64(source,
			    ZCP_ARG_MEMLIMIT);
		} else {
			zc.zc_nvlist_dst_size = MAX(size * 2, 128 * 1024);
		}
		zc.zc_nvlist_dst = (uint64_t)(uintptr_t)
		    malloc(zc.zc_nvlist_dst_size);
		if (zc.zc_nvlist_dst == (uint64_t)0) {
			error = ENOMEM;
			goto out;
		}
	}

	while (ioctl(g_fd, ioc, &zc) != 0) {
		/*
		 * If ioctl exited with ENOMEM, we retry the ioctl after
		 * increasing the size of the destination nvlist.
		 *
		 * Channel programs that exit with ENOMEM ran over the
		 * lua memory sandbox; they should not be retried.
		 */
		if (errno == ENOMEM && resultp != NULL &&
		    ioc != ZFS_IOC_CHANNEL_PROGRAM) {
			free((void *)(uintptr_t)zc.zc_nvlist_dst);
			zc.zc_nvlist_dst_size *= 2;
			zc.zc_nvlist_dst = (uint64_t)(uintptr_t)
			    malloc(zc.zc_nvlist_dst_size);
			if (zc.zc_nvlist_dst == (uint64_t)0) {
				error = ENOMEM;
				goto out;
			}
		} else {
			error = errno;
			break;
		}
	}
	if (zc.zc_nvlist_dst_filled) {
		*resultp = fnvlist_unpack((void *)(uintptr_t)zc.zc_nvlist_dst,
		    zc.zc_nvlist_dst_size);
	}

out:
	if (packed != NULL)
		fnvlist_pack_free(packed, size);
	free((void *)(uintptr_t)zc.zc_nvlist_dst);
	return (error);
}

int
lzc_create(const char *fsname, enum lzc_dataset_type type, nvlist_t *props,
    uint8_t *wkeydata, uint_t wkeylen)
{
	int error;
	nvlist_t *hidden_args = NULL;
	nvlist_t *args = fnvlist_alloc();

	fnvlist_add_int32(args, "type", (dmu_objset_type_t)type);
	if (props != NULL)
		fnvlist_add_nvlist(args, "props", props);

	if (wkeydata != NULL) {
		hidden_args = fnvlist_alloc();
		fnvlist_add_uint8_array(hidden_args, "wkeydata", wkeydata,
		    wkeylen);
		fnvlist_add_nvlist(args, ZPOOL_HIDDEN_ARGS, hidden_args);
	}

	error = lzc_ioctl(ZFS_IOC_CREATE, fsname, args, NULL);
	nvlist_free(hidden_args);
	nvlist_free(args);
	return (error);
}

int
lzc_clone(const char *fsname, const char *origin, nvlist_t *props)
{
	int error;
	nvlist_t *hidden_args = NULL;
	nvlist_t *args = fnvlist_alloc();

	fnvlist_add_string(args, "origin", origin);
	if (props != NULL)
		fnvlist_add_nvlist(args, "props", props);
	error = lzc_ioctl(ZFS_IOC_CLONE, fsname, args, NULL);
	nvlist_free(hidden_args);
	nvlist_free(args);
	return (error);
}

int
lzc_promote(const char *fsname, char *snapnamebuf, int snapnamelen)
{
	/*
	 * The promote ioctl is still legacy, so we need to construct our
	 * own zfs_cmd_t rather than using lzc_ioctl().
	 */
	zfs_cmd_t zc = { "\0" };

	ASSERT3S(g_refcount, >, 0);
	VERIFY3S(g_fd, !=, -1);

	(void) strlcpy(zc.zc_name, fsname, sizeof (zc.zc_name));
	if (ioctl(g_fd, ZFS_IOC_PROMOTE, &zc) != 0) {
		int error = errno;
		if (error == EEXIST && snapnamebuf != NULL)
			(void) strlcpy(snapnamebuf, zc.zc_string, snapnamelen);
		return (error);
	}
	return (0);
}

int
lzc_remap(const char *fsname)
{
	int error;
	nvlist_t *args = fnvlist_alloc();
	error = lzc_ioctl(ZFS_IOC_REMAP, fsname, args, NULL);
	nvlist_free(args);
	return (error);
}

int
lzc_rename(const char *source, const char *target)
{
	zfs_cmd_t zc = { "\0" };
	int error;
	ASSERT3S(g_refcount, >, 0);
	VERIFY3S(g_fd, !=, -1);
	(void) strlcpy(zc.zc_name, source, sizeof (zc.zc_name));
	(void) strlcpy(zc.zc_value, target, sizeof (zc.zc_value));
	error = ioctl(g_fd, ZFS_IOC_RENAME, &zc);
	if (error != 0)
		error = errno;
	return (error);
}
int
lzc_destroy(const char *fsname)
{
	int error;
	nvlist_t *args = fnvlist_alloc();
	error = lzc_ioctl(ZFS_IOC_DESTROY, fsname, args, NULL);
	nvlist_free(args);
	return (error);
}

/*
 * Creates snapshots.
 *
 * The keys in the snaps nvlist are the snapshots to be created.
 * They must all be in the same pool.
 *
 * The props nvlist is properties to set.  Currently only user properties
 * are supported.  { user:prop_name -> string value }
 *
 * The returned results nvlist will have an entry for each snapshot that failed.
 * The value will be the (int32) error code.
 *
 * The return value will be 0 if all snapshots were created, otherwise it will
 * be the errno of a (unspecified) snapshot that failed.
 */
int
lzc_snapshot(nvlist_t *snaps, nvlist_t *props, nvlist_t **errlist)
{
	nvpair_t *elem;
	nvlist_t *args;
	int error;
	char pool[ZFS_MAX_DATASET_NAME_LEN];

	*errlist = NULL;

	/* determine the pool name */
	elem = nvlist_next_nvpair(snaps, NULL);
	if (elem == NULL)
		return (0);
	(void) strlcpy(pool, nvpair_name(elem), sizeof (pool));
	pool[strcspn(pool, "/@")] = '\0';

	args = fnvlist_alloc();
	fnvlist_add_nvlist(args, "snaps", snaps);
	if (props != NULL)
		fnvlist_add_nvlist(args, "props", props);

	error = lzc_ioctl(ZFS_IOC_SNAPSHOT, pool, args, errlist);
	nvlist_free(args);

	return (error);
}

/*
 * Destroys snapshots.
 *
 * The keys in the snaps nvlist are the snapshots to be destroyed.
 * They must all be in the same pool.
 *
 * Snapshots that do not exist will be silently ignored.
 *
 * If 'defer' is not set, and a snapshot has user holds or clones, the
 * destroy operation will fail and none of the snapshots will be
 * destroyed.
 *
 * If 'defer' is set, and a snapshot has user holds or clones, it will be
 * marked for deferred destruction, and will be destroyed when the last hold
 * or clone is removed/destroyed.
 *
 * The return value will be 0 if all snapshots were destroyed (or marked for
 * later destruction if 'defer' is set) or didn't exist to begin with.
 *
 * Otherwise the return value will be the errno of a (unspecified) snapshot
 * that failed, no snapshots will be destroyed, and the errlist will have an
 * entry for each snapshot that failed.  The value in the errlist will be
 * the (int32) error code.
 */
int
lzc_destroy_snaps(nvlist_t *snaps, boolean_t defer, nvlist_t **errlist)
{
	nvpair_t *elem;
	nvlist_t *args;
	int error;
	char pool[ZFS_MAX_DATASET_NAME_LEN];

	/* determine the pool name */
	elem = nvlist_next_nvpair(snaps, NULL);
	if (elem == NULL)
		return (0);
	(void) strlcpy(pool, nvpair_name(elem), sizeof (pool));
	pool[strcspn(pool, "/@")] = '\0';

	args = fnvlist_alloc();
	fnvlist_add_nvlist(args, "snaps", snaps);
	if (defer)
		fnvlist_add_boolean(args, "defer");

	error = lzc_ioctl(ZFS_IOC_DESTROY_SNAPS, pool, args, errlist);
	nvlist_free(args);

	return (error);
}

int
lzc_snaprange_space(const char *firstsnap, const char *lastsnap,
    uint64_t *usedp)
{
	nvlist_t *args;
	nvlist_t *result;
	int err;
	char fs[ZFS_MAX_DATASET_NAME_LEN];
	char *atp;

	/* determine the fs name */
	(void) strlcpy(fs, firstsnap, sizeof (fs));
	atp = strchr(fs, '@');
	if (atp == NULL)
		return (EINVAL);
	*atp = '\0';

	args = fnvlist_alloc();
	fnvlist_add_string(args, "firstsnap", firstsnap);

	err = lzc_ioctl(ZFS_IOC_SPACE_SNAPS, lastsnap, args, &result);
	nvlist_free(args);
	if (err == 0)
		*usedp = fnvlist_lookup_uint64(result, "used");
	fnvlist_free(result);

	return (err);
}

boolean_t
lzc_exists(const char *dataset)
{
	/*
	 * The objset_stats ioctl is still legacy, so we need to construct our
	 * own zfs_cmd_t rather than using lzc_ioctl().
	 */
	zfs_cmd_t zc = {"\0"};

	ASSERT3S(g_refcount, >, 0);
	VERIFY3S(g_fd, !=, -1);

	(void) strlcpy(zc.zc_name, dataset, sizeof (zc.zc_name));
	return (ioctl(g_fd, ZFS_IOC_OBJSET_STATS, &zc) == 0);
}

/*
 * outnvl is unused.
 * It was added to preserve the function signature in case it is
 * needed in the future.
 */
/*ARGSUSED*/
int
lzc_sync(const char *pool_name, nvlist_t *innvl, nvlist_t **outnvl)
{
	return (lzc_ioctl(ZFS_IOC_POOL_SYNC, pool_name, innvl, NULL));
}

/*
 * Create "user holds" on snapshots.  If there is a hold on a snapshot,
 * the snapshot can not be destroyed.  (However, it can be marked for deletion
 * by lzc_destroy_snaps(defer=B_TRUE).)
 *
 * The keys in the nvlist are snapshot names.
 * The snapshots must all be in the same pool.
 * The value is the name of the hold (string type).
 *
 * If cleanup_fd is not -1, it must be the result of open("/dev/zfs", O_EXCL).
 * In this case, when the cleanup_fd is closed (including on process
 * termination), the holds will be released.  If the system is shut down
 * uncleanly, the holds will be released when the pool is next opened
 * or imported.
 *
 * Holds for snapshots which don't exist will be skipped and have an entry
 * added to errlist, but will not cause an overall failure.
 *
 * The return value will be 0 if all holds, for snapshots that existed,
 * were successfully created.
 *
 * Otherwise the return value will be the errno of a (unspecified) hold that
 * failed and no holds will be created.
 *
 * In all cases the errlist will have an entry for each hold that failed
 * (name = snapshot), with its value being the error code (int32).
 */
int
lzc_hold(nvlist_t *holds, int cleanup_fd, nvlist_t **errlist)
{
	char pool[ZFS_MAX_DATASET_NAME_LEN];
	nvlist_t *args;
	nvpair_t *elem;
	int error;

	/* determine the pool name */
	elem = nvlist_next_nvpair(holds, NULL);
	if (elem == NULL)
		return (0);
	(void) strlcpy(pool, nvpair_name(elem), sizeof (pool));
	pool[strcspn(pool, "/@")] = '\0';

	args = fnvlist_alloc();
	fnvlist_add_nvlist(args, "holds", holds);
	if (cleanup_fd != -1)
		fnvlist_add_int32(args, "cleanup_fd", cleanup_fd);

	error = lzc_ioctl(ZFS_IOC_HOLD, pool, args, errlist);
	nvlist_free(args);
	return (error);
}

/*
 * Release "user holds" on snapshots.  If the snapshot has been marked for
 * deferred destroy (by lzc_destroy_snaps(defer=B_TRUE)), it does not have
 * any clones, and all the user holds are removed, then the snapshot will be
 * destroyed.
 *
 * The keys in the nvlist are snapshot names.
 * The snapshots must all be in the same pool.
 * The value is an nvlist whose keys are the holds to remove.
 *
 * Holds which failed to release because they didn't exist will have an entry
 * added to errlist, but will not cause an overall failure.
 *
 * The return value will be 0 if the nvl holds was empty or all holds that
 * existed, were successfully removed.
 *
 * Otherwise the return value will be the errno of a (unspecified) hold that
 * failed to release and no holds will be released.
 *
 * In all cases the errlist will have an entry for each hold that failed to
 * to release.
 */
int
lzc_release(nvlist_t *holds, nvlist_t **errlist)
{
	char pool[ZFS_MAX_DATASET_NAME_LEN];
	nvpair_t *elem;

	/* determine the pool name */
	elem = nvlist_next_nvpair(holds, NULL);
	if (elem == NULL)
		return (0);
	(void) strlcpy(pool, nvpair_name(elem), sizeof (pool));
	pool[strcspn(pool, "/@")] = '\0';

	return (lzc_ioctl(ZFS_IOC_RELEASE, pool, holds, errlist));
}

/*
 * Retrieve list of user holds on the specified snapshot.
 *
 * On success, *holdsp will be set to an nvlist which the caller must free.
 * The keys are the names of the holds, and the value is the creation time
 * of the hold (uint64) in seconds since the epoch.
 */
int
lzc_get_holds(const char *snapname, nvlist_t **holdsp)
{
	return (lzc_ioctl(ZFS_IOC_GET_HOLDS, snapname, NULL, holdsp));
}

/*
 * Generate a zfs send stream for the specified snapshot and write it to
 * the specified file descriptor.
 *
 * "snapname" is the full name of the snapshot to send (e.g. "pool/fs@snap")
 *
 * If "from" is NULL, a full (non-incremental) stream will be sent.
 * If "from" is non-NULL, it must be the full name of a snapshot or
 * bookmark to send an incremental from (e.g. "pool/fs@earlier_snap" or
 * "pool/fs#earlier_bmark").  If non-NULL, the specified snapshot or
 * bookmark must represent an earlier point in the history of "snapname").
 * It can be an earlier snapshot in the same filesystem or zvol as "snapname",
 * or it can be the origin of "snapname"'s filesystem, or an earlier
 * snapshot in the origin, etc.
 *
 * "fd" is the file descriptor to write the send stream to.
 *
 * If "flags" contains LZC_SEND_FLAG_LARGE_BLOCK, the stream is permitted
 * to contain DRR_WRITE records with drr_length > 128K, and DRR_OBJECT
 * records with drr_blksz > 128K.
 *
 * If "flags" contains LZC_SEND_FLAG_EMBED_DATA, the stream is permitted
 * to contain DRR_WRITE_EMBEDDED records with drr_etype==BP_EMBEDDED_TYPE_DATA,
 * which the receiving system must support (as indicated by support
 * for the "embedded_data" feature).
 *
 * If "flags" contains LZC_SEND_FLAG_COMPRESS, the stream is generated by using
 * compressed WRITE records for blocks which are compressed on disk and in
 * memory.  If the lz4_compress feature is active on the sending system, then
 * the receiving system must have that feature enabled as well.
 *
 * If "flags" contains LZC_SEND_FLAG_RAW, the stream is generated, for encrypted
 * datasets, by sending data exactly as it exists on disk.  This allows backups
 * to be taken even if encryption keys are not currently loaded.
 */
int
lzc_send(const char *snapname, const char *from, int fd,
    enum lzc_send_flags flags)
{
	return (lzc_send_resume_redacted(snapname, from, fd, flags, 0, 0,
	    NULL));
}

int
lzc_send_redacted(const char *snapname, const char *from, int fd,
    enum lzc_send_flags flags, const char *redactbook)
{
	return (lzc_send_resume_redacted(snapname, from, fd, flags, 0, 0,
	    redactbook));
}

int
lzc_send_resume(const char *snapname, const char *from, int fd,
    enum lzc_send_flags flags, uint64_t resumeobj, uint64_t resumeoff)
{
	return (lzc_send_resume_redacted(snapname, from, fd, flags, resumeobj,
	    resumeoff, NULL));
}

/*
 * snapname: The name of the "tosnap", or the snapshot whose contents we are
 * sending.
 * from: The name of the "fromsnap", or the incremental source.
 * fd: File descriptor to write the stream to.
 * flags: flags that determine features to be used by the stream.
 * resumeobj: Object to resume from, for resuming send
 * resumeoff: Offset to resume from, for resuming send.
 * redactnv: nvlist of string -> boolean(ignored) containing the names of all
 * the snapshots that we should redact with respect to.
 * redactbook: Name of the redaction bookmark to create.
 */
int
lzc_send_resume_redacted(const char *snapname, const char *from, int fd,
    enum lzc_send_flags flags, uint64_t resumeobj, uint64_t resumeoff,
    const char *redactbook)
{
	nvlist_t *args;
	int err;

	args = fnvlist_alloc();
	fnvlist_add_int32(args, "fd", fd);
	if (from != NULL)
		fnvlist_add_string(args, "fromsnap", from);
	if (flags & LZC_SEND_FLAG_LARGE_BLOCK)
		fnvlist_add_boolean(args, "largeblockok");
	if (flags & LZC_SEND_FLAG_EMBED_DATA)
		fnvlist_add_boolean(args, "embedok");
	if (flags & LZC_SEND_FLAG_COMPRESS)
		fnvlist_add_boolean(args, "compressok");
	if (flags & LZC_SEND_FLAG_RAW)
		fnvlist_add_boolean(args, "rawok");
	if (resumeobj != 0 || resumeoff != 0) {
		fnvlist_add_uint64(args, "resume_object", resumeobj);
		fnvlist_add_uint64(args, "resume_offset", resumeoff);
	}
	if (redactbook != NULL)
		fnvlist_add_string(args, "redactbook", redactbook);

	err = lzc_ioctl(ZFS_IOC_SEND_NEW, snapname, args, NULL);
	nvlist_free(args);
	return (err);
}

/*
 * "from" can be NULL, a snapshot, or a bookmark.
 *
 * If from is NULL, a full (non-incremental) stream will be estimated.  This
 * is calculated very efficiently.
 *
 * If from is a snapshot, lzc_send_space uses the deadlists attached to
 * each snapshot to efficiently estimate the stream size.
 *
 * If from is a bookmark, the indirect blocks in the destination snapshot
 * are traversed, looking for blocks with a birth time since the creation TXG of
 * the snapshot this bookmark was created from.  This will result in
 * significantly more I/O and be less efficient than a send space estimation on
 * an equivalent snapshot. This process is also used if redact_snaps is
 * non-null.
 */
int
lzc_send_space_resume_redacted(const char *snapname, const char *from,
    enum lzc_send_flags flags, uint64_t resumeobj, uint64_t resumeoff,
    uint64_t resume_bytes, const char *redactbook, int fd, uint64_t *spacep)
{
	nvlist_t *args;
	nvlist_t *result;
	int err;

	args = fnvlist_alloc();
	if (from != NULL)
		fnvlist_add_string(args, "from", from);
	if (flags & LZC_SEND_FLAG_LARGE_BLOCK)
		fnvlist_add_boolean(args, "largeblockok");
	if (flags & LZC_SEND_FLAG_EMBED_DATA)
		fnvlist_add_boolean(args, "embedok");
	if (flags & LZC_SEND_FLAG_COMPRESS)
		fnvlist_add_boolean(args, "compressok");
	if (flags & LZC_SEND_FLAG_RAW)
		fnvlist_add_boolean(args, "rawok");
	if (resumeobj != 0 || resumeoff != 0) {
		fnvlist_add_uint64(args, "resume_object", resumeobj);
		fnvlist_add_uint64(args, "resume_offset", resumeoff);
		fnvlist_add_uint64(args, "bytes", resume_bytes);
	}
	if (redactbook != NULL)
		fnvlist_add_string(args, "redactbook", redactbook);
	if (fd != -1)
		fnvlist_add_int32(args, "fd", fd);

	err = lzc_ioctl(ZFS_IOC_SEND_SPACE, snapname, args, &result);
	nvlist_free(args);
	if (err == 0)
		*spacep = fnvlist_lookup_uint64(result, "space");
	nvlist_free(result);
	return (err);
}

int
lzc_send_space(const char *snapname, const char *from,
    enum lzc_send_flags flags, uint64_t *spacep)
{
	return (lzc_send_space_resume_redacted(snapname, from, flags, 0, 0, 0,
	    NULL, -1, spacep));
}

static int
recv_read(int fd, void *buf, int ilen)
{
	char *cp = buf;
	int rv;
	int len = ilen;

	do {
		rv = read(fd, cp, len);
		cp += rv;
		len -= rv;
	} while (rv > 0);

	if (rv < 0 || len != 0)
		return (EIO);

	return (0);
}

/*
 * Linux adds ZFS_IOC_RECV_NEW for resumable and raw streams and preserves the
 * legacy ZFS_IOC_RECV user/kernel interface.  The new interface supports all
 * stream options but is currently only used for resumable streams.  This way
 * updated user space utilities will interoperate with older kernel modules.
 *
 * Non-Linux OpenZFS platforms have opted to modify the legacy interface.
 */
static int
recv_impl(const char *snapname, nvlist_t *recvdprops, nvlist_t *localprops,
    uint8_t *wkeydata, uint_t wkeylen, const char *origin, boolean_t force,
    boolean_t resumable, boolean_t raw, int input_fd,
    const dmu_replay_record_t *begin_record, int cleanup_fd,
    uint64_t *read_bytes, uint64_t *errflags, uint64_t *action_handle,
    nvlist_t **errors)
{
	dmu_replay_record_t drr;
	char fsname[MAXPATHLEN];
	char *atp;
	int error;
	boolean_t payload = B_FALSE;

	ASSERT3S(g_refcount, >, 0);
	VERIFY3S(g_fd, !=, -1);

	/* Set 'fsname' to the name of containing filesystem */
	(void) strlcpy(fsname, snapname, sizeof (fsname));
	atp = strchr(fsname, '@');
	if (atp == NULL)
		return (EINVAL);
	*atp = '\0';

	/* If the fs does not exist, try its parent. */
	if (!lzc_exists(fsname)) {
		char *slashp = strrchr(fsname, '/');
		if (slashp == NULL)
			return (ENOENT);
		*slashp = '\0';
	}

	/*
	 * The begin_record is normally a non-byteswapped BEGIN record.
	 * For resumable streams it may be set to any non-byteswapped
	 * dmu_replay_record_t.
	 */
	if (begin_record == NULL) {
		error = recv_read(input_fd, &drr, sizeof (drr));
		if (error != 0)
			return (error);
	} else {
		drr = *begin_record;
		payload = (begin_record->drr_payloadlen != 0);
	}

	/*
	 * All recives with a payload should use the new interface.
	 */
	if (resumable || raw || wkeydata != NULL || payload) {
		nvlist_t *outnvl = NULL;
		nvlist_t *innvl = fnvlist_alloc();

		fnvlist_add_string(innvl, "snapname", snapname);

		if (recvdprops != NULL)
			fnvlist_add_nvlist(innvl, "props", recvdprops);

		if (localprops != NULL)
			fnvlist_add_nvlist(innvl, "localprops", localprops);

		if (wkeydata != NULL) {
			/*
			 * wkeydata must be placed in the special
			 * ZPOOL_HIDDEN_ARGS nvlist so that it
			 * will not be printed to the zpool history.
			 */
			nvlist_t *hidden_args = fnvlist_alloc();
			fnvlist_add_uint8_array(hidden_args, "wkeydata",
			    wkeydata, wkeylen);
			fnvlist_add_nvlist(innvl, ZPOOL_HIDDEN_ARGS,
			    hidden_args);
			nvlist_free(hidden_args);
		}

		if (origin != NULL && strlen(origin))
			fnvlist_add_string(innvl, "origin", origin);

		fnvlist_add_byte_array(innvl, "begin_record",
		    (uchar_t *)&drr, sizeof (drr));

		fnvlist_add_int32(innvl, "input_fd", input_fd);

		if (force)
			fnvlist_add_boolean(innvl, "force");

		if (resumable)
			fnvlist_add_boolean(innvl, "resumable");

		if (cleanup_fd >= 0)
			fnvlist_add_int32(innvl, "cleanup_fd", cleanup_fd);

		if (action_handle != NULL)
			fnvlist_add_uint64(innvl, "action_handle",
			    *action_handle);

		error = lzc_ioctl(ZFS_IOC_RECV_NEW, fsname, innvl, &outnvl);

		if (error == 0 && read_bytes != NULL)
			error = nvlist_lookup_uint64(outnvl, "read_bytes",
			    read_bytes);

		if (error == 0 && errflags != NULL)
			error = nvlist_lookup_uint64(outnvl, "error_flags",
			    errflags);

		if (error == 0 && action_handle != NULL)
			error = nvlist_lookup_uint64(outnvl, "action_handle",
			    action_handle);

		if (error == 0 && errors != NULL) {
			nvlist_t *nvl;
			error = nvlist_lookup_nvlist(outnvl, "errors", &nvl);
			if (error == 0)
				*errors = fnvlist_dup(nvl);
		}

		fnvlist_free(innvl);
		fnvlist_free(outnvl);
	} else {
		zfs_cmd_t zc = {"\0"};
		char *packed = NULL;
		size_t size;

		ASSERT3S(g_refcount, >, 0);

		(void) strlcpy(zc.zc_name, fsname, sizeof (zc.zc_value));
		(void) strlcpy(zc.zc_value, snapname, sizeof (zc.zc_value));

		if (recvdprops != NULL) {
			packed = fnvlist_pack(recvdprops, &size);
			zc.zc_nvlist_src = (uint64_t)(uintptr_t)packed;
			zc.zc_nvlist_src_size = size;
		}

		if (localprops != NULL) {
			packed = fnvlist_pack(localprops, &size);
			zc.zc_nvlist_conf = (uint64_t)(uintptr_t)packed;
			zc.zc_nvlist_conf_size = size;
		}

		if (origin != NULL)
			(void) strlcpy(zc.zc_string, origin,
			    sizeof (zc.zc_string));

		ASSERT3S(drr.drr_type, ==, DRR_BEGIN);
		zc.zc_begin_record = drr.drr_u.drr_begin;
		zc.zc_guid = force;
		zc.zc_cookie = input_fd;
		zc.zc_cleanup_fd = -1;
		zc.zc_action_handle = 0;

		if (cleanup_fd >= 0)
			zc.zc_cleanup_fd = cleanup_fd;

		if (action_handle != NULL)
			zc.zc_action_handle = *action_handle;

		zc.zc_nvlist_dst_size = 128 * 1024;
		zc.zc_nvlist_dst = (uint64_t)(uintptr_t)
		    malloc(zc.zc_nvlist_dst_size);

		error = ioctl(g_fd, ZFS_IOC_RECV, &zc);
		if (error != 0) {
			error = errno;
		} else {
			if (read_bytes != NULL)
				*read_bytes = zc.zc_cookie;

			if (errflags != NULL)
				*errflags = zc.zc_obj;

			if (action_handle != NULL)
				*action_handle = zc.zc_action_handle;

			if (errors != NULL)
				VERIFY0(nvlist_unpack(
				    (void *)(uintptr_t)zc.zc_nvlist_dst,
				    zc.zc_nvlist_dst_size, errors, KM_SLEEP));
		}

		if (packed != NULL)
			fnvlist_pack_free(packed, size);
		free((void *)(uintptr_t)zc.zc_nvlist_dst);
	}

	return (error);
}

/*
 * The simplest receive case: receive from the specified fd, creating the
 * specified snapshot.  Apply the specified properties as "received" properties
 * (which can be overridden by locally-set properties).  If the stream is a
 * clone, its origin snapshot must be specified by 'origin'.  The 'force'
 * flag will cause the target filesystem to be rolled back or destroyed if
 * necessary to receive.
 *
 * Return 0 on success or an errno on failure.
 *
 * Note: this interface does not work on dedup'd streams
 * (those with DMU_BACKUP_FEATURE_DEDUP).
 */
int
lzc_receive(const char *snapname, nvlist_t *props, const char *origin,
    boolean_t force, boolean_t raw, int fd)
{
	return (recv_impl(snapname, props, NULL, NULL, 0, origin, force,
	    B_FALSE, raw, fd, NULL, -1, NULL, NULL, NULL, NULL));
}

/*
 * Like lzc_receive, but if the receive fails due to premature stream
 * termination, the intermediate state will be preserved on disk.  In this
 * case, ECKSUM will be returned.  The receive may subsequently be resumed
 * with a resuming send stream generated by lzc_send_resume().
 */
int
lzc_receive_resumable(const char *snapname, nvlist_t *props, const char *origin,
    boolean_t force, boolean_t raw, int fd)
{
	return (recv_impl(snapname, props, NULL, NULL, 0, origin, force,
	    B_TRUE, raw, fd, NULL, -1, NULL, NULL, NULL, NULL));
}

/*
 * Like lzc_receive, but allows the caller to read the begin record and then to
 * pass it in.  That could be useful if the caller wants to derive, for example,
 * the snapname or the origin parameters based on the information contained in
 * the begin record.
 * The begin record must be in its original form as read from the stream,
 * in other words, it should not be byteswapped.
 *
 * The 'resumable' parameter allows to obtain the same behavior as with
 * lzc_receive_resumable.
 */
int
lzc_receive_with_header(const char *snapname, nvlist_t *props,
    const char *origin, boolean_t force, boolean_t resumable, boolean_t raw,
    int fd, const dmu_replay_record_t *begin_record)
{
	if (begin_record == NULL)
		return (EINVAL);

	return (recv_impl(snapname, props, NULL, NULL, 0, origin, force,
	    resumable, raw, fd, begin_record, -1, NULL, NULL, NULL, NULL));
}

/*
 * Like lzc_receive, but allows the caller to pass all supported arguments
 * and retrieve all values returned.  The only additional input parameter
 * is 'cleanup_fd' which is used to set a cleanup-on-exit file descriptor.
 *
 * The following parameters all provide return values.  Several may be set
 * in the failure case and will contain additional information.
 *
 * The 'read_bytes' value will be set to the total number of bytes read.
 *
 * The 'errflags' value will contain zprop_errflags_t flags which are
 * used to describe any failures.
 *
 * The 'action_handle' is used to pass the handle for this guid/ds mapping.
 * It should be set to zero on first call and will contain an updated handle
 * on success, it should be passed in subsequent calls.
 *
 * The 'errors' nvlist contains an entry for each unapplied received
 * property.  Callers are responsible for freeing this nvlist.
 */
int lzc_receive_one(const char *snapname, nvlist_t *props,
    const char *origin, boolean_t force, boolean_t resumable, boolean_t raw,
    int input_fd, const dmu_replay_record_t *begin_record, int cleanup_fd,
    uint64_t *read_bytes, uint64_t *errflags, uint64_t *action_handle,
    nvlist_t **errors)
{
	return (recv_impl(snapname, props, NULL, NULL, 0, origin, force,
	    resumable, raw, input_fd, begin_record, cleanup_fd, read_bytes,
	    errflags, action_handle, errors));
}

/*
 * Like lzc_receive_one, but allows the caller to pass an additional 'cmdprops'
 * argument.
 *
 * The 'cmdprops' nvlist contains both override ('zfs receive -o') and
 * exclude ('zfs receive -x') properties. Callers are responsible for freeing
 * this nvlist
 */
int lzc_receive_with_cmdprops(const char *snapname, nvlist_t *props,
    nvlist_t *cmdprops, uint8_t *wkeydata, uint_t wkeylen, const char *origin,
    boolean_t force, boolean_t resumable, boolean_t raw, int input_fd,
    const dmu_replay_record_t *begin_record, int cleanup_fd,
    uint64_t *read_bytes, uint64_t *errflags, uint64_t *action_handle,
    nvlist_t **errors)
{
	return (recv_impl(snapname, props, cmdprops, wkeydata, wkeylen, origin,
	    force, resumable, raw, input_fd, begin_record, cleanup_fd,
	    read_bytes, errflags, action_handle, errors));
}

/*
 * Roll back this filesystem or volume to its most recent snapshot.
 * If snapnamebuf is not NULL, it will be filled in with the name
 * of the most recent snapshot.
 * Note that the latest snapshot may change if a new one is concurrently
 * created or the current one is destroyed.  lzc_rollback_to can be used
 * to roll back to a specific latest snapshot.
 *
 * Return 0 on success or an errno on failure.
 */
int
lzc_rollback(const char *fsname, char *snapnamebuf, int snapnamelen)
{
	nvlist_t *args;
	nvlist_t *result;
	int err;

	args = fnvlist_alloc();
	err = lzc_ioctl(ZFS_IOC_ROLLBACK, fsname, args, &result);
	nvlist_free(args);
	if (err == 0 && snapnamebuf != NULL) {
		const char *snapname = fnvlist_lookup_string(result, "target");
		(void) strlcpy(snapnamebuf, snapname, snapnamelen);
	}
	nvlist_free(result);

	return (err);
}

/*
 * Roll back this filesystem or volume to the specified snapshot,
 * if possible.
 *
 * Return 0 on success or an errno on failure.
 */
int
lzc_rollback_to(const char *fsname, const char *snapname)
{
	nvlist_t *args;
	nvlist_t *result;
	int err;

	args = fnvlist_alloc();
	fnvlist_add_string(args, "target", snapname);
	err = lzc_ioctl(ZFS_IOC_ROLLBACK, fsname, args, &result);
	nvlist_free(args);
	nvlist_free(result);
	return (err);
}

/*
 * Creates bookmarks.
 *
 * The bookmarks nvlist maps from name of the bookmark (e.g. "pool/fs#bmark") to
 * the name of the snapshot (e.g. "pool/fs@snap").  All the bookmarks and
 * snapshots must be in the same pool.
 *
 * The returned results nvlist will have an entry for each bookmark that failed.
 * The value will be the (int32) error code.
 *
 * The return value will be 0 if all bookmarks were created, otherwise it will
 * be the errno of a (undetermined) bookmarks that failed.
 */
int
lzc_bookmark(nvlist_t *bookmarks, nvlist_t **errlist)
{
	nvpair_t *elem;
	int error;
	char pool[ZFS_MAX_DATASET_NAME_LEN];

	/* determine the pool name */
	elem = nvlist_next_nvpair(bookmarks, NULL);
	if (elem == NULL)
		return (0);
	(void) strlcpy(pool, nvpair_name(elem), sizeof (pool));
	pool[strcspn(pool, "/#")] = '\0';

	error = lzc_ioctl(ZFS_IOC_BOOKMARK, pool, bookmarks, errlist);

	return (error);
}

/*
 * Retrieve bookmarks.
 *
 * Retrieve the list of bookmarks for the given file system. The props
 * parameter is an nvlist of property names (with no values) that will be
 * returned for each bookmark.
 *
 * The following are valid properties on bookmarks, most of which are numbers
 * (represented as uint64 in the nvlist), except redact_snaps, which is a
 * uint64 array, and redact_complete, which is a boolean
 *
 * "guid" - globally unique identifier of the snapshot it refers to
 * "createtxg" - txg when the snapshot it refers to was created
 * "creation" - timestamp when the snapshot it refers to was created
<<<<<<< HEAD
 * "redact_snaps" - list of guids of the redaction snapshots for the specified
 *     bookmark.  If the bookmark is not a redaction bookmark, the nvlist will
 *     not contain an entry for this value.  If it is redacted with respect to
 *     no snapshots, it will contain value -> NULL uint64 array
 * "redact_complete" - boolean value; true if the redaction bookmark is
 *     complete, false otherwise.
=======
 * "ivsetguid" - IVset guid for identifying encrypted snapshots
>>>>>>> 2bbec1c9
 *
 * The format of the returned nvlist as follows:
 * <short name of bookmark> -> {
 *     <name of property> -> {
 *         "value" -> uint64
 *     }
 *     ...
 *     "redact_snaps" -> {
 *         "value" -> uint64 array
 *     }
 *     "redact_complete" -> {
 *         "value" -> boolean value
 *     }
 *  }
 */
int
lzc_get_bookmarks(const char *fsname, nvlist_t *props, nvlist_t **bmarks)
{
	return (lzc_ioctl(ZFS_IOC_GET_BOOKMARKS, fsname, props, bmarks));
}

/*
 * Get bookmark properties.
 *
 * Given a bookmark's full name, retrieve all properties for the bookmark.
 *
 * The format of the returned property list is as follows:
 * {
 *     <name of property> -> {
 *         "value" -> uint64
 *     }
 *     ...
 *     "redact_snaps" -> {
 *         "value" -> uint64 array
 * }
 */
int
lzc_get_bookmark_props(const char *bookmark, nvlist_t **props)
{
	int error;

	nvlist_t *innvl = fnvlist_alloc();
	error = lzc_ioctl(ZFS_IOC_GET_BOOKMARK_PROPS, bookmark, innvl, props);
	fnvlist_free(innvl);

	return (error);
}

/*
 * Destroys bookmarks.
 *
 * The keys in the bmarks nvlist are the bookmarks to be destroyed.
 * They must all be in the same pool.  Bookmarks are specified as
 * <fs>#<bmark>.
 *
 * Bookmarks that do not exist will be silently ignored.
 *
 * The return value will be 0 if all bookmarks that existed were destroyed.
 *
 * Otherwise the return value will be the errno of a (undetermined) bookmark
 * that failed, no bookmarks will be destroyed, and the errlist will have an
 * entry for each bookmarks that failed.  The value in the errlist will be
 * the (int32) error code.
 */
int
lzc_destroy_bookmarks(nvlist_t *bmarks, nvlist_t **errlist)
{
	nvpair_t *elem;
	int error;
	char pool[ZFS_MAX_DATASET_NAME_LEN];

	/* determine the pool name */
	elem = nvlist_next_nvpair(bmarks, NULL);
	if (elem == NULL)
		return (0);
	(void) strlcpy(pool, nvpair_name(elem), sizeof (pool));
	pool[strcspn(pool, "/#")] = '\0';

	error = lzc_ioctl(ZFS_IOC_DESTROY_BOOKMARKS, pool, bmarks, errlist);

	return (error);
}

static int
lzc_channel_program_impl(const char *pool, const char *program, boolean_t sync,
    uint64_t instrlimit, uint64_t memlimit, nvlist_t *argnvl, nvlist_t **outnvl)
{
	int error;
	nvlist_t *args;

	args = fnvlist_alloc();
	fnvlist_add_string(args, ZCP_ARG_PROGRAM, program);
	fnvlist_add_nvlist(args, ZCP_ARG_ARGLIST, argnvl);
	fnvlist_add_boolean_value(args, ZCP_ARG_SYNC, sync);
	fnvlist_add_uint64(args, ZCP_ARG_INSTRLIMIT, instrlimit);
	fnvlist_add_uint64(args, ZCP_ARG_MEMLIMIT, memlimit);
	error = lzc_ioctl(ZFS_IOC_CHANNEL_PROGRAM, pool, args, outnvl);
	fnvlist_free(args);

	return (error);
}

/*
 * Executes a channel program.
 *
 * If this function returns 0 the channel program was successfully loaded and
 * ran without failing. Note that individual commands the channel program ran
 * may have failed and the channel program is responsible for reporting such
 * errors through outnvl if they are important.
 *
 * This method may also return:
 *
 * EINVAL   The program contains syntax errors, or an invalid memory or time
 *          limit was given. No part of the channel program was executed.
 *          If caused by syntax errors, 'outnvl' contains information about the
 *          errors.
 *
 * ECHRNG   The program was executed, but encountered a runtime error, such as
 *          calling a function with incorrect arguments, invoking the error()
 *          function directly, failing an assert() command, etc. Some portion
 *          of the channel program may have executed and committed changes.
 *          Information about the failure can be found in 'outnvl'.
 *
 * ENOMEM   The program fully executed, but the output buffer was not large
 *          enough to store the returned value. No output is returned through
 *          'outnvl'.
 *
 * ENOSPC   The program was terminated because it exceeded its memory usage
 *          limit. Some portion of the channel program may have executed and
 *          committed changes to disk. No output is returned through 'outnvl'.
 *
 * ETIME    The program was terminated because it exceeded its Lua instruction
 *          limit. Some portion of the channel program may have executed and
 *          committed changes to disk. No output is returned through 'outnvl'.
 */
int
lzc_channel_program(const char *pool, const char *program, uint64_t instrlimit,
    uint64_t memlimit, nvlist_t *argnvl, nvlist_t **outnvl)
{
	return (lzc_channel_program_impl(pool, program, B_TRUE, instrlimit,
	    memlimit, argnvl, outnvl));
}

/*
 * Creates a checkpoint for the specified pool.
 *
 * If this function returns 0 the pool was successfully checkpointed.
 *
 * This method may also return:
 *
 * ZFS_ERR_CHECKPOINT_EXISTS
 *	The pool already has a checkpoint. A pools can only have one
 *	checkpoint at most, at any given time.
 *
 * ZFS_ERR_DISCARDING_CHECKPOINT
 * 	ZFS is in the middle of discarding a checkpoint for this pool.
 * 	The pool can be checkpointed again once the discard is done.
 *
 * ZFS_DEVRM_IN_PROGRESS
 * 	A vdev is currently being removed. The pool cannot be
 * 	checkpointed until the device removal is done.
 *
 * ZFS_VDEV_TOO_BIG
 * 	One or more top-level vdevs exceed the maximum vdev size
 * 	supported for this feature.
 */
int
lzc_pool_checkpoint(const char *pool)
{
	int error;

	nvlist_t *result = NULL;
	nvlist_t *args = fnvlist_alloc();

	error = lzc_ioctl(ZFS_IOC_POOL_CHECKPOINT, pool, args, &result);

	fnvlist_free(args);
	fnvlist_free(result);

	return (error);
}

/*
 * Discard the checkpoint from the specified pool.
 *
 * If this function returns 0 the checkpoint was successfully discarded.
 *
 * This method may also return:
 *
 * ZFS_ERR_NO_CHECKPOINT
 * 	The pool does not have a checkpoint.
 *
 * ZFS_ERR_DISCARDING_CHECKPOINT
 * 	ZFS is already in the middle of discarding the checkpoint.
 */
int
lzc_pool_checkpoint_discard(const char *pool)
{
	int error;

	nvlist_t *result = NULL;
	nvlist_t *args = fnvlist_alloc();

	error = lzc_ioctl(ZFS_IOC_POOL_DISCARD_CHECKPOINT, pool, args, &result);

	fnvlist_free(args);
	fnvlist_free(result);

	return (error);
}

/*
 * Executes a read-only channel program.
 *
 * A read-only channel program works programmatically the same way as a
 * normal channel program executed with lzc_channel_program(). The only
 * difference is it runs exclusively in open-context and therefore can
 * return faster. The downside to that, is that the program cannot change
 * on-disk state by calling functions from the zfs.sync submodule.
 *
 * The return values of this function (and their meaning) are exactly the
 * same as the ones described in lzc_channel_program().
 */
int
lzc_channel_program_nosync(const char *pool, const char *program,
    uint64_t timeout, uint64_t memlimit, nvlist_t *argnvl, nvlist_t **outnvl)
{
	return (lzc_channel_program_impl(pool, program, B_FALSE, timeout,
	    memlimit, argnvl, outnvl));
}

/*
 * Performs key management functions
 *
 * crypto_cmd should be a value from dcp_cmd_t. If the command specifies to
 * load or change a wrapping key, the key should be specified in the
 * hidden_args nvlist so that it is not logged.
 */
int
lzc_load_key(const char *fsname, boolean_t noop, uint8_t *wkeydata,
    uint_t wkeylen)
{
	int error;
	nvlist_t *ioc_args;
	nvlist_t *hidden_args;

	if (wkeydata == NULL)
		return (EINVAL);

	ioc_args = fnvlist_alloc();
	hidden_args = fnvlist_alloc();
	fnvlist_add_uint8_array(hidden_args, "wkeydata", wkeydata, wkeylen);
	fnvlist_add_nvlist(ioc_args, ZPOOL_HIDDEN_ARGS, hidden_args);
	if (noop)
		fnvlist_add_boolean(ioc_args, "noop");
	error = lzc_ioctl(ZFS_IOC_LOAD_KEY, fsname, ioc_args, NULL);
	nvlist_free(hidden_args);
	nvlist_free(ioc_args);

	return (error);
}

int
lzc_unload_key(const char *fsname)
{
	return (lzc_ioctl(ZFS_IOC_UNLOAD_KEY, fsname, NULL, NULL));
}

int
lzc_change_key(const char *fsname, uint64_t crypt_cmd, nvlist_t *props,
    uint8_t *wkeydata, uint_t wkeylen)
{
	int error;
	nvlist_t *ioc_args = fnvlist_alloc();
	nvlist_t *hidden_args = NULL;

	fnvlist_add_uint64(ioc_args, "crypt_cmd", crypt_cmd);

	if (wkeydata != NULL) {
		hidden_args = fnvlist_alloc();
		fnvlist_add_uint8_array(hidden_args, "wkeydata", wkeydata,
		    wkeylen);
		fnvlist_add_nvlist(ioc_args, ZPOOL_HIDDEN_ARGS, hidden_args);
	}

	if (props != NULL)
		fnvlist_add_nvlist(ioc_args, "props", props);

	error = lzc_ioctl(ZFS_IOC_CHANGE_KEY, fsname, ioc_args, NULL);
	nvlist_free(hidden_args);
	nvlist_free(ioc_args);

	return (error);
}

int
lzc_reopen(const char *pool_name, boolean_t scrub_restart)
{
	nvlist_t *args = fnvlist_alloc();
	int error;

	fnvlist_add_boolean_value(args, "scrub_restart", scrub_restart);

	error = lzc_ioctl(ZFS_IOC_POOL_REOPEN, pool_name, args, NULL);
	nvlist_free(args);
	return (error);
}

/*
 * Changes initializing state.
 *
 * vdevs should be a list of (<key>, guid) where guid is a uint64 vdev GUID.
 * The key is ignored.
 *
 * If there are errors related to vdev arguments, per-vdev errors are returned
 * in an nvlist with the key "vdevs". Each error is a (guid, errno) pair where
 * guid is stringified with PRIu64, and errno is one of the following as
 * an int64_t:
 *	- ENODEV if the device was not found
 *	- EINVAL if the devices is not a leaf or is not concrete (e.g. missing)
 *	- EROFS if the device is not writeable
 *	- EBUSY start requested but the device is already being initialized
 *	- ESRCH cancel/suspend requested but device is not being initialized
 *
 * If the errlist is empty, then return value will be:
 *	- EINVAL if one or more arguments was invalid
 *	- Other spa_open failures
 *	- 0 if the operation succeeded
 */
int
lzc_initialize(const char *poolname, pool_initialize_func_t cmd_type,
    nvlist_t *vdevs, nvlist_t **errlist)
{
	int error;
	nvlist_t *args = fnvlist_alloc();
	fnvlist_add_uint64(args, ZPOOL_INITIALIZE_COMMAND, (uint64_t)cmd_type);
	fnvlist_add_nvlist(args, ZPOOL_INITIALIZE_VDEVS, vdevs);

	error = lzc_ioctl(ZFS_IOC_POOL_INITIALIZE, poolname, args, errlist);

	fnvlist_free(args);

	return (error);
}

/*
 * Create a redaction bookmark named bookname by redacting snapshot with respect
 * to all the snapshots in snapnv.
 */
int
lzc_redact(const char *snapshot, const char *bookname, nvlist_t *snapnv)
{
	nvlist_t *args = fnvlist_alloc();
	fnvlist_add_string(args, "bookname", bookname);
	fnvlist_add_nvlist(args, "snapnv", snapnv);
	int error = lzc_ioctl(ZFS_IOC_REDACT, snapshot, args, NULL);
	fnvlist_free(args);
	return (error);
}<|MERGE_RESOLUTION|>--- conflicted
+++ resolved
@@ -1179,16 +1179,13 @@
  * "guid" - globally unique identifier of the snapshot it refers to
  * "createtxg" - txg when the snapshot it refers to was created
  * "creation" - timestamp when the snapshot it refers to was created
-<<<<<<< HEAD
+ * "ivsetguid" - IVset guid for identifying encrypted snapshots
  * "redact_snaps" - list of guids of the redaction snapshots for the specified
  *     bookmark.  If the bookmark is not a redaction bookmark, the nvlist will
  *     not contain an entry for this value.  If it is redacted with respect to
  *     no snapshots, it will contain value -> NULL uint64 array
  * "redact_complete" - boolean value; true if the redaction bookmark is
  *     complete, false otherwise.
-=======
- * "ivsetguid" - IVset guid for identifying encrypted snapshots
->>>>>>> 2bbec1c9
  *
  * The format of the returned nvlist as follows:
  * <short name of bookmark> -> {
