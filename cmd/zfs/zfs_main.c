/*
 * CDDL HEADER START
 *
 * The contents of this file are subject to the terms of the
 * Common Development and Distribution License (the "License").
 * You may not use this file except in compliance with the License.
 *
 * You can obtain a copy of the license at usr/src/OPENSOLARIS.LICENSE
 * or http://www.opensolaris.org/os/licensing.
 * See the License for the specific language governing permissions
 * and limitations under the License.
 *
 * When distributing Covered Code, include this CDDL HEADER in each
 * file and include the License file at usr/src/OPENSOLARIS.LICENSE.
 * If applicable, add the following below this CDDL HEADER, with the
 * fields enclosed by brackets "[]" replaced with your own identifying
 * information: Portions Copyright [yyyy] [name of copyright owner]
 *
 * CDDL HEADER END
 */

/*
 * Copyright (c) 2005, 2010, Oracle and/or its affiliates. All rights reserved.
 * Copyright (c) 2011, 2020 by Delphix. All rights reserved.
 * Copyright 2012 Milan Jurik. All rights reserved.
 * Copyright (c) 2012, Joyent, Inc. All rights reserved.
 * Copyright (c) 2013 Steven Hartland.  All rights reserved.
 * Copyright 2016 Igor Kozhukhov <ikozhukhov@gmail.com>.
 * Copyright 2016 Nexenta Systems, Inc.
 * Copyright (c) 2019 Datto Inc.
 * Copyright (c) 2019, loli10K <ezomori.nozomu@gmail.com>
 * Copyright 2019 Joyent, Inc.
 * Copyright (c) 2019, 2020 by Christian Schwarz. All rights reserved.
 */

#include <assert.h>
#include <ctype.h>
#include <sys/debug.h>
#include <errno.h>
#include <getopt.h>
#include <libgen.h>
#include <libintl.h>
#include <libuutil.h>
#include <libnvpair.h>
#include <locale.h>
#include <stddef.h>
#include <stdio.h>
#include <stdlib.h>
#include <strings.h>
#include <unistd.h>
#include <fcntl.h>
#include <zone.h>
#include <grp.h>
#include <pwd.h>
#include <signal.h>
#include <sys/debug.h>
#include <sys/list.h>
#include <sys/mkdev.h>
#include <sys/mntent.h>
#include <sys/mnttab.h>
#include <sys/mount.h>
#include <sys/stat.h>
#include <sys/fs/zfs.h>
#include <sys/systeminfo.h>
#include <sys/types.h>
#include <time.h>
#include <sys/zfs_project.h>

#include <libzfs.h>
#include <libzfs_core.h>
#include <zfs_prop.h>
#include <zfs_deleg.h>
#include <libzutil.h>
#include <libuutil.h>
#ifdef HAVE_IDMAP
#include <aclutils.h>
#include <directory.h>
#endif /* HAVE_IDMAP */

#include "zfs_iter.h"
#include "zfs_util.h"
#include "zfs_comutil.h"
#include "libzfs_impl.h"
#include "zfs_projectutil.h"

libzfs_handle_t *g_zfs;

static FILE *mnttab_file;
static char history_str[HIS_MAX_RECORD_LEN];
static boolean_t log_history = B_TRUE;

static int zfs_do_clone(int argc, char **argv);
static int zfs_do_create(int argc, char **argv);
static int zfs_do_destroy(int argc, char **argv);
static int zfs_do_get(int argc, char **argv);
static int zfs_do_inherit(int argc, char **argv);
static int zfs_do_list(int argc, char **argv);
static int zfs_do_mount(int argc, char **argv);
static int zfs_do_rename(int argc, char **argv);
static int zfs_do_rollback(int argc, char **argv);
static int zfs_do_set(int argc, char **argv);
static int zfs_do_upgrade(int argc, char **argv);
static int zfs_do_snapshot(int argc, char **argv);
static int zfs_do_unmount(int argc, char **argv);
static int zfs_do_share(int argc, char **argv);
static int zfs_do_unshare(int argc, char **argv);
static int zfs_do_send(int argc, char **argv);
static int zfs_do_receive(int argc, char **argv);
static int zfs_do_promote(int argc, char **argv);
static int zfs_do_userspace(int argc, char **argv);
static int zfs_do_allow(int argc, char **argv);
static int zfs_do_unallow(int argc, char **argv);
static int zfs_do_hold(int argc, char **argv);
static int zfs_do_holds(int argc, char **argv);
static int zfs_do_release(int argc, char **argv);
static int zfs_do_diff(int argc, char **argv);
static int zfs_do_bookmark(int argc, char **argv);
static int zfs_do_channel_program(int argc, char **argv);
static int zfs_do_load_key(int argc, char **argv);
static int zfs_do_unload_key(int argc, char **argv);
static int zfs_do_change_key(int argc, char **argv);
static int zfs_do_project(int argc, char **argv);
static int zfs_do_version(int argc, char **argv);
static int zfs_do_redact(int argc, char **argv);
static int zfs_do_wait(int argc, char **argv);
<<<<<<< HEAD
=======

#ifdef __FreeBSD__
static int zfs_do_jail(int argc, char **argv);
static int zfs_do_unjail(int argc, char **argv);
#endif
>>>>>>> cab24ec5

/*
 * Enable a reasonable set of defaults for libumem debugging on DEBUG builds.
 */

#ifdef DEBUG
const char *
_umem_debug_init(void)
{
	return ("default,verbose"); /* $UMEM_DEBUG setting */
}

const char *
_umem_logging_init(void)
{
	return ("fail,contents"); /* $UMEM_LOGGING setting */
}
#endif

typedef enum {
	HELP_CLONE,
	HELP_CREATE,
	HELP_DESTROY,
	HELP_GET,
	HELP_INHERIT,
	HELP_UPGRADE,
	HELP_LIST,
	HELP_MOUNT,
	HELP_PROMOTE,
	HELP_RECEIVE,
	HELP_RENAME,
	HELP_ROLLBACK,
	HELP_SEND,
	HELP_SET,
	HELP_SHARE,
	HELP_SNAPSHOT,
	HELP_UNMOUNT,
	HELP_UNSHARE,
	HELP_ALLOW,
	HELP_UNALLOW,
	HELP_USERSPACE,
	HELP_GROUPSPACE,
	HELP_PROJECTSPACE,
	HELP_PROJECT,
	HELP_HOLD,
	HELP_HOLDS,
	HELP_RELEASE,
	HELP_DIFF,
	HELP_BOOKMARK,
	HELP_CHANNEL_PROGRAM,
	HELP_LOAD_KEY,
	HELP_UNLOAD_KEY,
	HELP_CHANGE_KEY,
	HELP_VERSION,
	HELP_REDACT,
<<<<<<< HEAD
=======
	HELP_JAIL,
	HELP_UNJAIL,
>>>>>>> cab24ec5
	HELP_WAIT,
} zfs_help_t;

typedef struct zfs_command {
	const char	*name;
	int		(*func)(int argc, char **argv);
	zfs_help_t	usage;
} zfs_command_t;

/*
 * Master command table.  Each ZFS command has a name, associated function, and
 * usage message.  The usage messages need to be internationalized, so we have
 * to have a function to return the usage message based on a command index.
 *
 * These commands are organized according to how they are displayed in the usage
 * message.  An empty command (one with a NULL name) indicates an empty line in
 * the generic usage message.
 */
static zfs_command_t command_table[] = {
	{ "version",	zfs_do_version, 	HELP_VERSION		},
	{ NULL },
	{ "create",	zfs_do_create,		HELP_CREATE		},
	{ "destroy",	zfs_do_destroy,		HELP_DESTROY		},
	{ NULL },
	{ "snapshot",	zfs_do_snapshot,	HELP_SNAPSHOT		},
	{ "rollback",	zfs_do_rollback,	HELP_ROLLBACK		},
	{ "clone",	zfs_do_clone,		HELP_CLONE		},
	{ "promote",	zfs_do_promote,		HELP_PROMOTE		},
	{ "rename",	zfs_do_rename,		HELP_RENAME		},
	{ "bookmark",	zfs_do_bookmark,	HELP_BOOKMARK		},
	{ "program",    zfs_do_channel_program, HELP_CHANNEL_PROGRAM    },
	{ NULL },
	{ "list",	zfs_do_list,		HELP_LIST		},
	{ NULL },
	{ "set",	zfs_do_set,		HELP_SET		},
	{ "get",	zfs_do_get,		HELP_GET		},
	{ "inherit",	zfs_do_inherit,		HELP_INHERIT		},
	{ "upgrade",	zfs_do_upgrade,		HELP_UPGRADE		},
	{ NULL },
	{ "userspace",	zfs_do_userspace,	HELP_USERSPACE		},
	{ "groupspace",	zfs_do_userspace,	HELP_GROUPSPACE		},
	{ "projectspace", zfs_do_userspace,	HELP_PROJECTSPACE	},
	{ NULL },
	{ "project",	zfs_do_project,		HELP_PROJECT		},
	{ NULL },
	{ "mount",	zfs_do_mount,		HELP_MOUNT		},
	{ "unmount",	zfs_do_unmount,		HELP_UNMOUNT		},
	{ "share",	zfs_do_share,		HELP_SHARE		},
	{ "unshare",	zfs_do_unshare,		HELP_UNSHARE		},
	{ NULL },
	{ "send",	zfs_do_send,		HELP_SEND		},
	{ "receive",	zfs_do_receive,		HELP_RECEIVE		},
	{ NULL },
	{ "allow",	zfs_do_allow,		HELP_ALLOW		},
	{ NULL },
	{ "unallow",	zfs_do_unallow,		HELP_UNALLOW		},
	{ NULL },
	{ "hold",	zfs_do_hold,		HELP_HOLD		},
	{ "holds",	zfs_do_holds,		HELP_HOLDS		},
	{ "release",	zfs_do_release,		HELP_RELEASE		},
	{ "diff",	zfs_do_diff,		HELP_DIFF		},
	{ "load-key",	zfs_do_load_key,	HELP_LOAD_KEY		},
	{ "unload-key",	zfs_do_unload_key,	HELP_UNLOAD_KEY		},
	{ "change-key",	zfs_do_change_key,	HELP_CHANGE_KEY		},
	{ "redact",	zfs_do_redact,		HELP_REDACT		},
	{ "wait",	zfs_do_wait,		HELP_WAIT		},
<<<<<<< HEAD
=======

#ifdef __FreeBSD__
	{ "jail",	zfs_do_jail,		HELP_JAIL		},
	{ "unjail",	zfs_do_unjail,		HELP_UNJAIL		},
#endif
>>>>>>> cab24ec5
};

#define	NCOMMAND	(sizeof (command_table) / sizeof (command_table[0]))

zfs_command_t *current_command;

static const char *
get_usage(zfs_help_t idx)
{
	switch (idx) {
	case HELP_CLONE:
		return (gettext("\tclone [-p] [-o property=value] ... "
		    "<snapshot> <filesystem|volume>\n"));
	case HELP_CREATE:
		return (gettext("\tcreate [-Pnpv] [-o property=value] ... "
		    "<filesystem>\n"
		    "\tcreate [-Pnpsv] [-b blocksize] [-o property=value] ... "
		    "-V <size> <volume>\n"));
	case HELP_DESTROY:
		return (gettext("\tdestroy [-fnpRrv] <filesystem|volume>\n"
		    "\tdestroy [-dnpRrv] "
		    "<filesystem|volume>@<snap>[%<snap>][,...]\n"
		    "\tdestroy <filesystem|volume>#<bookmark>\n"));
	case HELP_GET:
		return (gettext("\tget [-rHp] [-d max] "
		    "[-o \"all\" | field[,...]]\n"
		    "\t    [-t type[,...]] [-s source[,...]]\n"
		    "\t    <\"all\" | property[,...]> "
		    "[filesystem|volume|snapshot|bookmark] ...\n"));
	case HELP_INHERIT:
		return (gettext("\tinherit [-rS] <property> "
		    "<filesystem|volume|snapshot> ...\n"));
	case HELP_UPGRADE:
		return (gettext("\tupgrade [-v]\n"
		    "\tupgrade [-r] [-V version] <-a | filesystem ...>\n"));
	case HELP_LIST:
		return (gettext("\tlist [-Hp] [-r|-d max] [-o property[,...]] "
		    "[-s property]...\n\t    [-S property]... [-t type[,...]] "
		    "[filesystem|volume|snapshot] ...\n"));
	case HELP_MOUNT:
		return (gettext("\tmount\n"
		    "\tmount [-flvO] [-o opts] <-a | filesystem>\n"));
	case HELP_PROMOTE:
		return (gettext("\tpromote <clone-filesystem>\n"));
	case HELP_RECEIVE:
		return (gettext("\treceive [-vMnsFhu] "
		    "[-o <property>=<value>] ... [-x <property>] ...\n"
		    "\t    <filesystem|volume|snapshot>\n"
		    "\treceive [-vMnsFhu] [-o <property>=<value>] ... "
		    "[-x <property>] ... \n"
		    "\t    [-d | -e] <filesystem>\n"
		    "\treceive -A <filesystem|volume>\n"));
	case HELP_RENAME:
		return (gettext("\trename [-f] <filesystem|volume|snapshot> "
		    "<filesystem|volume|snapshot>\n"
		    "\trename -p [-f] <filesystem|volume> <filesystem|volume>\n"
		    "\trename -u [-f] <filesystem> <filesystem>\n"
		    "\trename -r <snapshot> <snapshot>\n"));
	case HELP_ROLLBACK:
		return (gettext("\trollback [-rRf] <snapshot>\n"));
	case HELP_SEND:
		return (gettext("\tsend [-DnPpRvLecwhb] [-[i|I] snapshot] "
		    "<snapshot>\n"
		    "\tsend [-nvPLecw] [-i snapshot|bookmark] "
		    "<filesystem|volume|snapshot>\n"
		    "\tsend [-DnPpvLec] [-i bookmark|snapshot] "
		    "--redact <bookmark> <snapshot>\n"
		    "\tsend [-nvPe] -t <receive_resume_token>\n"
		    "\tsend [-Pnv] --saved filesystem\n"));
	case HELP_SET:
		return (gettext("\tset <property=value> ... "
		    "<filesystem|volume|snapshot> ...\n"));
	case HELP_SHARE:
		return (gettext("\tshare [-l] <-a [nfs|smb] | filesystem>\n"));
	case HELP_SNAPSHOT:
		return (gettext("\tsnapshot [-r] [-o property=value] ... "
		    "<filesystem|volume>@<snap> ...\n"));
	case HELP_UNMOUNT:
		return (gettext("\tunmount [-fu] "
		    "<-a | filesystem|mountpoint>\n"));
	case HELP_UNSHARE:
		return (gettext("\tunshare "
		    "<-a [nfs|smb] | filesystem|mountpoint>\n"));
	case HELP_ALLOW:
		return (gettext("\tallow <filesystem|volume>\n"
		    "\tallow [-ldug] "
		    "<\"everyone\"|user|group>[,...] <perm|@setname>[,...]\n"
		    "\t    <filesystem|volume>\n"
		    "\tallow [-ld] -e <perm|@setname>[,...] "
		    "<filesystem|volume>\n"
		    "\tallow -c <perm|@setname>[,...] <filesystem|volume>\n"
		    "\tallow -s @setname <perm|@setname>[,...] "
		    "<filesystem|volume>\n"));
	case HELP_UNALLOW:
		return (gettext("\tunallow [-rldug] "
		    "<\"everyone\"|user|group>[,...]\n"
		    "\t    [<perm|@setname>[,...]] <filesystem|volume>\n"
		    "\tunallow [-rld] -e [<perm|@setname>[,...]] "
		    "<filesystem|volume>\n"
		    "\tunallow [-r] -c [<perm|@setname>[,...]] "
		    "<filesystem|volume>\n"
		    "\tunallow [-r] -s @setname [<perm|@setname>[,...]] "
		    "<filesystem|volume>\n"));
	case HELP_USERSPACE:
		return (gettext("\tuserspace [-Hinp] [-o field[,...]] "
		    "[-s field] ...\n"
		    "\t    [-S field] ... [-t type[,...]] "
		    "<filesystem|snapshot>\n"));
	case HELP_GROUPSPACE:
		return (gettext("\tgroupspace [-Hinp] [-o field[,...]] "
		    "[-s field] ...\n"
		    "\t    [-S field] ... [-t type[,...]] "
		    "<filesystem|snapshot>\n"));
	case HELP_PROJECTSPACE:
		return (gettext("\tprojectspace [-Hp] [-o field[,...]] "
		    "[-s field] ... \n"
		    "\t    [-S field] ... <filesystem|snapshot>\n"));
	case HELP_PROJECT:
		return (gettext("\tproject [-d|-r] <directory|file ...>\n"
		    "\tproject -c [-0] [-d|-r] [-p id] <directory|file ...>\n"
		    "\tproject -C [-k] [-r] <directory ...>\n"
		    "\tproject [-p id] [-r] [-s] <directory ...>\n"));
	case HELP_HOLD:
		return (gettext("\thold [-r] <tag> <snapshot> ...\n"));
	case HELP_HOLDS:
		return (gettext("\tholds [-rH] <snapshot> ...\n"));
	case HELP_RELEASE:
		return (gettext("\trelease [-r] <tag> <snapshot> ...\n"));
	case HELP_DIFF:
		return (gettext("\tdiff [-FHt] <snapshot> "
		    "[snapshot|filesystem]\n"));
	case HELP_BOOKMARK:
		return (gettext("\tbookmark <snapshot|bookmark> "
		    "<newbookmark>\n"));
	case HELP_CHANNEL_PROGRAM:
		return (gettext("\tprogram [-jn] [-t <instruction limit>] "
		    "[-m <memory limit (b)>]\n"
		    "\t    <pool> <program file> [lua args...]\n"));
	case HELP_LOAD_KEY:
		return (gettext("\tload-key [-rn] [-L <keylocation>] "
		    "<-a | filesystem|volume>\n"));
	case HELP_UNLOAD_KEY:
		return (gettext("\tunload-key [-r] "
		    "<-a | filesystem|volume>\n"));
	case HELP_CHANGE_KEY:
		return (gettext("\tchange-key [-l] [-o keyformat=<value>]\n"
		    "\t    [-o keylocation=<value>] [-o pbkdf2iters=<value>]\n"
		    "\t    <filesystem|volume>\n"
		    "\tchange-key -i [-l] <filesystem|volume>\n"));
	case HELP_VERSION:
		return (gettext("\tversion\n"));
	case HELP_REDACT:
		return (gettext("\tredact <snapshot> <bookmark> "
		    "<redaction_snapshot> ...\n"));
<<<<<<< HEAD
=======
	case HELP_JAIL:
		return (gettext("\tjail <jailid|jailname> <filesystem>\n"));
	case HELP_UNJAIL:
		return (gettext("\tunjail <jailid|jailname> <filesystem>\n"));
>>>>>>> cab24ec5
	case HELP_WAIT:
		return (gettext("\twait [-t <activity>] <filesystem>\n"));
	}

	abort();
	/* NOTREACHED */
}

void
nomem(void)
{
	(void) fprintf(stderr, gettext("internal error: out of memory\n"));
	exit(1);
}

/*
 * Utility function to guarantee malloc() success.
 */

void *
safe_malloc(size_t size)
{
	void *data;

	if ((data = calloc(1, size)) == NULL)
		nomem();

	return (data);
}

static void *
safe_realloc(void *data, size_t size)
{
	void *newp;
	if ((newp = realloc(data, size)) == NULL) {
		free(data);
		nomem();
	}

	return (newp);
}

static char *
safe_strdup(char *str)
{
	char *dupstr = strdup(str);

	if (dupstr == NULL)
		nomem();

	return (dupstr);
}

/*
 * Callback routine that will print out information for each of
 * the properties.
 */
static int
usage_prop_cb(int prop, void *cb)
{
	FILE *fp = cb;

	(void) fprintf(fp, "\t%-15s ", zfs_prop_to_name(prop));

	if (zfs_prop_readonly(prop))
		(void) fprintf(fp, " NO    ");
	else
		(void) fprintf(fp, "YES    ");

	if (zfs_prop_inheritable(prop))
		(void) fprintf(fp, "  YES   ");
	else
		(void) fprintf(fp, "   NO   ");

	if (zfs_prop_values(prop) == NULL)
		(void) fprintf(fp, "-\n");
	else
		(void) fprintf(fp, "%s\n", zfs_prop_values(prop));

	return (ZPROP_CONT);
}

/*
 * Display usage message.  If we're inside a command, display only the usage for
 * that command.  Otherwise, iterate over the entire command table and display
 * a complete usage message.
 */
static void
usage(boolean_t requested)
{
	int i;
	boolean_t show_properties = B_FALSE;
	FILE *fp = requested ? stdout : stderr;

	if (current_command == NULL) {

		(void) fprintf(fp, gettext("usage: zfs command args ...\n"));
		(void) fprintf(fp,
		    gettext("where 'command' is one of the following:\n\n"));

		for (i = 0; i < NCOMMAND; i++) {
			if (command_table[i].name == NULL)
				(void) fprintf(fp, "\n");
			else
				(void) fprintf(fp, "%s",
				    get_usage(command_table[i].usage));
		}

		(void) fprintf(fp, gettext("\nEach dataset is of the form: "
		    "pool/[dataset/]*dataset[@name]\n"));
	} else {
		(void) fprintf(fp, gettext("usage:\n"));
		(void) fprintf(fp, "%s", get_usage(current_command->usage));
	}

	if (current_command != NULL &&
	    (strcmp(current_command->name, "set") == 0 ||
	    strcmp(current_command->name, "get") == 0 ||
	    strcmp(current_command->name, "inherit") == 0 ||
	    strcmp(current_command->name, "list") == 0))
		show_properties = B_TRUE;

	if (show_properties) {
		(void) fprintf(fp,
		    gettext("\nThe following properties are supported:\n"));

		(void) fprintf(fp, "\n\t%-14s %s  %s   %s\n\n",
		    "PROPERTY", "EDIT", "INHERIT", "VALUES");

		/* Iterate over all properties */
		(void) zprop_iter(usage_prop_cb, fp, B_FALSE, B_TRUE,
		    ZFS_TYPE_DATASET);

		(void) fprintf(fp, "\t%-15s ", "userused@...");
		(void) fprintf(fp, " NO       NO   <size>\n");
		(void) fprintf(fp, "\t%-15s ", "groupused@...");
		(void) fprintf(fp, " NO       NO   <size>\n");
		(void) fprintf(fp, "\t%-15s ", "projectused@...");
		(void) fprintf(fp, " NO       NO   <size>\n");
		(void) fprintf(fp, "\t%-15s ", "userobjused@...");
		(void) fprintf(fp, " NO       NO   <size>\n");
		(void) fprintf(fp, "\t%-15s ", "groupobjused@...");
		(void) fprintf(fp, " NO       NO   <size>\n");
		(void) fprintf(fp, "\t%-15s ", "projectobjused@...");
		(void) fprintf(fp, " NO       NO   <size>\n");
		(void) fprintf(fp, "\t%-15s ", "userquota@...");
		(void) fprintf(fp, "YES       NO   <size> | none\n");
		(void) fprintf(fp, "\t%-15s ", "groupquota@...");
		(void) fprintf(fp, "YES       NO   <size> | none\n");
		(void) fprintf(fp, "\t%-15s ", "projectquota@...");
		(void) fprintf(fp, "YES       NO   <size> | none\n");
		(void) fprintf(fp, "\t%-15s ", "userobjquota@...");
		(void) fprintf(fp, "YES       NO   <size> | none\n");
		(void) fprintf(fp, "\t%-15s ", "groupobjquota@...");
		(void) fprintf(fp, "YES       NO   <size> | none\n");
		(void) fprintf(fp, "\t%-15s ", "projectobjquota@...");
		(void) fprintf(fp, "YES       NO   <size> | none\n");
		(void) fprintf(fp, "\t%-15s ", "written@<snap>");
		(void) fprintf(fp, " NO       NO   <size>\n");
		(void) fprintf(fp, "\t%-15s ", "written#<bookmark>");
		(void) fprintf(fp, " NO       NO   <size>\n");

		(void) fprintf(fp, gettext("\nSizes are specified in bytes "
		    "with standard units such as K, M, G, etc.\n"));
		(void) fprintf(fp, gettext("\nUser-defined properties can "
		    "be specified by using a name containing a colon (:).\n"));
		(void) fprintf(fp, gettext("\nThe {user|group|project}"
		    "[obj]{used|quota}@ properties must be appended with\n"
		    "a user|group|project specifier of one of these forms:\n"
		    "    POSIX name      (eg: \"matt\")\n"
		    "    POSIX id        (eg: \"126829\")\n"
		    "    SMB name@domain (eg: \"matt@sun\")\n"
		    "    SMB SID         (eg: \"S-1-234-567-89\")\n"));
	} else {
		(void) fprintf(fp,
		    gettext("\nFor the property list, run: %s\n"),
		    "zfs set|get");
		(void) fprintf(fp,
		    gettext("\nFor the delegated permission list, run: %s\n"),
		    "zfs allow|unallow");
	}

	/*
	 * See comments at end of main().
	 */
	if (getenv("ZFS_ABORT") != NULL) {
		(void) printf("dumping core by request\n");
		abort();
	}

	exit(requested ? 0 : 2);
}

/*
 * Take a property=value argument string and add it to the given nvlist.
 * Modifies the argument inplace.
 */
static boolean_t
parseprop(nvlist_t *props, char *propname)
{
	char *propval;

	if ((propval = strchr(propname, '=')) == NULL) {
		(void) fprintf(stderr, gettext("missing "
		    "'=' for property=value argument\n"));
		return (B_FALSE);
	}
	*propval = '\0';
	propval++;
	if (nvlist_exists(props, propname)) {
		(void) fprintf(stderr, gettext("property '%s' "
		    "specified multiple times\n"), propname);
		return (B_FALSE);
	}

	if (nvlist_add_string(props, propname, propval) != 0)
		nomem();
	return (B_TRUE);
}

/*
 * Take a property name argument and add it to the given nvlist.
 * Modifies the argument inplace.
 */
static boolean_t
parsepropname(nvlist_t *props, char *propname)
{
	if (strchr(propname, '=') != NULL) {
		(void) fprintf(stderr, gettext("invalid character "
		    "'=' in property argument\n"));
		return (B_FALSE);
	}
	if (nvlist_exists(props, propname)) {
		(void) fprintf(stderr, gettext("property '%s' "
		    "specified multiple times\n"), propname);
		return (B_FALSE);
	}
	if (nvlist_add_boolean(props, propname) != 0)
		nomem();
	return (B_TRUE);
}

static int
parse_depth(char *opt, int *flags)
{
	char *tmp;
	int depth;

	depth = (int)strtol(opt, &tmp, 0);
	if (*tmp) {
		(void) fprintf(stderr,
		    gettext("%s is not an integer\n"), optarg);
		usage(B_FALSE);
	}
	if (depth < 0) {
		(void) fprintf(stderr,
		    gettext("Depth can not be negative.\n"));
		usage(B_FALSE);
	}
	*flags |= (ZFS_ITER_DEPTH_LIMIT|ZFS_ITER_RECURSE);
	return (depth);
}

#define	PROGRESS_DELAY 2		/* seconds */

static char *pt_reverse = "\b\b\b\b\b\b\b\b\b\b\b\b\b\b\b\b\b\b\b\b\b\b\b\b\b";
static time_t pt_begin;
static char *pt_header = NULL;
static boolean_t pt_shown;

static void
start_progress_timer(void)
{
	pt_begin = time(NULL) + PROGRESS_DELAY;
	pt_shown = B_FALSE;
}

static void
set_progress_header(char *header)
{
	assert(pt_header == NULL);
	pt_header = safe_strdup(header);
	if (pt_shown) {
		(void) printf("%s: ", header);
		(void) fflush(stdout);
	}
}

static void
update_progress(char *update)
{
	if (!pt_shown && time(NULL) > pt_begin) {
		int len = strlen(update);

		(void) printf("%s: %s%*.*s", pt_header, update, len, len,
		    pt_reverse);
		(void) fflush(stdout);
		pt_shown = B_TRUE;
	} else if (pt_shown) {
		int len = strlen(update);

		(void) printf("%s%*.*s", update, len, len, pt_reverse);
		(void) fflush(stdout);
	}
}

static void
finish_progress(char *done)
{
	if (pt_shown) {
		(void) printf("%s\n", done);
		(void) fflush(stdout);
	}
	free(pt_header);
	pt_header = NULL;
}

static int
zfs_mount_and_share(libzfs_handle_t *hdl, const char *dataset, zfs_type_t type)
{
	zfs_handle_t *zhp = NULL;
	int ret = 0;

	zhp = zfs_open(hdl, dataset, type);
	if (zhp == NULL)
		return (1);

	/*
	 * Volumes may neither be mounted or shared.  Potentially in the
	 * future filesystems detected on these volumes could be mounted.
	 */
	if (zfs_get_type(zhp) == ZFS_TYPE_VOLUME) {
		zfs_close(zhp);
		return (0);
	}

	/*
	 * Mount and/or share the new filesystem as appropriate.  We provide a
	 * verbose error message to let the user know that their filesystem was
	 * in fact created, even if we failed to mount or share it.
	 *
	 * If the user doesn't want the dataset automatically mounted, then
	 * skip the mount/share step
	 */
	if (zfs_prop_valid_for_type(ZFS_PROP_CANMOUNT, type, B_FALSE) &&
	    zfs_prop_get_int(zhp, ZFS_PROP_CANMOUNT) == ZFS_CANMOUNT_ON) {
		if (zfs_mount_delegation_check()) {
			(void) fprintf(stderr, gettext("filesystem "
			    "successfully created, but it may only be "
			    "mounted by root\n"));
			ret = 1;
		} else if (zfs_mount(zhp, NULL, 0) != 0) {
			(void) fprintf(stderr, gettext("filesystem "
			    "successfully created, but not mounted\n"));
			ret = 1;
		} else if (zfs_share(zhp) != 0) {
			(void) fprintf(stderr, gettext("filesystem "
			    "successfully created, but not shared\n"));
			ret = 1;
		}
		zfs_commit_all_shares();
	}

	zfs_close(zhp);

	return (ret);
}

/*
 * zfs clone [-p] [-o prop=value] ... <snap> <fs | vol>
 *
 * Given an existing dataset, create a writable copy whose initial contents
 * are the same as the source.  The newly created dataset maintains a
 * dependency on the original; the original cannot be destroyed so long as
 * the clone exists.
 *
 * The '-p' flag creates all the non-existing ancestors of the target first.
 */
static int
zfs_do_clone(int argc, char **argv)
{
	zfs_handle_t *zhp = NULL;
	boolean_t parents = B_FALSE;
	nvlist_t *props;
	int ret = 0;
	int c;

	if (nvlist_alloc(&props, NV_UNIQUE_NAME, 0) != 0)
		nomem();

	/* check options */
	while ((c = getopt(argc, argv, "o:p")) != -1) {
		switch (c) {
		case 'o':
			if (!parseprop(props, optarg)) {
				nvlist_free(props);
				return (1);
			}
			break;
		case 'p':
			parents = B_TRUE;
			break;
		case '?':
			(void) fprintf(stderr, gettext("invalid option '%c'\n"),
			    optopt);
			goto usage;
		}
	}

	argc -= optind;
	argv += optind;

	/* check number of arguments */
	if (argc < 1) {
		(void) fprintf(stderr, gettext("missing source dataset "
		    "argument\n"));
		goto usage;
	}
	if (argc < 2) {
		(void) fprintf(stderr, gettext("missing target dataset "
		    "argument\n"));
		goto usage;
	}
	if (argc > 2) {
		(void) fprintf(stderr, gettext("too many arguments\n"));
		goto usage;
	}

	/* open the source dataset */
	if ((zhp = zfs_open(g_zfs, argv[0], ZFS_TYPE_SNAPSHOT)) == NULL) {
		nvlist_free(props);
		return (1);
	}

	if (parents && zfs_name_valid(argv[1], ZFS_TYPE_FILESYSTEM |
	    ZFS_TYPE_VOLUME)) {
		/*
		 * Now create the ancestors of the target dataset.  If the
		 * target already exists and '-p' option was used we should not
		 * complain.
		 */
		if (zfs_dataset_exists(g_zfs, argv[1], ZFS_TYPE_FILESYSTEM |
		    ZFS_TYPE_VOLUME)) {
			zfs_close(zhp);
			nvlist_free(props);
			return (0);
		}
		if (zfs_create_ancestors(g_zfs, argv[1]) != 0) {
			zfs_close(zhp);
			nvlist_free(props);
			return (1);
		}
	}

	/* pass to libzfs */
	ret = zfs_clone(zhp, argv[1], props);

	/* create the mountpoint if necessary */
	if (ret == 0) {
		if (log_history) {
			(void) zpool_log_history(g_zfs, history_str);
			log_history = B_FALSE;
		}

		ret = zfs_mount_and_share(g_zfs, argv[1], ZFS_TYPE_DATASET);
	}

	zfs_close(zhp);
	nvlist_free(props);

	return (!!ret);

usage:
	ASSERT3P(zhp, ==, NULL);
	nvlist_free(props);
	usage(B_FALSE);
	return (-1);
}

/*
 * zfs create [-Pnpv] [-o prop=value] ... fs
 * zfs create [-Pnpsv] [-b blocksize] [-o prop=value] ... -V vol size
 *
 * Create a new dataset.  This command can be used to create filesystems
 * and volumes.  Snapshot creation is handled by 'zfs snapshot'.
 * For volumes, the user must specify a size to be used.
 *
 * The '-s' flag applies only to volumes, and indicates that we should not try
 * to set the reservation for this volume.  By default we set a reservation
 * equal to the size for any volume.  For pools with SPA_VERSION >=
 * SPA_VERSION_REFRESERVATION, we set a refreservation instead.
 *
 * The '-p' flag creates all the non-existing ancestors of the target first.
 *
 * The '-n' flag is no-op (dry run) mode.  This will perform a user-space sanity
 * check of arguments and properties, but does not check for permissions,
 * available space, etc.
 *
 * The '-v' flag is for verbose output.
 *
 * The '-P' flag is used for parseable output.  It implies '-v'.
 */
static int
zfs_do_create(int argc, char **argv)
{
	zfs_type_t type = ZFS_TYPE_FILESYSTEM;
	zpool_handle_t *zpool_handle = NULL;
	nvlist_t *real_props = NULL;
	uint64_t volsize = 0;
	int c;
	boolean_t noreserve = B_FALSE;
	boolean_t bflag = B_FALSE;
	boolean_t parents = B_FALSE;
	boolean_t dryrun = B_FALSE;
	boolean_t verbose = B_FALSE;
	boolean_t parseable = B_FALSE;
	int ret = 1;
	nvlist_t *props;
	uint64_t intval;

	if (nvlist_alloc(&props, NV_UNIQUE_NAME, 0) != 0)
		nomem();

	/* check options */
	while ((c = getopt(argc, argv, ":PV:b:nso:pv")) != -1) {
		switch (c) {
		case 'V':
			type = ZFS_TYPE_VOLUME;
			if (zfs_nicestrtonum(g_zfs, optarg, &intval) != 0) {
				(void) fprintf(stderr, gettext("bad volume "
				    "size '%s': %s\n"), optarg,
				    libzfs_error_description(g_zfs));
				goto error;
			}

			if (nvlist_add_uint64(props,
			    zfs_prop_to_name(ZFS_PROP_VOLSIZE), intval) != 0)
				nomem();
			volsize = intval;
			break;
		case 'P':
			verbose = B_TRUE;
			parseable = B_TRUE;
			break;
		case 'p':
			parents = B_TRUE;
			break;
		case 'b':
			bflag = B_TRUE;
			if (zfs_nicestrtonum(g_zfs, optarg, &intval) != 0) {
				(void) fprintf(stderr, gettext("bad volume "
				    "block size '%s': %s\n"), optarg,
				    libzfs_error_description(g_zfs));
				goto error;
			}

			if (nvlist_add_uint64(props,
			    zfs_prop_to_name(ZFS_PROP_VOLBLOCKSIZE),
			    intval) != 0)
				nomem();
			break;
		case 'n':
			dryrun = B_TRUE;
			break;
		case 'o':
			if (!parseprop(props, optarg))
				goto error;
			break;
		case 's':
			noreserve = B_TRUE;
			break;
		case 'v':
			verbose = B_TRUE;
			break;
		case ':':
			(void) fprintf(stderr, gettext("missing size "
			    "argument\n"));
			goto badusage;
		case '?':
			(void) fprintf(stderr, gettext("invalid option '%c'\n"),
			    optopt);
			goto badusage;
		}
	}

	if ((bflag || noreserve) && type != ZFS_TYPE_VOLUME) {
		(void) fprintf(stderr, gettext("'-s' and '-b' can only be "
		    "used when creating a volume\n"));
		goto badusage;
	}

	argc -= optind;
	argv += optind;

	/* check number of arguments */
	if (argc == 0) {
		(void) fprintf(stderr, gettext("missing %s argument\n"),
		    zfs_type_to_name(type));
		goto badusage;
	}
	if (argc > 1) {
		(void) fprintf(stderr, gettext("too many arguments\n"));
		goto badusage;
	}

	if (dryrun || (type == ZFS_TYPE_VOLUME && !noreserve)) {
		char msg[ZFS_MAX_DATASET_NAME_LEN * 2];
		char *p;

		if ((p = strchr(argv[0], '/')) != NULL)
			*p = '\0';
		zpool_handle = zpool_open(g_zfs, argv[0]);
		if (p != NULL)
			*p = '/';
		if (zpool_handle == NULL)
			goto error;

		(void) snprintf(msg, sizeof (msg),
		    dryrun ? gettext("cannot verify '%s'") :
		    gettext("cannot create '%s'"), argv[0]);
		if (props && (real_props = zfs_valid_proplist(g_zfs, type,
		    props, 0, NULL, zpool_handle, B_TRUE, msg)) == NULL) {
			zpool_close(zpool_handle);
			goto error;
		}
	}

	/*
	 * if volsize is not a multiple of volblocksize, round it up to the
	 * nearest multiple of the volblocksize
	 */
	if (type == ZFS_TYPE_VOLUME) {
		uint64_t volblocksize;

		if (nvlist_lookup_uint64(props,
		    zfs_prop_to_name(ZFS_PROP_VOLBLOCKSIZE),
		    &volblocksize) != 0)
			volblocksize = ZVOL_DEFAULT_BLOCKSIZE;

		if (volsize % volblocksize) {
			volsize = P2ROUNDUP_TYPED(volsize, volblocksize,
			    uint64_t);

			if (nvlist_add_uint64(props,
			    zfs_prop_to_name(ZFS_PROP_VOLSIZE), volsize) != 0) {
				nvlist_free(props);
				nomem();
			}
		}
	}


	if (type == ZFS_TYPE_VOLUME && !noreserve) {
		uint64_t spa_version;
		zfs_prop_t resv_prop;
		char *strval;

		spa_version = zpool_get_prop_int(zpool_handle,
		    ZPOOL_PROP_VERSION, NULL);
		if (spa_version >= SPA_VERSION_REFRESERVATION)
			resv_prop = ZFS_PROP_REFRESERVATION;
		else
			resv_prop = ZFS_PROP_RESERVATION;

		volsize = zvol_volsize_to_reservation(zpool_handle, volsize,
		    real_props);

		if (nvlist_lookup_string(props, zfs_prop_to_name(resv_prop),
		    &strval) != 0) {
			if (nvlist_add_uint64(props,
			    zfs_prop_to_name(resv_prop), volsize) != 0) {
				nvlist_free(props);
				nomem();
			}
		}
	}
	if (zpool_handle != NULL) {
		zpool_close(zpool_handle);
		nvlist_free(real_props);
	}

	if (parents && zfs_name_valid(argv[0], type)) {
		/*
		 * Now create the ancestors of target dataset.  If the target
		 * already exists and '-p' option was used we should not
		 * complain.
		 */
		if (zfs_dataset_exists(g_zfs, argv[0], type)) {
			ret = 0;
			goto error;
		}
		if (verbose) {
			(void) printf(parseable ? "create_ancestors\t%s\n" :
			    dryrun ?  "would create ancestors of %s\n" :
			    "create ancestors of %s\n", argv[0]);
		}
		if (!dryrun) {
			if (zfs_create_ancestors(g_zfs, argv[0]) != 0) {
				goto error;
			}
		}
	}

	if (verbose) {
		nvpair_t *nvp = NULL;
		(void) printf(parseable ? "create\t%s\n" :
		    dryrun ? "would create %s\n" : "create %s\n", argv[0]);
		while ((nvp = nvlist_next_nvpair(props, nvp)) != NULL) {
			uint64_t uval;
			char *sval;

			switch (nvpair_type(nvp)) {
			case DATA_TYPE_UINT64:
				VERIFY0(nvpair_value_uint64(nvp, &uval));
				(void) printf(parseable ?
				    "property\t%s\t%llu\n" : "\t%s=%llu\n",
				    nvpair_name(nvp), (u_longlong_t)uval);
				break;
			case DATA_TYPE_STRING:
				VERIFY0(nvpair_value_string(nvp, &sval));
				(void) printf(parseable ?
				    "property\t%s\t%s\n" : "\t%s=%s\n",
				    nvpair_name(nvp), sval);
				break;
			default:
				(void) fprintf(stderr, "property '%s' "
				    "has illegal type %d\n",
				    nvpair_name(nvp), nvpair_type(nvp));
				abort();
			}
		}
	}
	if (dryrun) {
		ret = 0;
		goto error;
	}

	/* pass to libzfs */
	if (zfs_create(g_zfs, argv[0], type, props) != 0)
		goto error;

	if (log_history) {
		(void) zpool_log_history(g_zfs, history_str);
		log_history = B_FALSE;
	}

	ret = zfs_mount_and_share(g_zfs, argv[0], ZFS_TYPE_DATASET);
error:
	nvlist_free(props);
	return (ret);
badusage:
	nvlist_free(props);
	usage(B_FALSE);
	return (2);
}

/*
 * zfs destroy [-rRf] <fs, vol>
 * zfs destroy [-rRd] <snap>
 *
 *	-r	Recursively destroy all children
 *	-R	Recursively destroy all dependents, including clones
 *	-f	Force unmounting of any dependents
 *	-d	If we can't destroy now, mark for deferred destruction
 *
 * Destroys the given dataset.  By default, it will unmount any filesystems,
 * and refuse to destroy a dataset that has any dependents.  A dependent can
 * either be a child, or a clone of a child.
 */
typedef struct destroy_cbdata {
	boolean_t	cb_first;
	boolean_t	cb_force;
	boolean_t	cb_recurse;
	boolean_t	cb_error;
	boolean_t	cb_doclones;
	zfs_handle_t	*cb_target;
	boolean_t	cb_defer_destroy;
	boolean_t	cb_verbose;
	boolean_t	cb_parsable;
	boolean_t	cb_dryrun;
	nvlist_t	*cb_nvl;
	nvlist_t	*cb_batchedsnaps;

	/* first snap in contiguous run */
	char		*cb_firstsnap;
	/* previous snap in contiguous run */
	char		*cb_prevsnap;
	int64_t		cb_snapused;
	char		*cb_snapspec;
	char		*cb_bookmark;
	uint64_t	cb_snap_count;
} destroy_cbdata_t;

/*
 * Check for any dependents based on the '-r' or '-R' flags.
 */
static int
destroy_check_dependent(zfs_handle_t *zhp, void *data)
{
	destroy_cbdata_t *cbp = data;
	const char *tname = zfs_get_name(cbp->cb_target);
	const char *name = zfs_get_name(zhp);

	if (strncmp(tname, name, strlen(tname)) == 0 &&
	    (name[strlen(tname)] == '/' || name[strlen(tname)] == '@')) {
		/*
		 * This is a direct descendant, not a clone somewhere else in
		 * the hierarchy.
		 */
		if (cbp->cb_recurse)
			goto out;

		if (cbp->cb_first) {
			(void) fprintf(stderr, gettext("cannot destroy '%s': "
			    "%s has children\n"),
			    zfs_get_name(cbp->cb_target),
			    zfs_type_to_name(zfs_get_type(cbp->cb_target)));
			(void) fprintf(stderr, gettext("use '-r' to destroy "
			    "the following datasets:\n"));
			cbp->cb_first = B_FALSE;
			cbp->cb_error = B_TRUE;
		}

		(void) fprintf(stderr, "%s\n", zfs_get_name(zhp));
	} else {
		/*
		 * This is a clone.  We only want to report this if the '-r'
		 * wasn't specified, or the target is a snapshot.
		 */
		if (!cbp->cb_recurse &&
		    zfs_get_type(cbp->cb_target) != ZFS_TYPE_SNAPSHOT)
			goto out;

		if (cbp->cb_first) {
			(void) fprintf(stderr, gettext("cannot destroy '%s': "
			    "%s has dependent clones\n"),
			    zfs_get_name(cbp->cb_target),
			    zfs_type_to_name(zfs_get_type(cbp->cb_target)));
			(void) fprintf(stderr, gettext("use '-R' to destroy "
			    "the following datasets:\n"));
			cbp->cb_first = B_FALSE;
			cbp->cb_error = B_TRUE;
			cbp->cb_dryrun = B_TRUE;
		}

		(void) fprintf(stderr, "%s\n", zfs_get_name(zhp));
	}

out:
	zfs_close(zhp);
	return (0);
}

static int
destroy_batched(destroy_cbdata_t *cb)
{
	int error = zfs_destroy_snaps_nvl(g_zfs,
	    cb->cb_batchedsnaps, B_FALSE);
	fnvlist_free(cb->cb_batchedsnaps);
	cb->cb_batchedsnaps = fnvlist_alloc();
	return (error);
}

static int
destroy_callback(zfs_handle_t *zhp, void *data)
{
	destroy_cbdata_t *cb = data;
	const char *name = zfs_get_name(zhp);
	int error;

	if (cb->cb_verbose) {
		if (cb->cb_parsable) {
			(void) printf("destroy\t%s\n", name);
		} else if (cb->cb_dryrun) {
			(void) printf(gettext("would destroy %s\n"),
			    name);
		} else {
			(void) printf(gettext("will destroy %s\n"),
			    name);
		}
	}

	/*
	 * Ignore pools (which we've already flagged as an error before getting
	 * here).
	 */
	if (strchr(zfs_get_name(zhp), '/') == NULL &&
	    zfs_get_type(zhp) == ZFS_TYPE_FILESYSTEM) {
		zfs_close(zhp);
		return (0);
	}
	if (cb->cb_dryrun) {
		zfs_close(zhp);
		return (0);
	}

	/*
	 * We batch up all contiguous snapshots (even of different
	 * filesystems) and destroy them with one ioctl.  We can't
	 * simply do all snap deletions and then all fs deletions,
	 * because we must delete a clone before its origin.
	 */
	if (zfs_get_type(zhp) == ZFS_TYPE_SNAPSHOT) {
		cb->cb_snap_count++;
		fnvlist_add_boolean(cb->cb_batchedsnaps, name);
		if (cb->cb_snap_count % 10 == 0 && cb->cb_defer_destroy)
			error = destroy_batched(cb);
	} else {
		error = destroy_batched(cb);
		if (error != 0 ||
		    zfs_unmount(zhp, NULL, cb->cb_force ? MS_FORCE : 0) != 0 ||
		    zfs_destroy(zhp, cb->cb_defer_destroy) != 0) {
			zfs_close(zhp);
			/*
			 * When performing a recursive destroy we ignore errors
			 * so that the recursive destroy could continue
			 * destroying past problem datasets
			 */
			if (cb->cb_recurse) {
				cb->cb_error = B_TRUE;
				return (0);
			}
			return (-1);
		}
	}

	zfs_close(zhp);
	return (0);
}

static int
destroy_print_cb(zfs_handle_t *zhp, void *arg)
{
	destroy_cbdata_t *cb = arg;
	const char *name = zfs_get_name(zhp);
	int err = 0;

	if (nvlist_exists(cb->cb_nvl, name)) {
		if (cb->cb_firstsnap == NULL)
			cb->cb_firstsnap = strdup(name);
		if (cb->cb_prevsnap != NULL)
			free(cb->cb_prevsnap);
		/* this snap continues the current range */
		cb->cb_prevsnap = strdup(name);
		if (cb->cb_firstsnap == NULL || cb->cb_prevsnap == NULL)
			nomem();
		if (cb->cb_verbose) {
			if (cb->cb_parsable) {
				(void) printf("destroy\t%s\n", name);
			} else if (cb->cb_dryrun) {
				(void) printf(gettext("would destroy %s\n"),
				    name);
			} else {
				(void) printf(gettext("will destroy %s\n"),
				    name);
			}
		}
	} else if (cb->cb_firstsnap != NULL) {
		/* end of this range */
		uint64_t used = 0;
		err = lzc_snaprange_space(cb->cb_firstsnap,
		    cb->cb_prevsnap, &used);
		cb->cb_snapused += used;
		free(cb->cb_firstsnap);
		cb->cb_firstsnap = NULL;
		free(cb->cb_prevsnap);
		cb->cb_prevsnap = NULL;
	}
	zfs_close(zhp);
	return (err);
}

static int
destroy_print_snapshots(zfs_handle_t *fs_zhp, destroy_cbdata_t *cb)
{
	int err;
	assert(cb->cb_firstsnap == NULL);
	assert(cb->cb_prevsnap == NULL);
	err = zfs_iter_snapshots_sorted(fs_zhp, destroy_print_cb, cb, 0, 0);
	if (cb->cb_firstsnap != NULL) {
		uint64_t used = 0;
		if (err == 0) {
			err = lzc_snaprange_space(cb->cb_firstsnap,
			    cb->cb_prevsnap, &used);
		}
		cb->cb_snapused += used;
		free(cb->cb_firstsnap);
		cb->cb_firstsnap = NULL;
		free(cb->cb_prevsnap);
		cb->cb_prevsnap = NULL;
	}
	return (err);
}

static int
snapshot_to_nvl_cb(zfs_handle_t *zhp, void *arg)
{
	destroy_cbdata_t *cb = arg;
	int err = 0;

	/* Check for clones. */
	if (!cb->cb_doclones && !cb->cb_defer_destroy) {
		cb->cb_target = zhp;
		cb->cb_first = B_TRUE;
		err = zfs_iter_dependents(zhp, B_TRUE,
		    destroy_check_dependent, cb);
	}

	if (err == 0) {
		if (nvlist_add_boolean(cb->cb_nvl, zfs_get_name(zhp)))
			nomem();
	}
	zfs_close(zhp);
	return (err);
}

static int
gather_snapshots(zfs_handle_t *zhp, void *arg)
{
	destroy_cbdata_t *cb = arg;
	int err = 0;

	err = zfs_iter_snapspec(zhp, cb->cb_snapspec, snapshot_to_nvl_cb, cb);
	if (err == ENOENT)
		err = 0;
	if (err != 0)
		goto out;

	if (cb->cb_verbose) {
		err = destroy_print_snapshots(zhp, cb);
		if (err != 0)
			goto out;
	}

	if (cb->cb_recurse)
		err = zfs_iter_filesystems(zhp, gather_snapshots, cb);

out:
	zfs_close(zhp);
	return (err);
}

static int
destroy_clones(destroy_cbdata_t *cb)
{
	nvpair_t *pair;
	for (pair = nvlist_next_nvpair(cb->cb_nvl, NULL);
	    pair != NULL;
	    pair = nvlist_next_nvpair(cb->cb_nvl, pair)) {
		zfs_handle_t *zhp = zfs_open(g_zfs, nvpair_name(pair),
		    ZFS_TYPE_SNAPSHOT);
		if (zhp != NULL) {
			boolean_t defer = cb->cb_defer_destroy;
			int err;

			/*
			 * We can't defer destroy non-snapshots, so set it to
			 * false while destroying the clones.
			 */
			cb->cb_defer_destroy = B_FALSE;
			err = zfs_iter_dependents(zhp, B_FALSE,
			    destroy_callback, cb);
			cb->cb_defer_destroy = defer;
			zfs_close(zhp);
			if (err != 0)
				return (err);
		}
	}
	return (0);
}

static int
zfs_do_destroy(int argc, char **argv)
{
	destroy_cbdata_t cb = { 0 };
	int rv = 0;
	int err = 0;
	int c;
	zfs_handle_t *zhp = NULL;
	char *at, *pound;
	zfs_type_t type = ZFS_TYPE_DATASET;

	/* check options */
	while ((c = getopt(argc, argv, "vpndfrR")) != -1) {
		switch (c) {
		case 'v':
			cb.cb_verbose = B_TRUE;
			break;
		case 'p':
			cb.cb_verbose = B_TRUE;
			cb.cb_parsable = B_TRUE;
			break;
		case 'n':
			cb.cb_dryrun = B_TRUE;
			break;
		case 'd':
			cb.cb_defer_destroy = B_TRUE;
			type = ZFS_TYPE_SNAPSHOT;
			break;
		case 'f':
			cb.cb_force = B_TRUE;
			break;
		case 'r':
			cb.cb_recurse = B_TRUE;
			break;
		case 'R':
			cb.cb_recurse = B_TRUE;
			cb.cb_doclones = B_TRUE;
			break;
		case '?':
		default:
			(void) fprintf(stderr, gettext("invalid option '%c'\n"),
			    optopt);
			usage(B_FALSE);
		}
	}

	argc -= optind;
	argv += optind;

	/* check number of arguments */
	if (argc == 0) {
		(void) fprintf(stderr, gettext("missing dataset argument\n"));
		usage(B_FALSE);
	}
	if (argc > 1) {
		(void) fprintf(stderr, gettext("too many arguments\n"));
		usage(B_FALSE);
	}

	at = strchr(argv[0], '@');
	pound = strchr(argv[0], '#');
	if (at != NULL) {

		/* Build the list of snaps to destroy in cb_nvl. */
		cb.cb_nvl = fnvlist_alloc();

		*at = '\0';
		zhp = zfs_open(g_zfs, argv[0],
		    ZFS_TYPE_FILESYSTEM | ZFS_TYPE_VOLUME);
		if (zhp == NULL) {
			nvlist_free(cb.cb_nvl);
			return (1);
		}

		cb.cb_snapspec = at + 1;
		if (gather_snapshots(zfs_handle_dup(zhp), &cb) != 0 ||
		    cb.cb_error) {
			rv = 1;
			goto out;
		}

		if (nvlist_empty(cb.cb_nvl)) {
			(void) fprintf(stderr, gettext("could not find any "
			    "snapshots to destroy; check snapshot names.\n"));
			rv = 1;
			goto out;
		}

		if (cb.cb_verbose) {
			char buf[16];
			zfs_nicebytes(cb.cb_snapused, buf, sizeof (buf));
			if (cb.cb_parsable) {
				(void) printf("reclaim\t%llu\n",
				    (u_longlong_t)cb.cb_snapused);
			} else if (cb.cb_dryrun) {
				(void) printf(gettext("would reclaim %s\n"),
				    buf);
			} else {
				(void) printf(gettext("will reclaim %s\n"),
				    buf);
			}
		}

		if (!cb.cb_dryrun) {
			if (cb.cb_doclones) {
				cb.cb_batchedsnaps = fnvlist_alloc();
				err = destroy_clones(&cb);
				if (err == 0) {
					err = zfs_destroy_snaps_nvl(g_zfs,
					    cb.cb_batchedsnaps, B_FALSE);
				}
				if (err != 0) {
					rv = 1;
					goto out;
				}
			}
			if (err == 0) {
				err = zfs_destroy_snaps_nvl(g_zfs, cb.cb_nvl,
				    cb.cb_defer_destroy);
			}
		}

		if (err != 0)
			rv = 1;
	} else if (pound != NULL) {
		int err;
		nvlist_t *nvl;

		if (cb.cb_dryrun) {
			(void) fprintf(stderr,
			    "dryrun is not supported with bookmark\n");
			return (-1);
		}

		if (cb.cb_defer_destroy) {
			(void) fprintf(stderr,
			    "defer destroy is not supported with bookmark\n");
			return (-1);
		}

		if (cb.cb_recurse) {
			(void) fprintf(stderr,
			    "recursive is not supported with bookmark\n");
			return (-1);
		}

		/*
		 * Unfortunately, zfs_bookmark() doesn't honor the
		 * casesensitivity setting.  However, we can't simply
		 * remove this check, because lzc_destroy_bookmarks()
		 * ignores non-existent bookmarks, so this is necessary
		 * to get a proper error message.
		 */
		if (!zfs_bookmark_exists(argv[0])) {
			(void) fprintf(stderr, gettext("bookmark '%s' "
			    "does not exist.\n"), argv[0]);
			return (1);
		}

		nvl = fnvlist_alloc();
		fnvlist_add_boolean(nvl, argv[0]);

		err = lzc_destroy_bookmarks(nvl, NULL);
		if (err != 0) {
			(void) zfs_standard_error(g_zfs, err,
			    "cannot destroy bookmark");
		}

		nvlist_free(nvl);

		return (err);
	} else {
		/* Open the given dataset */
		if ((zhp = zfs_open(g_zfs, argv[0], type)) == NULL)
			return (1);

		cb.cb_target = zhp;

		/*
		 * Perform an explicit check for pools before going any further.
		 */
		if (!cb.cb_recurse && strchr(zfs_get_name(zhp), '/') == NULL &&
		    zfs_get_type(zhp) == ZFS_TYPE_FILESYSTEM) {
			(void) fprintf(stderr, gettext("cannot destroy '%s': "
			    "operation does not apply to pools\n"),
			    zfs_get_name(zhp));
			(void) fprintf(stderr, gettext("use 'zfs destroy -r "
			    "%s' to destroy all datasets in the pool\n"),
			    zfs_get_name(zhp));
			(void) fprintf(stderr, gettext("use 'zpool destroy %s' "
			    "to destroy the pool itself\n"), zfs_get_name(zhp));
			rv = 1;
			goto out;
		}

		/*
		 * Check for any dependents and/or clones.
		 */
		cb.cb_first = B_TRUE;
		if (!cb.cb_doclones &&
		    zfs_iter_dependents(zhp, B_TRUE, destroy_check_dependent,
		    &cb) != 0) {
			rv = 1;
			goto out;
		}

		if (cb.cb_error) {
			rv = 1;
			goto out;
		}
		cb.cb_batchedsnaps = fnvlist_alloc();
		if (zfs_iter_dependents(zhp, B_FALSE, destroy_callback,
		    &cb) != 0) {
			rv = 1;
			goto out;
		}

		/*
		 * Do the real thing.  The callback will close the
		 * handle regardless of whether it succeeds or not.
		 */
		err = destroy_callback(zhp, &cb);
		zhp = NULL;
		if (err == 0) {
			err = zfs_destroy_snaps_nvl(g_zfs,
			    cb.cb_batchedsnaps, cb.cb_defer_destroy);
		}
		if (err != 0 || cb.cb_error == B_TRUE)
			rv = 1;
	}

out:
	fnvlist_free(cb.cb_batchedsnaps);
	fnvlist_free(cb.cb_nvl);
	if (zhp != NULL)
		zfs_close(zhp);
	return (rv);
}

static boolean_t
is_recvd_column(zprop_get_cbdata_t *cbp)
{
	int i;
	zfs_get_column_t col;

	for (i = 0; i < ZFS_GET_NCOLS &&
	    (col = cbp->cb_columns[i]) != GET_COL_NONE; i++)
		if (col == GET_COL_RECVD)
			return (B_TRUE);
	return (B_FALSE);
}

/*
 * zfs get [-rHp] [-o all | field[,field]...] [-s source[,source]...]
 *	< all | property[,property]... > < fs | snap | vol > ...
 *
 *	-r	recurse over any child datasets
 *	-H	scripted mode.  Headers are stripped, and fields are separated
 *		by tabs instead of spaces.
 *	-o	Set of fields to display.  One of "name,property,value,
 *		received,source". Default is "name,property,value,source".
 *		"all" is an alias for all five.
 *	-s	Set of sources to allow.  One of
 *		"local,default,inherited,received,temporary,none".  Default is
 *		all six.
 *	-p	Display values in parsable (literal) format.
 *
 *  Prints properties for the given datasets.  The user can control which
 *  columns to display as well as which property types to allow.
 */

/*
 * Invoked to display the properties for a single dataset.
 */
static int
get_callback(zfs_handle_t *zhp, void *data)
{
	char buf[ZFS_MAXPROPLEN];
	char rbuf[ZFS_MAXPROPLEN];
	zprop_source_t sourcetype;
	char source[ZFS_MAX_DATASET_NAME_LEN];
	zprop_get_cbdata_t *cbp = data;
	nvlist_t *user_props = zfs_get_user_props(zhp);
	zprop_list_t *pl = cbp->cb_proplist;
	nvlist_t *propval;
	char *strval;
	char *sourceval;
	boolean_t received = is_recvd_column(cbp);

	for (; pl != NULL; pl = pl->pl_next) {
		char *recvdval = NULL;
		/*
		 * Skip the special fake placeholder.  This will also skip over
		 * the name property when 'all' is specified.
		 */
		if (pl->pl_prop == ZFS_PROP_NAME &&
		    pl == cbp->cb_proplist)
			continue;

		if (pl->pl_prop != ZPROP_INVAL) {
			if (zfs_prop_get(zhp, pl->pl_prop, buf,
			    sizeof (buf), &sourcetype, source,
			    sizeof (source),
			    cbp->cb_literal) != 0) {
				if (pl->pl_all)
					continue;
				if (!zfs_prop_valid_for_type(pl->pl_prop,
				    ZFS_TYPE_DATASET, B_FALSE)) {
					(void) fprintf(stderr,
					    gettext("No such property '%s'\n"),
					    zfs_prop_to_name(pl->pl_prop));
					continue;
				}
				sourcetype = ZPROP_SRC_NONE;
				(void) strlcpy(buf, "-", sizeof (buf));
			}

			if (received && (zfs_prop_get_recvd(zhp,
			    zfs_prop_to_name(pl->pl_prop), rbuf, sizeof (rbuf),
			    cbp->cb_literal) == 0))
				recvdval = rbuf;

			zprop_print_one_property(zfs_get_name(zhp), cbp,
			    zfs_prop_to_name(pl->pl_prop),
			    buf, sourcetype, source, recvdval);
		} else if (zfs_prop_userquota(pl->pl_user_prop)) {
			sourcetype = ZPROP_SRC_LOCAL;

			if (zfs_prop_get_userquota(zhp, pl->pl_user_prop,
			    buf, sizeof (buf), cbp->cb_literal) != 0) {
				sourcetype = ZPROP_SRC_NONE;
				(void) strlcpy(buf, "-", sizeof (buf));
			}

			zprop_print_one_property(zfs_get_name(zhp), cbp,
			    pl->pl_user_prop, buf, sourcetype, source, NULL);
		} else if (zfs_prop_written(pl->pl_user_prop)) {
			sourcetype = ZPROP_SRC_LOCAL;

			if (zfs_prop_get_written(zhp, pl->pl_user_prop,
			    buf, sizeof (buf), cbp->cb_literal) != 0) {
				sourcetype = ZPROP_SRC_NONE;
				(void) strlcpy(buf, "-", sizeof (buf));
			}

			zprop_print_one_property(zfs_get_name(zhp), cbp,
			    pl->pl_user_prop, buf, sourcetype, source, NULL);
		} else {
			if (nvlist_lookup_nvlist(user_props,
			    pl->pl_user_prop, &propval) != 0) {
				if (pl->pl_all)
					continue;
				sourcetype = ZPROP_SRC_NONE;
				strval = "-";
			} else {
				verify(nvlist_lookup_string(propval,
				    ZPROP_VALUE, &strval) == 0);
				verify(nvlist_lookup_string(propval,
				    ZPROP_SOURCE, &sourceval) == 0);

				if (strcmp(sourceval,
				    zfs_get_name(zhp)) == 0) {
					sourcetype = ZPROP_SRC_LOCAL;
				} else if (strcmp(sourceval,
				    ZPROP_SOURCE_VAL_RECVD) == 0) {
					sourcetype = ZPROP_SRC_RECEIVED;
				} else {
					sourcetype = ZPROP_SRC_INHERITED;
					(void) strlcpy(source,
					    sourceval, sizeof (source));
				}
			}

			if (received && (zfs_prop_get_recvd(zhp,
			    pl->pl_user_prop, rbuf, sizeof (rbuf),
			    cbp->cb_literal) == 0))
				recvdval = rbuf;

			zprop_print_one_property(zfs_get_name(zhp), cbp,
			    pl->pl_user_prop, strval, sourcetype,
			    source, recvdval);
		}
	}

	return (0);
}

static int
zfs_do_get(int argc, char **argv)
{
	zprop_get_cbdata_t cb = { 0 };
	int i, c, flags = ZFS_ITER_ARGS_CAN_BE_PATHS;
	int types = ZFS_TYPE_DATASET | ZFS_TYPE_BOOKMARK;
	char *value, *fields;
	int ret = 0;
	int limit = 0;
	zprop_list_t fake_name = { 0 };

	/*
	 * Set up default columns and sources.
	 */
	cb.cb_sources = ZPROP_SRC_ALL;
	cb.cb_columns[0] = GET_COL_NAME;
	cb.cb_columns[1] = GET_COL_PROPERTY;
	cb.cb_columns[2] = GET_COL_VALUE;
	cb.cb_columns[3] = GET_COL_SOURCE;
	cb.cb_type = ZFS_TYPE_DATASET;

	/* check options */
	while ((c = getopt(argc, argv, ":d:o:s:rt:Hp")) != -1) {
		switch (c) {
		case 'p':
			cb.cb_literal = B_TRUE;
			break;
		case 'd':
			limit = parse_depth(optarg, &flags);
			break;
		case 'r':
			flags |= ZFS_ITER_RECURSE;
			break;
		case 'H':
			cb.cb_scripted = B_TRUE;
			break;
		case ':':
			(void) fprintf(stderr, gettext("missing argument for "
			    "'%c' option\n"), optopt);
			usage(B_FALSE);
			break;
		case 'o':
			/*
			 * Process the set of columns to display.  We zero out
			 * the structure to give us a blank slate.
			 */
			bzero(&cb.cb_columns, sizeof (cb.cb_columns));
			i = 0;
			while (*optarg != '\0') {
				static char *col_subopts[] =
				    { "name", "property", "value", "received",
				    "source", "all", NULL };

				if (i == ZFS_GET_NCOLS) {
					(void) fprintf(stderr, gettext("too "
					    "many fields given to -o "
					    "option\n"));
					usage(B_FALSE);
				}

				switch (getsubopt(&optarg, col_subopts,
				    &value)) {
				case 0:
					cb.cb_columns[i++] = GET_COL_NAME;
					break;
				case 1:
					cb.cb_columns[i++] = GET_COL_PROPERTY;
					break;
				case 2:
					cb.cb_columns[i++] = GET_COL_VALUE;
					break;
				case 3:
					cb.cb_columns[i++] = GET_COL_RECVD;
					flags |= ZFS_ITER_RECVD_PROPS;
					break;
				case 4:
					cb.cb_columns[i++] = GET_COL_SOURCE;
					break;
				case 5:
					if (i > 0) {
						(void) fprintf(stderr,
						    gettext("\"all\" conflicts "
						    "with specific fields "
						    "given to -o option\n"));
						usage(B_FALSE);
					}
					cb.cb_columns[0] = GET_COL_NAME;
					cb.cb_columns[1] = GET_COL_PROPERTY;
					cb.cb_columns[2] = GET_COL_VALUE;
					cb.cb_columns[3] = GET_COL_RECVD;
					cb.cb_columns[4] = GET_COL_SOURCE;
					flags |= ZFS_ITER_RECVD_PROPS;
					i = ZFS_GET_NCOLS;
					break;
				default:
					(void) fprintf(stderr,
					    gettext("invalid column name "
					    "'%s'\n"), value);
					usage(B_FALSE);
				}
			}
			break;

		case 's':
			cb.cb_sources = 0;
			while (*optarg != '\0') {
				static char *source_subopts[] = {
					"local", "default", "inherited",
					"received", "temporary", "none",
					NULL };

				switch (getsubopt(&optarg, source_subopts,
				    &value)) {
				case 0:
					cb.cb_sources |= ZPROP_SRC_LOCAL;
					break;
				case 1:
					cb.cb_sources |= ZPROP_SRC_DEFAULT;
					break;
				case 2:
					cb.cb_sources |= ZPROP_SRC_INHERITED;
					break;
				case 3:
					cb.cb_sources |= ZPROP_SRC_RECEIVED;
					break;
				case 4:
					cb.cb_sources |= ZPROP_SRC_TEMPORARY;
					break;
				case 5:
					cb.cb_sources |= ZPROP_SRC_NONE;
					break;
				default:
					(void) fprintf(stderr,
					    gettext("invalid source "
					    "'%s'\n"), value);
					usage(B_FALSE);
				}
			}
			break;

		case 't':
			types = 0;
			flags &= ~ZFS_ITER_PROP_LISTSNAPS;
			while (*optarg != '\0') {
				static char *type_subopts[] = { "filesystem",
				    "volume", "snapshot", "snap", "bookmark",
				    "all", NULL };

				switch (getsubopt(&optarg, type_subopts,
				    &value)) {
				case 0:
					types |= ZFS_TYPE_FILESYSTEM;
					break;
				case 1:
					types |= ZFS_TYPE_VOLUME;
					break;
				case 2:
				case 3:
					types |= ZFS_TYPE_SNAPSHOT;
					break;
				case 4:
					types |= ZFS_TYPE_BOOKMARK;
					break;
				case 5:
					types = ZFS_TYPE_DATASET |
					    ZFS_TYPE_BOOKMARK;
					break;

				default:
					(void) fprintf(stderr,
					    gettext("invalid type '%s'\n"),
					    value);
					usage(B_FALSE);
				}
			}
			break;

		case '?':
			(void) fprintf(stderr, gettext("invalid option '%c'\n"),
			    optopt);
			usage(B_FALSE);
		}
	}

	argc -= optind;
	argv += optind;

	if (argc < 1) {
		(void) fprintf(stderr, gettext("missing property "
		    "argument\n"));
		usage(B_FALSE);
	}

	fields = argv[0];

	/*
	 * Handle users who want to get all snapshots or bookmarks
	 * of a dataset (ex. 'zfs get -t snapshot refer <dataset>').
	 */
	if ((types == ZFS_TYPE_SNAPSHOT || types == ZFS_TYPE_BOOKMARK) &&
	    argc > 1 && (flags & ZFS_ITER_RECURSE) == 0 && limit == 0) {
		flags |= (ZFS_ITER_DEPTH_LIMIT | ZFS_ITER_RECURSE);
		limit = 1;
	}

	if (zprop_get_list(g_zfs, fields, &cb.cb_proplist, ZFS_TYPE_DATASET)
	    != 0)
		usage(B_FALSE);

	argc--;
	argv++;

	/*
	 * As part of zfs_expand_proplist(), we keep track of the maximum column
	 * width for each property.  For the 'NAME' (and 'SOURCE') columns, we
	 * need to know the maximum name length.  However, the user likely did
	 * not specify 'name' as one of the properties to fetch, so we need to
	 * make sure we always include at least this property for
	 * print_get_headers() to work properly.
	 */
	if (cb.cb_proplist != NULL) {
		fake_name.pl_prop = ZFS_PROP_NAME;
		fake_name.pl_width = strlen(gettext("NAME"));
		fake_name.pl_next = cb.cb_proplist;
		cb.cb_proplist = &fake_name;
	}

	cb.cb_first = B_TRUE;

	/* run for each object */
	ret = zfs_for_each(argc, argv, flags, types, NULL,
	    &cb.cb_proplist, limit, get_callback, &cb);

	if (cb.cb_proplist == &fake_name)
		zprop_free_list(fake_name.pl_next);
	else
		zprop_free_list(cb.cb_proplist);

	return (ret);
}

/*
 * inherit [-rS] <property> <fs|vol> ...
 *
 *	-r	Recurse over all children
 *	-S	Revert to received value, if any
 *
 * For each dataset specified on the command line, inherit the given property
 * from its parent.  Inheriting a property at the pool level will cause it to
 * use the default value.  The '-r' flag will recurse over all children, and is
 * useful for setting a property on a hierarchy-wide basis, regardless of any
 * local modifications for each dataset.
 */

typedef struct inherit_cbdata {
	const char *cb_propname;
	boolean_t cb_received;
} inherit_cbdata_t;

static int
inherit_recurse_cb(zfs_handle_t *zhp, void *data)
{
	inherit_cbdata_t *cb = data;
	zfs_prop_t prop = zfs_name_to_prop(cb->cb_propname);

	/*
	 * If we're doing it recursively, then ignore properties that
	 * are not valid for this type of dataset.
	 */
	if (prop != ZPROP_INVAL &&
	    !zfs_prop_valid_for_type(prop, zfs_get_type(zhp), B_FALSE))
		return (0);

	return (zfs_prop_inherit(zhp, cb->cb_propname, cb->cb_received) != 0);
}

static int
inherit_cb(zfs_handle_t *zhp, void *data)
{
	inherit_cbdata_t *cb = data;

	return (zfs_prop_inherit(zhp, cb->cb_propname, cb->cb_received) != 0);
}

static int
zfs_do_inherit(int argc, char **argv)
{
	int c;
	zfs_prop_t prop;
	inherit_cbdata_t cb = { 0 };
	char *propname;
	int ret = 0;
	int flags = 0;
	boolean_t received = B_FALSE;

	/* check options */
	while ((c = getopt(argc, argv, "rS")) != -1) {
		switch (c) {
		case 'r':
			flags |= ZFS_ITER_RECURSE;
			break;
		case 'S':
			received = B_TRUE;
			break;
		case '?':
		default:
			(void) fprintf(stderr, gettext("invalid option '%c'\n"),
			    optopt);
			usage(B_FALSE);
		}
	}

	argc -= optind;
	argv += optind;

	/* check number of arguments */
	if (argc < 1) {
		(void) fprintf(stderr, gettext("missing property argument\n"));
		usage(B_FALSE);
	}
	if (argc < 2) {
		(void) fprintf(stderr, gettext("missing dataset argument\n"));
		usage(B_FALSE);
	}

	propname = argv[0];
	argc--;
	argv++;

	if ((prop = zfs_name_to_prop(propname)) != ZPROP_INVAL) {
		if (zfs_prop_readonly(prop)) {
			(void) fprintf(stderr, gettext(
			    "%s property is read-only\n"),
			    propname);
			return (1);
		}
		if (!zfs_prop_inheritable(prop) && !received) {
			(void) fprintf(stderr, gettext("'%s' property cannot "
			    "be inherited\n"), propname);
			if (prop == ZFS_PROP_QUOTA ||
			    prop == ZFS_PROP_RESERVATION ||
			    prop == ZFS_PROP_REFQUOTA ||
			    prop == ZFS_PROP_REFRESERVATION) {
				(void) fprintf(stderr, gettext("use 'zfs set "
				    "%s=none' to clear\n"), propname);
				(void) fprintf(stderr, gettext("use 'zfs "
				    "inherit -S %s' to revert to received "
				    "value\n"), propname);
			}
			return (1);
		}
		if (received && (prop == ZFS_PROP_VOLSIZE ||
		    prop == ZFS_PROP_VERSION)) {
			(void) fprintf(stderr, gettext("'%s' property cannot "
			    "be reverted to a received value\n"), propname);
			return (1);
		}
	} else if (!zfs_prop_user(propname)) {
		(void) fprintf(stderr, gettext("invalid property '%s'\n"),
		    propname);
		usage(B_FALSE);
	}

	cb.cb_propname = propname;
	cb.cb_received = received;

	if (flags & ZFS_ITER_RECURSE) {
		ret = zfs_for_each(argc, argv, flags, ZFS_TYPE_DATASET,
		    NULL, NULL, 0, inherit_recurse_cb, &cb);
	} else {
		ret = zfs_for_each(argc, argv, flags, ZFS_TYPE_DATASET,
		    NULL, NULL, 0, inherit_cb, &cb);
	}

	return (ret);
}

typedef struct upgrade_cbdata {
	uint64_t cb_numupgraded;
	uint64_t cb_numsamegraded;
	uint64_t cb_numfailed;
	uint64_t cb_version;
	boolean_t cb_newer;
	boolean_t cb_foundone;
	char cb_lastfs[ZFS_MAX_DATASET_NAME_LEN];
} upgrade_cbdata_t;

static int
same_pool(zfs_handle_t *zhp, const char *name)
{
	int len1 = strcspn(name, "/@");
	const char *zhname = zfs_get_name(zhp);
	int len2 = strcspn(zhname, "/@");

	if (len1 != len2)
		return (B_FALSE);
	return (strncmp(name, zhname, len1) == 0);
}

static int
upgrade_list_callback(zfs_handle_t *zhp, void *data)
{
	upgrade_cbdata_t *cb = data;
	int version = zfs_prop_get_int(zhp, ZFS_PROP_VERSION);

	/* list if it's old/new */
	if ((!cb->cb_newer && version < ZPL_VERSION) ||
	    (cb->cb_newer && version > ZPL_VERSION)) {
		char *str;
		if (cb->cb_newer) {
			str = gettext("The following filesystems are "
			    "formatted using a newer software version and\n"
			    "cannot be accessed on the current system.\n\n");
		} else {
			str = gettext("The following filesystems are "
			    "out of date, and can be upgraded.  After being\n"
			    "upgraded, these filesystems (and any 'zfs send' "
			    "streams generated from\n"
			    "subsequent snapshots) will no longer be "
			    "accessible by older software versions.\n\n");
		}

		if (!cb->cb_foundone) {
			(void) puts(str);
			(void) printf(gettext("VER  FILESYSTEM\n"));
			(void) printf(gettext("---  ------------\n"));
			cb->cb_foundone = B_TRUE;
		}

		(void) printf("%2u   %s\n", version, zfs_get_name(zhp));
	}

	return (0);
}

static int
upgrade_set_callback(zfs_handle_t *zhp, void *data)
{
	upgrade_cbdata_t *cb = data;
	int version = zfs_prop_get_int(zhp, ZFS_PROP_VERSION);
	int needed_spa_version;
	int spa_version;

	if (zfs_spa_version(zhp, &spa_version) < 0)
		return (-1);

	needed_spa_version = zfs_spa_version_map(cb->cb_version);

	if (needed_spa_version < 0)
		return (-1);

	if (spa_version < needed_spa_version) {
		/* can't upgrade */
		(void) printf(gettext("%s: can not be "
		    "upgraded; the pool version needs to first "
		    "be upgraded\nto version %d\n\n"),
		    zfs_get_name(zhp), needed_spa_version);
		cb->cb_numfailed++;
		return (0);
	}

	/* upgrade */
	if (version < cb->cb_version) {
		char verstr[16];
		(void) snprintf(verstr, sizeof (verstr),
		    "%llu", (u_longlong_t)cb->cb_version);
		if (cb->cb_lastfs[0] && !same_pool(zhp, cb->cb_lastfs)) {
			/*
			 * If they did "zfs upgrade -a", then we could
			 * be doing ioctls to different pools.  We need
			 * to log this history once to each pool, and bypass
			 * the normal history logging that happens in main().
			 */
			(void) zpool_log_history(g_zfs, history_str);
			log_history = B_FALSE;
		}
		if (zfs_prop_set(zhp, "version", verstr) == 0)
			cb->cb_numupgraded++;
		else
			cb->cb_numfailed++;
		(void) strcpy(cb->cb_lastfs, zfs_get_name(zhp));
	} else if (version > cb->cb_version) {
		/* can't downgrade */
		(void) printf(gettext("%s: can not be downgraded; "
		    "it is already at version %u\n"),
		    zfs_get_name(zhp), version);
		cb->cb_numfailed++;
	} else {
		cb->cb_numsamegraded++;
	}
	return (0);
}

/*
 * zfs upgrade
 * zfs upgrade -v
 * zfs upgrade [-r] [-V <version>] <-a | filesystem>
 */
static int
zfs_do_upgrade(int argc, char **argv)
{
	boolean_t all = B_FALSE;
	boolean_t showversions = B_FALSE;
	int ret = 0;
	upgrade_cbdata_t cb = { 0 };
	int c;
	int flags = ZFS_ITER_ARGS_CAN_BE_PATHS;

	/* check options */
	while ((c = getopt(argc, argv, "rvV:a")) != -1) {
		switch (c) {
		case 'r':
			flags |= ZFS_ITER_RECURSE;
			break;
		case 'v':
			showversions = B_TRUE;
			break;
		case 'V':
			if (zfs_prop_string_to_index(ZFS_PROP_VERSION,
			    optarg, &cb.cb_version) != 0) {
				(void) fprintf(stderr,
				    gettext("invalid version %s\n"), optarg);
				usage(B_FALSE);
			}
			break;
		case 'a':
			all = B_TRUE;
			break;
		case '?':
		default:
			(void) fprintf(stderr, gettext("invalid option '%c'\n"),
			    optopt);
			usage(B_FALSE);
		}
	}

	argc -= optind;
	argv += optind;

	if ((!all && !argc) && ((flags & ZFS_ITER_RECURSE) | cb.cb_version))
		usage(B_FALSE);
	if (showversions && (flags & ZFS_ITER_RECURSE || all ||
	    cb.cb_version || argc))
		usage(B_FALSE);
	if ((all || argc) && (showversions))
		usage(B_FALSE);
	if (all && argc)
		usage(B_FALSE);

	if (showversions) {
		/* Show info on available versions. */
		(void) printf(gettext("The following filesystem versions are "
		    "supported:\n\n"));
		(void) printf(gettext("VER  DESCRIPTION\n"));
		(void) printf("---  -----------------------------------------"
		    "---------------\n");
		(void) printf(gettext(" 1   Initial ZFS filesystem version\n"));
		(void) printf(gettext(" 2   Enhanced directory entries\n"));
		(void) printf(gettext(" 3   Case insensitive and filesystem "
		    "user identifier (FUID)\n"));
		(void) printf(gettext(" 4   userquota, groupquota "
		    "properties\n"));
		(void) printf(gettext(" 5   System attributes\n"));
		(void) printf(gettext("\nFor more information on a particular "
		    "version, including supported releases,\n"));
		(void) printf("see the ZFS Administration Guide.\n\n");
		ret = 0;
	} else if (argc || all) {
		/* Upgrade filesystems */
		if (cb.cb_version == 0)
			cb.cb_version = ZPL_VERSION;
		ret = zfs_for_each(argc, argv, flags, ZFS_TYPE_FILESYSTEM,
		    NULL, NULL, 0, upgrade_set_callback, &cb);
		(void) printf(gettext("%llu filesystems upgraded\n"),
		    (u_longlong_t)cb.cb_numupgraded);
		if (cb.cb_numsamegraded) {
			(void) printf(gettext("%llu filesystems already at "
			    "this version\n"),
			    (u_longlong_t)cb.cb_numsamegraded);
		}
		if (cb.cb_numfailed != 0)
			ret = 1;
	} else {
		/* List old-version filesystems */
		boolean_t found;
		(void) printf(gettext("This system is currently running "
		    "ZFS filesystem version %llu.\n\n"), ZPL_VERSION);

		flags |= ZFS_ITER_RECURSE;
		ret = zfs_for_each(0, NULL, flags, ZFS_TYPE_FILESYSTEM,
		    NULL, NULL, 0, upgrade_list_callback, &cb);

		found = cb.cb_foundone;
		cb.cb_foundone = B_FALSE;
		cb.cb_newer = B_TRUE;

		ret = zfs_for_each(0, NULL, flags, ZFS_TYPE_FILESYSTEM,
		    NULL, NULL, 0, upgrade_list_callback, &cb);

		if (!cb.cb_foundone && !found) {
			(void) printf(gettext("All filesystems are "
			    "formatted with the current version.\n"));
		}
	}

	return (ret);
}

/*
 * zfs userspace [-Hinp] [-o field[,...]] [-s field [-s field]...]
 *               [-S field [-S field]...] [-t type[,...]] filesystem | snapshot
 * zfs groupspace [-Hinp] [-o field[,...]] [-s field [-s field]...]
 *                [-S field [-S field]...] [-t type[,...]] filesystem | snapshot
 * zfs projectspace [-Hp] [-o field[,...]] [-s field [-s field]...]
 *                [-S field [-S field]...] filesystem | snapshot
 *
 *	-H      Scripted mode; elide headers and separate columns by tabs.
 *	-i	Translate SID to POSIX ID.
 *	-n	Print numeric ID instead of user/group name.
 *	-o      Control which fields to display.
 *	-p	Use exact (parsable) numeric output.
 *	-s      Specify sort columns, descending order.
 *	-S      Specify sort columns, ascending order.
 *	-t      Control which object types to display.
 *
 *	Displays space consumed by, and quotas on, each user in the specified
 *	filesystem or snapshot.
 */

/* us_field_types, us_field_hdr and us_field_names should be kept in sync */
enum us_field_types {
	USFIELD_TYPE,
	USFIELD_NAME,
	USFIELD_USED,
	USFIELD_QUOTA,
	USFIELD_OBJUSED,
	USFIELD_OBJQUOTA
};
static char *us_field_hdr[] = { "TYPE", "NAME", "USED", "QUOTA",
				    "OBJUSED", "OBJQUOTA" };
static char *us_field_names[] = { "type", "name", "used", "quota",
				    "objused", "objquota" };
#define	USFIELD_LAST	(sizeof (us_field_names) / sizeof (char *))

#define	USTYPE_PSX_GRP	(1 << 0)
#define	USTYPE_PSX_USR	(1 << 1)
#define	USTYPE_SMB_GRP	(1 << 2)
#define	USTYPE_SMB_USR	(1 << 3)
#define	USTYPE_PROJ	(1 << 4)
#define	USTYPE_ALL	\
	(USTYPE_PSX_GRP | USTYPE_PSX_USR | USTYPE_SMB_GRP | USTYPE_SMB_USR | \
	    USTYPE_PROJ)

static int us_type_bits[] = {
	USTYPE_PSX_GRP,
	USTYPE_PSX_USR,
	USTYPE_SMB_GRP,
	USTYPE_SMB_USR,
	USTYPE_ALL
};
static char *us_type_names[] = { "posixgroup", "posixuser", "smbgroup",
	"smbuser", "all" };

typedef struct us_node {
	nvlist_t	*usn_nvl;
	uu_avl_node_t	usn_avlnode;
	uu_list_node_t	usn_listnode;
} us_node_t;

typedef struct us_cbdata {
	nvlist_t	**cb_nvlp;
	uu_avl_pool_t	*cb_avl_pool;
	uu_avl_t	*cb_avl;
	boolean_t	cb_numname;
	boolean_t	cb_nicenum;
	boolean_t	cb_sid2posix;
	zfs_userquota_prop_t cb_prop;
	zfs_sort_column_t *cb_sortcol;
	size_t		cb_width[USFIELD_LAST];
} us_cbdata_t;

static boolean_t us_populated = B_FALSE;

typedef struct {
	zfs_sort_column_t *si_sortcol;
	boolean_t	si_numname;
} us_sort_info_t;

static int
us_field_index(char *field)
{
	int i;

	for (i = 0; i < USFIELD_LAST; i++) {
		if (strcmp(field, us_field_names[i]) == 0)
			return (i);
	}

	return (-1);
}

static int
us_compare(const void *larg, const void *rarg, void *unused)
{
	const us_node_t *l = larg;
	const us_node_t *r = rarg;
	us_sort_info_t *si = (us_sort_info_t *)unused;
	zfs_sort_column_t *sortcol = si->si_sortcol;
	boolean_t numname = si->si_numname;
	nvlist_t *lnvl = l->usn_nvl;
	nvlist_t *rnvl = r->usn_nvl;
	int rc = 0;
	boolean_t lvb, rvb;

	for (; sortcol != NULL; sortcol = sortcol->sc_next) {
		char *lvstr = "";
		char *rvstr = "";
		uint32_t lv32 = 0;
		uint32_t rv32 = 0;
		uint64_t lv64 = 0;
		uint64_t rv64 = 0;
		zfs_prop_t prop = sortcol->sc_prop;
		const char *propname = NULL;
		boolean_t reverse = sortcol->sc_reverse;

		switch (prop) {
		case ZFS_PROP_TYPE:
			propname = "type";
			(void) nvlist_lookup_uint32(lnvl, propname, &lv32);
			(void) nvlist_lookup_uint32(rnvl, propname, &rv32);
			if (rv32 != lv32)
				rc = (rv32 < lv32) ? 1 : -1;
			break;
		case ZFS_PROP_NAME:
			propname = "name";
			if (numname) {
compare_nums:
				(void) nvlist_lookup_uint64(lnvl, propname,
				    &lv64);
				(void) nvlist_lookup_uint64(rnvl, propname,
				    &rv64);
				if (rv64 != lv64)
					rc = (rv64 < lv64) ? 1 : -1;
			} else {
				if ((nvlist_lookup_string(lnvl, propname,
				    &lvstr) == ENOENT) ||
				    (nvlist_lookup_string(rnvl, propname,
				    &rvstr) == ENOENT)) {
					goto compare_nums;
				}
				rc = strcmp(lvstr, rvstr);
			}
			break;
		case ZFS_PROP_USED:
		case ZFS_PROP_QUOTA:
			if (!us_populated)
				break;
			if (prop == ZFS_PROP_USED)
				propname = "used";
			else
				propname = "quota";
			(void) nvlist_lookup_uint64(lnvl, propname, &lv64);
			(void) nvlist_lookup_uint64(rnvl, propname, &rv64);
			if (rv64 != lv64)
				rc = (rv64 < lv64) ? 1 : -1;
			break;

		default:
			break;
		}

		if (rc != 0) {
			if (rc < 0)
				return (reverse ? 1 : -1);
			else
				return (reverse ? -1 : 1);
		}
	}

	/*
	 * If entries still seem to be the same, check if they are of the same
	 * type (smbentity is added only if we are doing SID to POSIX ID
	 * translation where we can have duplicate type/name combinations).
	 */
	if (nvlist_lookup_boolean_value(lnvl, "smbentity", &lvb) == 0 &&
	    nvlist_lookup_boolean_value(rnvl, "smbentity", &rvb) == 0 &&
	    lvb != rvb)
		return (lvb < rvb ? -1 : 1);

	return (0);
}

static boolean_t
zfs_prop_is_user(unsigned p)
{
	return (p == ZFS_PROP_USERUSED || p == ZFS_PROP_USERQUOTA ||
	    p == ZFS_PROP_USEROBJUSED || p == ZFS_PROP_USEROBJQUOTA);
}

static boolean_t
zfs_prop_is_group(unsigned p)
{
	return (p == ZFS_PROP_GROUPUSED || p == ZFS_PROP_GROUPQUOTA ||
	    p == ZFS_PROP_GROUPOBJUSED || p == ZFS_PROP_GROUPOBJQUOTA);
}

static boolean_t
zfs_prop_is_project(unsigned p)
{
	return (p == ZFS_PROP_PROJECTUSED || p == ZFS_PROP_PROJECTQUOTA ||
	    p == ZFS_PROP_PROJECTOBJUSED || p == ZFS_PROP_PROJECTOBJQUOTA);
}

static inline const char *
us_type2str(unsigned field_type)
{
	switch (field_type) {
	case USTYPE_PSX_USR:
		return ("POSIX User");
	case USTYPE_PSX_GRP:
		return ("POSIX Group");
	case USTYPE_SMB_USR:
		return ("SMB User");
	case USTYPE_SMB_GRP:
		return ("SMB Group");
	case USTYPE_PROJ:
		return ("Project");
	default:
		return ("Undefined");
	}
}

static int
userspace_cb(void *arg, const char *domain, uid_t rid, uint64_t space)
{
	us_cbdata_t *cb = (us_cbdata_t *)arg;
	zfs_userquota_prop_t prop = cb->cb_prop;
	char *name = NULL;
	char *propname;
	char sizebuf[32];
	us_node_t *node;
	uu_avl_pool_t *avl_pool = cb->cb_avl_pool;
	uu_avl_t *avl = cb->cb_avl;
	uu_avl_index_t idx;
	nvlist_t *props;
	us_node_t *n;
	zfs_sort_column_t *sortcol = cb->cb_sortcol;
	unsigned type = 0;
	const char *typestr;
	size_t namelen;
	size_t typelen;
	size_t sizelen;
	int typeidx, nameidx, sizeidx;
	us_sort_info_t sortinfo = { sortcol, cb->cb_numname };
	boolean_t smbentity = B_FALSE;

	if (nvlist_alloc(&props, NV_UNIQUE_NAME, 0) != 0)
		nomem();
	node = safe_malloc(sizeof (us_node_t));
	uu_avl_node_init(node, &node->usn_avlnode, avl_pool);
	node->usn_nvl = props;

	if (domain != NULL && domain[0] != '\0') {
#ifdef HAVE_IDMAP
		/* SMB */
		char sid[MAXNAMELEN + 32];
		uid_t id;
		uint64_t classes;
		int err;
		directory_error_t e;

		smbentity = B_TRUE;

		(void) snprintf(sid, sizeof (sid), "%s-%u", domain, rid);

		if (prop == ZFS_PROP_GROUPUSED || prop == ZFS_PROP_GROUPQUOTA) {
			type = USTYPE_SMB_GRP;
			err = sid_to_id(sid, B_FALSE, &id);
		} else {
			type = USTYPE_SMB_USR;
			err = sid_to_id(sid, B_TRUE, &id);
		}

		if (err == 0) {
			rid = id;
			if (!cb->cb_sid2posix) {
				e = directory_name_from_sid(NULL, sid, &name,
				    &classes);
				if (e != NULL)
					directory_error_free(e);
				if (name == NULL)
					name = sid;
			}
		}
#else
		nvlist_free(props);
		free(node);

		return (-1);
#endif /* HAVE_IDMAP */
	}

	if (cb->cb_sid2posix || domain == NULL || domain[0] == '\0') {
		/* POSIX or -i */
		if (zfs_prop_is_group(prop)) {
			type = USTYPE_PSX_GRP;
			if (!cb->cb_numname) {
				struct group *g;

				if ((g = getgrgid(rid)) != NULL)
					name = g->gr_name;
			}
		} else if (zfs_prop_is_user(prop)) {
			type = USTYPE_PSX_USR;
			if (!cb->cb_numname) {
				struct passwd *p;

				if ((p = getpwuid(rid)) != NULL)
					name = p->pw_name;
			}
		} else {
			type = USTYPE_PROJ;
		}
	}

	/*
	 * Make sure that the type/name combination is unique when doing
	 * SID to POSIX ID translation (hence changing the type from SMB to
	 * POSIX).
	 */
	if (cb->cb_sid2posix &&
	    nvlist_add_boolean_value(props, "smbentity", smbentity) != 0)
		nomem();

	/* Calculate/update width of TYPE field */
	typestr = us_type2str(type);
	typelen = strlen(gettext(typestr));
	typeidx = us_field_index("type");
	if (typelen > cb->cb_width[typeidx])
		cb->cb_width[typeidx] = typelen;
	if (nvlist_add_uint32(props, "type", type) != 0)
		nomem();

	/* Calculate/update width of NAME field */
	if ((cb->cb_numname && cb->cb_sid2posix) || name == NULL) {
		if (nvlist_add_uint64(props, "name", rid) != 0)
			nomem();
		namelen = snprintf(NULL, 0, "%u", rid);
	} else {
		if (nvlist_add_string(props, "name", name) != 0)
			nomem();
		namelen = strlen(name);
	}
	nameidx = us_field_index("name");
	if (nameidx >= 0 && namelen > cb->cb_width[nameidx])
		cb->cb_width[nameidx] = namelen;

	/*
	 * Check if this type/name combination is in the list and update it;
	 * otherwise add new node to the list.
	 */
	if ((n = uu_avl_find(avl, node, &sortinfo, &idx)) == NULL) {
		uu_avl_insert(avl, node, idx);
	} else {
		nvlist_free(props);
		free(node);
		node = n;
		props = node->usn_nvl;
	}

	/* Calculate/update width of USED/QUOTA fields */
	if (cb->cb_nicenum) {
		if (prop == ZFS_PROP_USERUSED || prop == ZFS_PROP_GROUPUSED ||
		    prop == ZFS_PROP_USERQUOTA || prop == ZFS_PROP_GROUPQUOTA ||
		    prop == ZFS_PROP_PROJECTUSED ||
		    prop == ZFS_PROP_PROJECTQUOTA) {
			zfs_nicebytes(space, sizebuf, sizeof (sizebuf));
		} else {
			zfs_nicenum(space, sizebuf, sizeof (sizebuf));
		}
	} else {
		(void) snprintf(sizebuf, sizeof (sizebuf), "%llu",
		    (u_longlong_t)space);
	}
	sizelen = strlen(sizebuf);
	if (prop == ZFS_PROP_USERUSED || prop == ZFS_PROP_GROUPUSED ||
	    prop == ZFS_PROP_PROJECTUSED) {
		propname = "used";
		if (!nvlist_exists(props, "quota"))
			(void) nvlist_add_uint64(props, "quota", 0);
	} else if (prop == ZFS_PROP_USERQUOTA || prop == ZFS_PROP_GROUPQUOTA ||
	    prop == ZFS_PROP_PROJECTQUOTA) {
		propname = "quota";
		if (!nvlist_exists(props, "used"))
			(void) nvlist_add_uint64(props, "used", 0);
	} else if (prop == ZFS_PROP_USEROBJUSED ||
	    prop == ZFS_PROP_GROUPOBJUSED || prop == ZFS_PROP_PROJECTOBJUSED) {
		propname = "objused";
		if (!nvlist_exists(props, "objquota"))
			(void) nvlist_add_uint64(props, "objquota", 0);
	} else if (prop == ZFS_PROP_USEROBJQUOTA ||
	    prop == ZFS_PROP_GROUPOBJQUOTA ||
	    prop == ZFS_PROP_PROJECTOBJQUOTA) {
		propname = "objquota";
		if (!nvlist_exists(props, "objused"))
			(void) nvlist_add_uint64(props, "objused", 0);
	} else {
		return (-1);
	}
	sizeidx = us_field_index(propname);
	if (sizeidx >= 0 && sizelen > cb->cb_width[sizeidx])
		cb->cb_width[sizeidx] = sizelen;

	if (nvlist_add_uint64(props, propname, space) != 0)
		nomem();

	return (0);
}

static void
print_us_node(boolean_t scripted, boolean_t parsable, int *fields, int types,
    size_t *width, us_node_t *node)
{
	nvlist_t *nvl = node->usn_nvl;
	char valstr[MAXNAMELEN];
	boolean_t first = B_TRUE;
	int cfield = 0;
	int field;
	uint32_t ustype;

	/* Check type */
	(void) nvlist_lookup_uint32(nvl, "type", &ustype);
	if (!(ustype & types))
		return;

	while ((field = fields[cfield]) != USFIELD_LAST) {
		nvpair_t *nvp = NULL;
		data_type_t type;
		uint32_t val32;
		uint64_t val64;
		char *strval = "-";

		while ((nvp = nvlist_next_nvpair(nvl, nvp)) != NULL) {
			if (strcmp(nvpair_name(nvp),
			    us_field_names[field]) == 0)
				break;
		}

		type = nvp == NULL ? DATA_TYPE_UNKNOWN : nvpair_type(nvp);
		switch (type) {
		case DATA_TYPE_UINT32:
			(void) nvpair_value_uint32(nvp, &val32);
			break;
		case DATA_TYPE_UINT64:
			(void) nvpair_value_uint64(nvp, &val64);
			break;
		case DATA_TYPE_STRING:
			(void) nvpair_value_string(nvp, &strval);
			break;
		case DATA_TYPE_UNKNOWN:
			break;
		default:
			(void) fprintf(stderr, "invalid data type\n");
		}

		switch (field) {
		case USFIELD_TYPE:
			if (type == DATA_TYPE_UINT32)
				strval = (char *)us_type2str(val32);
			break;
		case USFIELD_NAME:
			if (type == DATA_TYPE_UINT64) {
				(void) sprintf(valstr, "%llu",
				    (u_longlong_t)val64);
				strval = valstr;
			}
			break;
		case USFIELD_USED:
		case USFIELD_QUOTA:
			if (type == DATA_TYPE_UINT64) {
				if (parsable) {
					(void) sprintf(valstr, "%llu",
					    (u_longlong_t)val64);
					strval = valstr;
				} else if (field == USFIELD_QUOTA &&
				    val64 == 0) {
					strval = "none";
				} else {
					zfs_nicebytes(val64, valstr,
					    sizeof (valstr));
					strval = valstr;
				}
			}
			break;
		case USFIELD_OBJUSED:
		case USFIELD_OBJQUOTA:
			if (type == DATA_TYPE_UINT64) {
				if (parsable) {
					(void) sprintf(valstr, "%llu",
					    (u_longlong_t)val64);
					strval = valstr;
				} else if (field == USFIELD_OBJQUOTA &&
				    val64 == 0) {
					strval = "none";
				} else {
					zfs_nicenum(val64, valstr,
					    sizeof (valstr));
					strval = valstr;
				}
			}
			break;
		}

		if (!first) {
			if (scripted)
				(void) printf("\t");
			else
				(void) printf("  ");
		}
		if (scripted)
			(void) printf("%s", strval);
		else if (field == USFIELD_TYPE || field == USFIELD_NAME)
			(void) printf("%-*s", (int)width[field], strval);
		else
			(void) printf("%*s", (int)width[field], strval);

		first = B_FALSE;
		cfield++;
	}

	(void) printf("\n");
}

static void
print_us(boolean_t scripted, boolean_t parsable, int *fields, int types,
    size_t *width, boolean_t rmnode, uu_avl_t *avl)
{
	us_node_t *node;
	const char *col;
	int cfield = 0;
	int field;

	if (!scripted) {
		boolean_t first = B_TRUE;

		while ((field = fields[cfield]) != USFIELD_LAST) {
			col = gettext(us_field_hdr[field]);
			if (field == USFIELD_TYPE || field == USFIELD_NAME) {
				(void) printf(first ? "%-*s" : "  %-*s",
				    (int)width[field], col);
			} else {
				(void) printf(first ? "%*s" : "  %*s",
				    (int)width[field], col);
			}
			first = B_FALSE;
			cfield++;
		}
		(void) printf("\n");
	}

	for (node = uu_avl_first(avl); node; node = uu_avl_next(avl, node)) {
		print_us_node(scripted, parsable, fields, types, width, node);
		if (rmnode)
			nvlist_free(node->usn_nvl);
	}
}

static int
zfs_do_userspace(int argc, char **argv)
{
	zfs_handle_t *zhp;
	zfs_userquota_prop_t p;
	uu_avl_pool_t *avl_pool;
	uu_avl_t *avl_tree;
	uu_avl_walk_t *walk;
	char *delim;
	char deffields[] = "type,name,used,quota,objused,objquota";
	char *ofield = NULL;
	char *tfield = NULL;
	int cfield = 0;
	int fields[256];
	int i;
	boolean_t scripted = B_FALSE;
	boolean_t prtnum = B_FALSE;
	boolean_t parsable = B_FALSE;
	boolean_t sid2posix = B_FALSE;
	int ret = 0;
	int c;
	zfs_sort_column_t *sortcol = NULL;
	int types = USTYPE_PSX_USR | USTYPE_SMB_USR;
	us_cbdata_t cb;
	us_node_t *node;
	us_node_t *rmnode;
	uu_list_pool_t *listpool;
	uu_list_t *list;
	uu_avl_index_t idx = 0;
	uu_list_index_t idx2 = 0;

	if (argc < 2)
		usage(B_FALSE);

	if (strcmp(argv[0], "groupspace") == 0) {
		/* Toggle default group types */
		types = USTYPE_PSX_GRP | USTYPE_SMB_GRP;
	} else if (strcmp(argv[0], "projectspace") == 0) {
		types = USTYPE_PROJ;
		prtnum = B_TRUE;
	}

	while ((c = getopt(argc, argv, "nHpo:s:S:t:i")) != -1) {
		switch (c) {
		case 'n':
			if (types == USTYPE_PROJ) {
				(void) fprintf(stderr,
				    gettext("invalid option 'n'\n"));
				usage(B_FALSE);
			}
			prtnum = B_TRUE;
			break;
		case 'H':
			scripted = B_TRUE;
			break;
		case 'p':
			parsable = B_TRUE;
			break;
		case 'o':
			ofield = optarg;
			break;
		case 's':
		case 'S':
			if (zfs_add_sort_column(&sortcol, optarg,
			    c == 's' ? B_FALSE : B_TRUE) != 0) {
				(void) fprintf(stderr,
				    gettext("invalid field '%s'\n"), optarg);
				usage(B_FALSE);
			}
			break;
		case 't':
			if (types == USTYPE_PROJ) {
				(void) fprintf(stderr,
				    gettext("invalid option 't'\n"));
				usage(B_FALSE);
			}
			tfield = optarg;
			break;
		case 'i':
			if (types == USTYPE_PROJ) {
				(void) fprintf(stderr,
				    gettext("invalid option 'i'\n"));
				usage(B_FALSE);
			}
			sid2posix = B_TRUE;
			break;
		case ':':
			(void) fprintf(stderr, gettext("missing argument for "
			    "'%c' option\n"), optopt);
			usage(B_FALSE);
			break;
		case '?':
			(void) fprintf(stderr, gettext("invalid option '%c'\n"),
			    optopt);
			usage(B_FALSE);
		}
	}

	argc -= optind;
	argv += optind;

	if (argc < 1) {
		(void) fprintf(stderr, gettext("missing dataset name\n"));
		usage(B_FALSE);
	}
	if (argc > 1) {
		(void) fprintf(stderr, gettext("too many arguments\n"));
		usage(B_FALSE);
	}

	/* Use default output fields if not specified using -o */
	if (ofield == NULL)
		ofield = deffields;
	do {
		if ((delim = strchr(ofield, ',')) != NULL)
			*delim = '\0';
		if ((fields[cfield++] = us_field_index(ofield)) == -1) {
			(void) fprintf(stderr, gettext("invalid type '%s' "
			    "for -o option\n"), ofield);
			return (-1);
		}
		if (delim != NULL)
			ofield = delim + 1;
	} while (delim != NULL);
	fields[cfield] = USFIELD_LAST;

	/* Override output types (-t option) */
	if (tfield != NULL) {
		types = 0;

		do {
			boolean_t found = B_FALSE;

			if ((delim = strchr(tfield, ',')) != NULL)
				*delim = '\0';
			for (i = 0; i < sizeof (us_type_bits) / sizeof (int);
			    i++) {
				if (strcmp(tfield, us_type_names[i]) == 0) {
					found = B_TRUE;
					types |= us_type_bits[i];
					break;
				}
			}
			if (!found) {
				(void) fprintf(stderr, gettext("invalid type "
				    "'%s' for -t option\n"), tfield);
				return (-1);
			}
			if (delim != NULL)
				tfield = delim + 1;
		} while (delim != NULL);
	}

	if ((zhp = zfs_open(g_zfs, argv[0], ZFS_TYPE_FILESYSTEM |
	    ZFS_TYPE_SNAPSHOT)) == NULL)
		return (1);
	if (zhp->zfs_head_type != ZFS_TYPE_FILESYSTEM) {
		(void) fprintf(stderr, gettext("operation is only applicable "
		    "to filesystems and their snapshots\n"));
		zfs_close(zhp);
		return (1);
	}

	if ((avl_pool = uu_avl_pool_create("us_avl_pool", sizeof (us_node_t),
	    offsetof(us_node_t, usn_avlnode), us_compare, UU_DEFAULT)) == NULL)
		nomem();
	if ((avl_tree = uu_avl_create(avl_pool, NULL, UU_DEFAULT)) == NULL)
		nomem();

	/* Always add default sorting columns */
	(void) zfs_add_sort_column(&sortcol, "type", B_FALSE);
	(void) zfs_add_sort_column(&sortcol, "name", B_FALSE);

	cb.cb_sortcol = sortcol;
	cb.cb_numname = prtnum;
	cb.cb_nicenum = !parsable;
	cb.cb_avl_pool = avl_pool;
	cb.cb_avl = avl_tree;
	cb.cb_sid2posix = sid2posix;

	for (i = 0; i < USFIELD_LAST; i++)
		cb.cb_width[i] = strlen(gettext(us_field_hdr[i]));

	for (p = 0; p < ZFS_NUM_USERQUOTA_PROPS; p++) {
		if ((zfs_prop_is_user(p) &&
		    !(types & (USTYPE_PSX_USR | USTYPE_SMB_USR))) ||
		    (zfs_prop_is_group(p) &&
		    !(types & (USTYPE_PSX_GRP | USTYPE_SMB_GRP))) ||
		    (zfs_prop_is_project(p) && types != USTYPE_PROJ))
			continue;

		cb.cb_prop = p;
		if ((ret = zfs_userspace(zhp, p, userspace_cb, &cb)) != 0) {
			zfs_close(zhp);
			return (ret);
		}
	}
	zfs_close(zhp);

	/* Sort the list */
	if ((node = uu_avl_first(avl_tree)) == NULL)
		return (0);

	us_populated = B_TRUE;

	listpool = uu_list_pool_create("tmplist", sizeof (us_node_t),
	    offsetof(us_node_t, usn_listnode), NULL, UU_DEFAULT);
	list = uu_list_create(listpool, NULL, UU_DEFAULT);
	uu_list_node_init(node, &node->usn_listnode, listpool);

	while (node != NULL) {
		rmnode = node;
		node = uu_avl_next(avl_tree, node);
		uu_avl_remove(avl_tree, rmnode);
		if (uu_list_find(list, rmnode, NULL, &idx2) == NULL)
			uu_list_insert(list, rmnode, idx2);
	}

	for (node = uu_list_first(list); node != NULL;
	    node = uu_list_next(list, node)) {
		us_sort_info_t sortinfo = { sortcol, cb.cb_numname };

		if (uu_avl_find(avl_tree, node, &sortinfo, &idx) == NULL)
			uu_avl_insert(avl_tree, node, idx);
	}

	uu_list_destroy(list);
	uu_list_pool_destroy(listpool);

	/* Print and free node nvlist memory */
	print_us(scripted, parsable, fields, types, cb.cb_width, B_TRUE,
	    cb.cb_avl);

	zfs_free_sort_columns(sortcol);

	/* Clean up the AVL tree */
	if ((walk = uu_avl_walk_start(cb.cb_avl, UU_WALK_ROBUST)) == NULL)
		nomem();

	while ((node = uu_avl_walk_next(walk)) != NULL) {
		uu_avl_remove(cb.cb_avl, node);
		free(node);
	}

	uu_avl_walk_end(walk);
	uu_avl_destroy(avl_tree);
	uu_avl_pool_destroy(avl_pool);

	return (ret);
}

/*
 * list [-Hp][-r|-d max] [-o property[,...]] [-s property] ... [-S property]
 *      [-t type[,...]] [filesystem|volume|snapshot] ...
 *
 *	-H	Scripted mode; elide headers and separate columns by tabs
 *	-p	Display values in parsable (literal) format.
 *	-r	Recurse over all children
 *	-d	Limit recursion by depth.
 *	-o	Control which fields to display.
 *	-s	Specify sort columns, descending order.
 *	-S	Specify sort columns, ascending order.
 *	-t	Control which object types to display.
 *
 * When given no arguments, list all filesystems in the system.
 * Otherwise, list the specified datasets, optionally recursing down them if
 * '-r' is specified.
 */
typedef struct list_cbdata {
	boolean_t	cb_first;
	boolean_t	cb_literal;
	boolean_t	cb_scripted;
	zprop_list_t	*cb_proplist;
} list_cbdata_t;

/*
 * Given a list of columns to display, output appropriate headers for each one.
 */
static void
print_header(list_cbdata_t *cb)
{
	zprop_list_t *pl = cb->cb_proplist;
	char headerbuf[ZFS_MAXPROPLEN];
	const char *header;
	int i;
	boolean_t first = B_TRUE;
	boolean_t right_justify;

	for (; pl != NULL; pl = pl->pl_next) {
		if (!first) {
			(void) printf("  ");
		} else {
			first = B_FALSE;
		}

		right_justify = B_FALSE;
		if (pl->pl_prop != ZPROP_INVAL) {
			header = zfs_prop_column_name(pl->pl_prop);
			right_justify = zfs_prop_align_right(pl->pl_prop);
		} else {
			for (i = 0; pl->pl_user_prop[i] != '\0'; i++)
				headerbuf[i] = toupper(pl->pl_user_prop[i]);
			headerbuf[i] = '\0';
			header = headerbuf;
		}

		if (pl->pl_next == NULL && !right_justify)
			(void) printf("%s", header);
		else if (right_justify)
			(void) printf("%*s", (int)pl->pl_width, header);
		else
			(void) printf("%-*s", (int)pl->pl_width, header);
	}

	(void) printf("\n");
}

/*
 * Given a dataset and a list of fields, print out all the properties according
 * to the described layout.
 */
static void
print_dataset(zfs_handle_t *zhp, list_cbdata_t *cb)
{
	zprop_list_t *pl = cb->cb_proplist;
	boolean_t first = B_TRUE;
	char property[ZFS_MAXPROPLEN];
	nvlist_t *userprops = zfs_get_user_props(zhp);
	nvlist_t *propval;
	char *propstr;
	boolean_t right_justify;

	for (; pl != NULL; pl = pl->pl_next) {
		if (!first) {
			if (cb->cb_scripted)
				(void) printf("\t");
			else
				(void) printf("  ");
		} else {
			first = B_FALSE;
		}

		if (pl->pl_prop == ZFS_PROP_NAME) {
			(void) strlcpy(property, zfs_get_name(zhp),
			    sizeof (property));
			propstr = property;
			right_justify = zfs_prop_align_right(pl->pl_prop);
		} else if (pl->pl_prop != ZPROP_INVAL) {
			if (zfs_prop_get(zhp, pl->pl_prop, property,
			    sizeof (property), NULL, NULL, 0,
			    cb->cb_literal) != 0)
				propstr = "-";
			else
				propstr = property;
			right_justify = zfs_prop_align_right(pl->pl_prop);
		} else if (zfs_prop_userquota(pl->pl_user_prop)) {
			if (zfs_prop_get_userquota(zhp, pl->pl_user_prop,
			    property, sizeof (property), cb->cb_literal) != 0)
				propstr = "-";
			else
				propstr = property;
			right_justify = B_TRUE;
		} else if (zfs_prop_written(pl->pl_user_prop)) {
			if (zfs_prop_get_written(zhp, pl->pl_user_prop,
			    property, sizeof (property), cb->cb_literal) != 0)
				propstr = "-";
			else
				propstr = property;
			right_justify = B_TRUE;
		} else {
			if (nvlist_lookup_nvlist(userprops,
			    pl->pl_user_prop, &propval) != 0)
				propstr = "-";
			else
				verify(nvlist_lookup_string(propval,
				    ZPROP_VALUE, &propstr) == 0);
			right_justify = B_FALSE;
		}

		/*
		 * If this is being called in scripted mode, or if this is the
		 * last column and it is left-justified, don't include a width
		 * format specifier.
		 */
		if (cb->cb_scripted || (pl->pl_next == NULL && !right_justify))
			(void) printf("%s", propstr);
		else if (right_justify)
			(void) printf("%*s", (int)pl->pl_width, propstr);
		else
			(void) printf("%-*s", (int)pl->pl_width, propstr);
	}

	(void) printf("\n");
}

/*
 * Generic callback function to list a dataset or snapshot.
 */
static int
list_callback(zfs_handle_t *zhp, void *data)
{
	list_cbdata_t *cbp = data;

	if (cbp->cb_first) {
		if (!cbp->cb_scripted)
			print_header(cbp);
		cbp->cb_first = B_FALSE;
	}

	print_dataset(zhp, cbp);

	return (0);
}

static int
zfs_do_list(int argc, char **argv)
{
	int c;
	static char default_fields[] =
	    "name,used,available,referenced,mountpoint";
	int types = ZFS_TYPE_DATASET;
	boolean_t types_specified = B_FALSE;
	char *fields = NULL;
	list_cbdata_t cb = { 0 };
	char *value;
	int limit = 0;
	int ret = 0;
	zfs_sort_column_t *sortcol = NULL;
	int flags = ZFS_ITER_PROP_LISTSNAPS | ZFS_ITER_ARGS_CAN_BE_PATHS;

	/* check options */
	while ((c = getopt(argc, argv, "HS:d:o:prs:t:")) != -1) {
		switch (c) {
		case 'o':
			fields = optarg;
			break;
		case 'p':
			cb.cb_literal = B_TRUE;
			flags |= ZFS_ITER_LITERAL_PROPS;
			break;
		case 'd':
			limit = parse_depth(optarg, &flags);
			break;
		case 'r':
			flags |= ZFS_ITER_RECURSE;
			break;
		case 'H':
			cb.cb_scripted = B_TRUE;
			break;
		case 's':
			if (zfs_add_sort_column(&sortcol, optarg,
			    B_FALSE) != 0) {
				(void) fprintf(stderr,
				    gettext("invalid property '%s'\n"), optarg);
				usage(B_FALSE);
			}
			break;
		case 'S':
			if (zfs_add_sort_column(&sortcol, optarg,
			    B_TRUE) != 0) {
				(void) fprintf(stderr,
				    gettext("invalid property '%s'\n"), optarg);
				usage(B_FALSE);
			}
			break;
		case 't':
			types = 0;
			types_specified = B_TRUE;
			flags &= ~ZFS_ITER_PROP_LISTSNAPS;
			while (*optarg != '\0') {
				static char *type_subopts[] = { "filesystem",
				    "volume", "snapshot", "snap", "bookmark",
				    "all", NULL };

				switch (getsubopt(&optarg, type_subopts,
				    &value)) {
				case 0:
					types |= ZFS_TYPE_FILESYSTEM;
					break;
				case 1:
					types |= ZFS_TYPE_VOLUME;
					break;
				case 2:
				case 3:
					types |= ZFS_TYPE_SNAPSHOT;
					break;
				case 4:
					types |= ZFS_TYPE_BOOKMARK;
					break;
				case 5:
					types = ZFS_TYPE_DATASET |
					    ZFS_TYPE_BOOKMARK;
					break;
				default:
					(void) fprintf(stderr,
					    gettext("invalid type '%s'\n"),
					    value);
					usage(B_FALSE);
				}
			}
			break;
		case ':':
			(void) fprintf(stderr, gettext("missing argument for "
			    "'%c' option\n"), optopt);
			usage(B_FALSE);
			break;
		case '?':
			(void) fprintf(stderr, gettext("invalid option '%c'\n"),
			    optopt);
			usage(B_FALSE);
		}
	}

	argc -= optind;
	argv += optind;

	if (fields == NULL)
		fields = default_fields;

	/*
	 * If we are only going to list snapshot names and sort by name,
	 * then we can use faster version.
	 */
	if (strcmp(fields, "name") == 0 && zfs_sort_only_by_name(sortcol))
		flags |= ZFS_ITER_SIMPLE;

	/*
	 * If "-o space" and no types were specified, don't display snapshots.
	 */
	if (strcmp(fields, "space") == 0 && types_specified == B_FALSE)
		types &= ~ZFS_TYPE_SNAPSHOT;

	/*
	 * Handle users who want to list all snapshots or bookmarks
	 * of the current dataset (ex. 'zfs list -t snapshot <dataset>').
	 */
	if ((types == ZFS_TYPE_SNAPSHOT || types == ZFS_TYPE_BOOKMARK) &&
	    argc > 0 && (flags & ZFS_ITER_RECURSE) == 0 && limit == 0) {
		flags |= (ZFS_ITER_DEPTH_LIMIT | ZFS_ITER_RECURSE);
		limit = 1;
	}

	/*
	 * If the user specifies '-o all', the zprop_get_list() doesn't
	 * normally include the name of the dataset.  For 'zfs list', we always
	 * want this property to be first.
	 */
	if (zprop_get_list(g_zfs, fields, &cb.cb_proplist, ZFS_TYPE_DATASET)
	    != 0)
		usage(B_FALSE);

	cb.cb_first = B_TRUE;

	ret = zfs_for_each(argc, argv, flags, types, sortcol, &cb.cb_proplist,
	    limit, list_callback, &cb);

	zprop_free_list(cb.cb_proplist);
	zfs_free_sort_columns(sortcol);

	if (ret == 0 && cb.cb_first && !cb.cb_scripted)
		(void) fprintf(stderr, gettext("no datasets available\n"));

	return (ret);
}

/*
 * zfs rename [-fu] <fs | snap | vol> <fs | snap | vol>
 * zfs rename [-f] -p <fs | vol> <fs | vol>
 * zfs rename [-u] -r <snap> <snap>
 *
 * Renames the given dataset to another of the same type.
 *
 * The '-p' flag creates all the non-existing ancestors of the target first.
 * The '-u' flag prevents file systems from being remounted during rename.
 */
/* ARGSUSED */
static int
zfs_do_rename(int argc, char **argv)
{
	zfs_handle_t *zhp;
	renameflags_t flags = { 0 };
	int c;
	int ret = 0;
	int types;
	boolean_t parents = B_FALSE;

	/* check options */
	while ((c = getopt(argc, argv, "pruf")) != -1) {
		switch (c) {
		case 'p':
			parents = B_TRUE;
			break;
		case 'r':
			flags.recursive = B_TRUE;
			break;
		case 'u':
			flags.nounmount = B_TRUE;
			break;
		case 'f':
			flags.forceunmount = B_TRUE;
			break;
		case '?':
		default:
			(void) fprintf(stderr, gettext("invalid option '%c'\n"),
			    optopt);
			usage(B_FALSE);
		}
	}

	argc -= optind;
	argv += optind;

	/* check number of arguments */
	if (argc < 1) {
		(void) fprintf(stderr, gettext("missing source dataset "
		    "argument\n"));
		usage(B_FALSE);
	}
	if (argc < 2) {
		(void) fprintf(stderr, gettext("missing target dataset "
		    "argument\n"));
		usage(B_FALSE);
	}
	if (argc > 2) {
		(void) fprintf(stderr, gettext("too many arguments\n"));
		usage(B_FALSE);
	}

	if (flags.recursive && parents) {
		(void) fprintf(stderr, gettext("-p and -r options are mutually "
		    "exclusive\n"));
		usage(B_FALSE);
	}

	if (flags.nounmount && parents) {
		(void) fprintf(stderr, gettext("-u and -p options are mutually "
		    "exclusive\n"));
		usage(B_FALSE);
	}

	if (flags.recursive && strchr(argv[0], '@') == 0) {
		(void) fprintf(stderr, gettext("source dataset for recursive "
		    "rename must be a snapshot\n"));
		usage(B_FALSE);
	}

	if (flags.nounmount)
		types = ZFS_TYPE_FILESYSTEM;
	else if (parents)
		types = ZFS_TYPE_FILESYSTEM | ZFS_TYPE_VOLUME;
	else
		types = ZFS_TYPE_DATASET;

	if ((zhp = zfs_open(g_zfs, argv[0], types)) == NULL)
		return (1);

	/* If we were asked and the name looks good, try to create ancestors. */
	if (parents && zfs_name_valid(argv[1], zfs_get_type(zhp)) &&
	    zfs_create_ancestors(g_zfs, argv[1]) != 0) {
		zfs_close(zhp);
		return (1);
	}

	ret = (zfs_rename(zhp, argv[1], flags) != 0);

	zfs_close(zhp);
	return (ret);
}

/*
 * zfs promote <fs>
 *
 * Promotes the given clone fs to be the parent
 */
/* ARGSUSED */
static int
zfs_do_promote(int argc, char **argv)
{
	zfs_handle_t *zhp;
	int ret = 0;

	/* check options */
	if (argc > 1 && argv[1][0] == '-') {
		(void) fprintf(stderr, gettext("invalid option '%c'\n"),
		    argv[1][1]);
		usage(B_FALSE);
	}

	/* check number of arguments */
	if (argc < 2) {
		(void) fprintf(stderr, gettext("missing clone filesystem"
		    " argument\n"));
		usage(B_FALSE);
	}
	if (argc > 2) {
		(void) fprintf(stderr, gettext("too many arguments\n"));
		usage(B_FALSE);
	}

	zhp = zfs_open(g_zfs, argv[1], ZFS_TYPE_FILESYSTEM | ZFS_TYPE_VOLUME);
	if (zhp == NULL)
		return (1);

	ret = (zfs_promote(zhp) != 0);


	zfs_close(zhp);
	return (ret);
}

static int
zfs_do_redact(int argc, char **argv)
{
	char *snap = NULL;
	char *bookname = NULL;
	char **rsnaps = NULL;
	int numrsnaps = 0;
	argv++;
	argc--;
	if (argc < 3) {
		(void) fprintf(stderr, gettext("too few arguments\n"));
		usage(B_FALSE);
	}

	snap = argv[0];
	bookname = argv[1];
	rsnaps = argv + 2;
	numrsnaps = argc - 2;

	nvlist_t *rsnapnv = fnvlist_alloc();

	for (int i = 0; i < numrsnaps; i++) {
		fnvlist_add_boolean(rsnapnv, rsnaps[i]);
	}

	int err = lzc_redact(snap, bookname, rsnapnv);
	fnvlist_free(rsnapnv);

	switch (err) {
	case 0:
		break;
	case ENOENT:
		(void) fprintf(stderr,
		    gettext("provided snapshot %s does not exist\n"), snap);
		break;
	case EEXIST:
		(void) fprintf(stderr, gettext("specified redaction bookmark "
		    "(%s) provided already exists\n"), bookname);
		break;
	case ENAMETOOLONG:
		(void) fprintf(stderr, gettext("provided bookmark name cannot "
		    "be used, final name would be too long\n"));
		break;
	case E2BIG:
		(void) fprintf(stderr, gettext("too many redaction snapshots "
		    "specified\n"));
		break;
	case EINVAL:
		if (strchr(bookname, '#') != NULL)
			(void) fprintf(stderr, gettext(
			    "redaction bookmark name must not contain '#'\n"));
		else
			(void) fprintf(stderr, gettext(
			    "redaction snapshot must be descendent of "
			    "snapshot being redacted\n"));
		break;
	case EALREADY:
		(void) fprintf(stderr, gettext("attempted to redact redacted "
		    "dataset or with respect to redacted dataset\n"));
		break;
	case ENOTSUP:
		(void) fprintf(stderr, gettext("redaction bookmarks feature "
		    "not enabled\n"));
		break;
	case EXDEV:
		(void) fprintf(stderr, gettext("potentially invalid redaction "
		    "snapshot; full dataset names required\n"));
		break;
	default:
		(void) fprintf(stderr, gettext("internal error: %s\n"),
		    strerror(errno));
	}

	return (err);
}

/*
 * zfs rollback [-rRf] <snapshot>
 *
 *	-r	Delete any intervening snapshots before doing rollback
 *	-R	Delete any snapshots and their clones
 *	-f	ignored for backwards compatibility
 *
 * Given a filesystem, rollback to a specific snapshot, discarding any changes
 * since then and making it the active dataset.  If more recent snapshots exist,
 * the command will complain unless the '-r' flag is given.
 */
typedef struct rollback_cbdata {
	uint64_t	cb_create;
	uint8_t		cb_younger_ds_printed;
	boolean_t	cb_first;
	int		cb_doclones;
	char		*cb_target;
	int		cb_error;
	boolean_t	cb_recurse;
} rollback_cbdata_t;

static int
rollback_check_dependent(zfs_handle_t *zhp, void *data)
{
	rollback_cbdata_t *cbp = data;

	if (cbp->cb_first && cbp->cb_recurse) {
		(void) fprintf(stderr, gettext("cannot rollback to "
		    "'%s': clones of previous snapshots exist\n"),
		    cbp->cb_target);
		(void) fprintf(stderr, gettext("use '-R' to "
		    "force deletion of the following clones and "
		    "dependents:\n"));
		cbp->cb_first = 0;
		cbp->cb_error = 1;
	}

	(void) fprintf(stderr, "%s\n", zfs_get_name(zhp));

	zfs_close(zhp);
	return (0);
}


/*
 * Report some snapshots/bookmarks more recent than the one specified.
 * Used when '-r' is not specified. We reuse this same callback for the
 * snapshot dependents - if 'cb_dependent' is set, then this is a
 * dependent and we should report it without checking the transaction group.
 */
static int
rollback_check(zfs_handle_t *zhp, void *data)
{
	rollback_cbdata_t *cbp = data;
	/*
	 * Max number of younger snapshots and/or bookmarks to display before
	 * we stop the iteration.
	 */
	const uint8_t max_younger = 32;

	if (cbp->cb_doclones) {
		zfs_close(zhp);
		return (0);
	}

	if (zfs_prop_get_int(zhp, ZFS_PROP_CREATETXG) > cbp->cb_create) {
		if (cbp->cb_first && !cbp->cb_recurse) {
			(void) fprintf(stderr, gettext("cannot "
			    "rollback to '%s': more recent snapshots "
			    "or bookmarks exist\n"),
			    cbp->cb_target);
			(void) fprintf(stderr, gettext("use '-r' to "
			    "force deletion of the following "
			    "snapshots and bookmarks:\n"));
			cbp->cb_first = 0;
			cbp->cb_error = 1;
		}

		if (cbp->cb_recurse) {
			if (zfs_iter_dependents(zhp, B_TRUE,
			    rollback_check_dependent, cbp) != 0) {
				zfs_close(zhp);
				return (-1);
			}
		} else {
			(void) fprintf(stderr, "%s\n",
			    zfs_get_name(zhp));
			cbp->cb_younger_ds_printed++;
		}
	}
	zfs_close(zhp);

	if (cbp->cb_younger_ds_printed == max_younger) {
		/*
		 * This non-recursive rollback is going to fail due to the
		 * presence of snapshots and/or bookmarks that are younger than
		 * the rollback target.
		 * We printed some of the offending objects, now we stop
		 * zfs_iter_snapshot/bookmark iteration so we can fail fast and
		 * avoid iterating over the rest of the younger objects
		 */
		(void) fprintf(stderr, gettext("Output limited to %d "
		    "snapshots/bookmarks\n"), max_younger);
		return (-1);
	}
	return (0);
}

static int
zfs_do_rollback(int argc, char **argv)
{
	int ret = 0;
	int c;
	boolean_t force = B_FALSE;
	rollback_cbdata_t cb = { 0 };
	zfs_handle_t *zhp, *snap;
	char parentname[ZFS_MAX_DATASET_NAME_LEN];
	char *delim;
	uint64_t min_txg = 0;

	/* check options */
	while ((c = getopt(argc, argv, "rRf")) != -1) {
		switch (c) {
		case 'r':
			cb.cb_recurse = 1;
			break;
		case 'R':
			cb.cb_recurse = 1;
			cb.cb_doclones = 1;
			break;
		case 'f':
			force = B_TRUE;
			break;
		case '?':
			(void) fprintf(stderr, gettext("invalid option '%c'\n"),
			    optopt);
			usage(B_FALSE);
		}
	}

	argc -= optind;
	argv += optind;

	/* check number of arguments */
	if (argc < 1) {
		(void) fprintf(stderr, gettext("missing dataset argument\n"));
		usage(B_FALSE);
	}
	if (argc > 1) {
		(void) fprintf(stderr, gettext("too many arguments\n"));
		usage(B_FALSE);
	}

	/* open the snapshot */
	if ((snap = zfs_open(g_zfs, argv[0], ZFS_TYPE_SNAPSHOT)) == NULL)
		return (1);

	/* open the parent dataset */
	(void) strlcpy(parentname, argv[0], sizeof (parentname));
	verify((delim = strrchr(parentname, '@')) != NULL);
	*delim = '\0';
	if ((zhp = zfs_open(g_zfs, parentname, ZFS_TYPE_DATASET)) == NULL) {
		zfs_close(snap);
		return (1);
	}

	/*
	 * Check for more recent snapshots and/or clones based on the presence
	 * of '-r' and '-R'.
	 */
	cb.cb_target = argv[0];
	cb.cb_create = zfs_prop_get_int(snap, ZFS_PROP_CREATETXG);
	cb.cb_first = B_TRUE;
	cb.cb_error = 0;

	if (cb.cb_create > 0)
		min_txg = cb.cb_create;

	if ((ret = zfs_iter_snapshots(zhp, B_FALSE, rollback_check, &cb,
	    min_txg, 0)) != 0)
		goto out;
	if ((ret = zfs_iter_bookmarks(zhp, rollback_check, &cb)) != 0)
		goto out;

	if ((ret = cb.cb_error) != 0)
		goto out;

	/*
	 * Rollback parent to the given snapshot.
	 */
	ret = zfs_rollback(zhp, snap, force);

out:
	zfs_close(snap);
	zfs_close(zhp);

	if (ret == 0)
		return (0);
	else
		return (1);
}

/*
 * zfs set property=value ... { fs | snap | vol } ...
 *
 * Sets the given properties for all datasets specified on the command line.
 */

static int
set_callback(zfs_handle_t *zhp, void *data)
{
	nvlist_t *props = data;

	if (zfs_prop_set_list(zhp, props) != 0) {
		switch (libzfs_errno(g_zfs)) {
		case EZFS_MOUNTFAILED:
			(void) fprintf(stderr, gettext("property may be set "
			    "but unable to remount filesystem\n"));
			break;
		case EZFS_SHARENFSFAILED:
			(void) fprintf(stderr, gettext("property may be set "
			    "but unable to reshare filesystem\n"));
			break;
		}
		return (1);
	}
	return (0);
}

static int
zfs_do_set(int argc, char **argv)
{
	nvlist_t *props = NULL;
	int ds_start = -1; /* argv idx of first dataset arg */
	int ret = 0;
	int i;

	/* check for options */
	if (argc > 1 && argv[1][0] == '-') {
		(void) fprintf(stderr, gettext("invalid option '%c'\n"),
		    argv[1][1]);
		usage(B_FALSE);
	}

	/* check number of arguments */
	if (argc < 2) {
		(void) fprintf(stderr, gettext("missing arguments\n"));
		usage(B_FALSE);
	}
	if (argc < 3) {
		if (strchr(argv[1], '=') == NULL) {
			(void) fprintf(stderr, gettext("missing property=value "
			    "argument(s)\n"));
		} else {
			(void) fprintf(stderr, gettext("missing dataset "
			    "name(s)\n"));
		}
		usage(B_FALSE);
	}

	/* validate argument order:  prop=val args followed by dataset args */
	for (i = 1; i < argc; i++) {
		if (strchr(argv[i], '=') != NULL) {
			if (ds_start > 0) {
				/* out-of-order prop=val argument */
				(void) fprintf(stderr, gettext("invalid "
				    "argument order\n"));
				usage(B_FALSE);
			}
		} else if (ds_start < 0) {
			ds_start = i;
		}
	}
	if (ds_start < 0) {
		(void) fprintf(stderr, gettext("missing dataset name(s)\n"));
		usage(B_FALSE);
	}

	/* Populate a list of property settings */
	if (nvlist_alloc(&props, NV_UNIQUE_NAME, 0) != 0)
		nomem();
	for (i = 1; i < ds_start; i++) {
		if (!parseprop(props, argv[i])) {
			ret = -1;
			goto error;
		}
	}

	ret = zfs_for_each(argc - ds_start, argv + ds_start, 0,
	    ZFS_TYPE_DATASET, NULL, NULL, 0, set_callback, props);

error:
	nvlist_free(props);
	return (ret);
}

typedef struct snap_cbdata {
	nvlist_t *sd_nvl;
	boolean_t sd_recursive;
	const char *sd_snapname;
} snap_cbdata_t;

static int
zfs_snapshot_cb(zfs_handle_t *zhp, void *arg)
{
	snap_cbdata_t *sd = arg;
	char *name;
	int rv = 0;
	int error;

	if (sd->sd_recursive &&
	    zfs_prop_get_int(zhp, ZFS_PROP_INCONSISTENT) != 0) {
		zfs_close(zhp);
		return (0);
	}

	error = asprintf(&name, "%s@%s", zfs_get_name(zhp), sd->sd_snapname);
	if (error == -1)
		nomem();
	fnvlist_add_boolean(sd->sd_nvl, name);
	free(name);

	if (sd->sd_recursive)
		rv = zfs_iter_filesystems(zhp, zfs_snapshot_cb, sd);
	zfs_close(zhp);
	return (rv);
}

/*
 * zfs snapshot [-r] [-o prop=value] ... <fs@snap>
 *
 * Creates a snapshot with the given name.  While functionally equivalent to
 * 'zfs create', it is a separate command to differentiate intent.
 */
static int
zfs_do_snapshot(int argc, char **argv)
{
	int ret = 0;
	int c;
	nvlist_t *props;
	snap_cbdata_t sd = { 0 };
	boolean_t multiple_snaps = B_FALSE;

	if (nvlist_alloc(&props, NV_UNIQUE_NAME, 0) != 0)
		nomem();
	if (nvlist_alloc(&sd.sd_nvl, NV_UNIQUE_NAME, 0) != 0)
		nomem();

	/* check options */
	while ((c = getopt(argc, argv, "ro:")) != -1) {
		switch (c) {
		case 'o':
			if (!parseprop(props, optarg)) {
				nvlist_free(sd.sd_nvl);
				nvlist_free(props);
				return (1);
			}
			break;
		case 'r':
			sd.sd_recursive = B_TRUE;
			multiple_snaps = B_TRUE;
			break;
		case '?':
			(void) fprintf(stderr, gettext("invalid option '%c'\n"),
			    optopt);
			goto usage;
		}
	}

	argc -= optind;
	argv += optind;

	/* check number of arguments */
	if (argc < 1) {
		(void) fprintf(stderr, gettext("missing snapshot argument\n"));
		goto usage;
	}

	if (argc > 1)
		multiple_snaps = B_TRUE;
	for (; argc > 0; argc--, argv++) {
		char *atp;
		zfs_handle_t *zhp;

		atp = strchr(argv[0], '@');
		if (atp == NULL)
			goto usage;
		*atp = '\0';
		sd.sd_snapname = atp + 1;
		zhp = zfs_open(g_zfs, argv[0],
		    ZFS_TYPE_FILESYSTEM | ZFS_TYPE_VOLUME);
		if (zhp == NULL)
			goto usage;
		if (zfs_snapshot_cb(zhp, &sd) != 0)
			goto usage;
	}

	ret = zfs_snapshot_nvl(g_zfs, sd.sd_nvl, props);
	nvlist_free(sd.sd_nvl);
	nvlist_free(props);
	if (ret != 0 && multiple_snaps)
		(void) fprintf(stderr, gettext("no snapshots were created\n"));
	return (ret != 0);

usage:
	nvlist_free(sd.sd_nvl);
	nvlist_free(props);
	usage(B_FALSE);
	return (-1);
}

/*
 * Send a backup stream to stdout.
 */
static int
zfs_do_send(int argc, char **argv)
{
	char *fromname = NULL;
	char *toname = NULL;
	char *resume_token = NULL;
	char *cp;
	zfs_handle_t *zhp;
	sendflags_t flags = { 0 };
	int c, err;
	nvlist_t *dbgnv = NULL;
	char *redactbook = NULL;

	struct option long_options[] = {
		{"replicate",	no_argument,		NULL, 'R'},
		{"redact",	required_argument,	NULL, 'd'},
		{"props",	no_argument,		NULL, 'p'},
		{"parsable",	no_argument,		NULL, 'P'},
		{"dedup",	no_argument,		NULL, 'D'},
		{"verbose",	no_argument,		NULL, 'v'},
		{"dryrun",	no_argument,		NULL, 'n'},
		{"large-block",	no_argument,		NULL, 'L'},
		{"embed",	no_argument,		NULL, 'e'},
		{"resume",	required_argument,	NULL, 't'},
		{"compressed",	no_argument,		NULL, 'c'},
		{"raw",		no_argument,		NULL, 'w'},
		{"backup",	no_argument,		NULL, 'b'},
		{"holds",	no_argument,		NULL, 'h'},
		{"saved",	no_argument,		NULL, 'S'},
		{0, 0, 0, 0}
	};

	/* check options */
	while ((c = getopt_long(argc, argv, ":i:I:RDpvnPLeht:cwbd:S",
	    long_options, NULL)) != -1) {
		switch (c) {
		case 'i':
			if (fromname)
				usage(B_FALSE);
			fromname = optarg;
			break;
		case 'I':
			if (fromname)
				usage(B_FALSE);
			fromname = optarg;
			flags.doall = B_TRUE;
			break;
		case 'R':
			flags.replicate = B_TRUE;
			break;
		case 'd':
			redactbook = optarg;
			break;
		case 'p':
			flags.props = B_TRUE;
			break;
		case 'b':
			flags.backup = B_TRUE;
			break;
		case 'h':
			flags.holds = B_TRUE;
			break;
		case 'P':
			flags.parsable = B_TRUE;
			break;
		case 'v':
			flags.verbosity++;
			flags.progress = B_TRUE;
			break;
		case 'D':
			(void) fprintf(stderr,
			    gettext("WARNING: deduplicated send is no "
			    "longer supported.  A regular,\n"
			    "non-deduplicated stream will be generated.\n\n"));
			break;
		case 'n':
			flags.dryrun = B_TRUE;
			break;
		case 'L':
			flags.largeblock = B_TRUE;
			break;
		case 'e':
			flags.embed_data = B_TRUE;
			break;
		case 't':
			resume_token = optarg;
			break;
		case 'c':
			flags.compress = B_TRUE;
			break;
		case 'w':
			flags.raw = B_TRUE;
			flags.compress = B_TRUE;
			flags.embed_data = B_TRUE;
			flags.largeblock = B_TRUE;
			break;
		case 'S':
			flags.saved = B_TRUE;
			break;
		case ':':
			/*
			 * If a parameter was not passed, optopt contains the
			 * value that would normally lead us into the
			 * appropriate case statement.  If it's > 256, then this
			 * must be a longopt and we should look at argv to get
			 * the string.  Otherwise it's just the character, so we
			 * should use it directly.
			 */
			if (optopt <= UINT8_MAX) {
				(void) fprintf(stderr,
				    gettext("missing argument for '%c' "
				    "option\n"), optopt);
			} else {
				(void) fprintf(stderr,
				    gettext("missing argument for '%s' "
				    "option\n"), argv[optind - 1]);
			}
			usage(B_FALSE);
			break;
		case '?':
			/*FALLTHROUGH*/
		default:
			/*
			 * If an invalid flag was passed, optopt contains the
			 * character if it was a short flag, or 0 if it was a
			 * longopt.
			 */
			if (optopt != 0) {
				(void) fprintf(stderr,
				    gettext("invalid option '%c'\n"), optopt);
			} else {
				(void) fprintf(stderr,
				    gettext("invalid option '%s'\n"),
				    argv[optind - 1]);

			}
			usage(B_FALSE);
		}
	}

	if (flags.parsable && flags.verbosity == 0)
		flags.verbosity = 1;

	argc -= optind;
	argv += optind;

	if (resume_token != NULL) {
		if (fromname != NULL || flags.replicate || flags.props ||
		    flags.backup || flags.holds ||
		    flags.saved || redactbook != NULL) {
			(void) fprintf(stderr,
			    gettext("invalid flags combined with -t\n"));
			usage(B_FALSE);
		}
		if (argc > 0) {
			(void) fprintf(stderr, gettext("too many arguments\n"));
			usage(B_FALSE);
		}
	} else {
		if (argc < 1) {
			(void) fprintf(stderr,
			    gettext("missing snapshot argument\n"));
			usage(B_FALSE);
		}
		if (argc > 1) {
			(void) fprintf(stderr, gettext("too many arguments\n"));
			usage(B_FALSE);
		}
	}

	if (flags.saved) {
		if (fromname != NULL || flags.replicate || flags.props ||
		    flags.doall || flags.backup ||
		    flags.holds || flags.largeblock || flags.embed_data ||
		    flags.compress || flags.raw || redactbook != NULL) {
			(void) fprintf(stderr, gettext("incompatible flags "
			    "combined with saved send flag\n"));
			usage(B_FALSE);
		}
		if (strchr(argv[0], '@') != NULL) {
			(void) fprintf(stderr, gettext("saved send must "
			    "specify the dataset with partially-received "
			    "state\n"));
			usage(B_FALSE);
		}
	}

	if (flags.raw && redactbook != NULL) {
		(void) fprintf(stderr,
		    gettext("Error: raw sends may not be redacted.\n"));
		return (1);
	}

	if (!flags.dryrun && isatty(STDOUT_FILENO)) {
		(void) fprintf(stderr,
		    gettext("Error: Stream can not be written to a terminal.\n"
		    "You must redirect standard output.\n"));
		return (1);
	}

	if (flags.saved) {
		zhp = zfs_open(g_zfs, argv[0], ZFS_TYPE_DATASET);
		if (zhp == NULL)
			return (1);

		err = zfs_send_saved(zhp, &flags, STDOUT_FILENO,
		    resume_token);
		zfs_close(zhp);
		return (err != 0);
	} else if (resume_token != NULL) {
		return (zfs_send_resume(g_zfs, &flags, STDOUT_FILENO,
		    resume_token));
	}

	/*
	 * For everything except -R and -I, use the new, cleaner code path.
	 */
	if (!(flags.replicate || flags.doall)) {
		char frombuf[ZFS_MAX_DATASET_NAME_LEN];

		if (fromname != NULL && (strchr(fromname, '#') == NULL &&
		    strchr(fromname, '@') == NULL)) {
			/*
			 * Neither bookmark or snapshot was specified.  Print a
			 * warning, and assume snapshot.
			 */
			(void) fprintf(stderr, "Warning: incremental source "
			    "didn't specify type, assuming snapshot. Use '@' "
			    "or '#' prefix to avoid ambiguity.\n");
			(void) snprintf(frombuf, sizeof (frombuf), "@%s",
			    fromname);
			fromname = frombuf;
		}
		if (fromname != NULL &&
		    (fromname[0] == '#' || fromname[0] == '@')) {
			/*
			 * Incremental source name begins with # or @.
			 * Default to same fs as target.
			 */
			char tmpbuf[ZFS_MAX_DATASET_NAME_LEN];
			(void) strlcpy(tmpbuf, fromname, sizeof (tmpbuf));
			(void) strlcpy(frombuf, argv[0], sizeof (frombuf));
			cp = strchr(frombuf, '@');
			if (cp != NULL)
				*cp = '\0';
			(void) strlcat(frombuf, tmpbuf, sizeof (frombuf));
			fromname = frombuf;
		}

		zhp = zfs_open(g_zfs, argv[0], ZFS_TYPE_DATASET);
		if (zhp == NULL)
			return (1);
		err = zfs_send_one(zhp, fromname, STDOUT_FILENO, &flags,
		    redactbook);
		zfs_close(zhp);
		return (err != 0);
	}

	if (fromname != NULL && strchr(fromname, '#')) {
		(void) fprintf(stderr,
		    gettext("Error: multiple snapshots cannot be "
		    "sent from a bookmark.\n"));
		return (1);
	}

	if (redactbook != NULL) {
		(void) fprintf(stderr, gettext("Error: multiple snapshots "
		    "cannot be sent redacted.\n"));
		return (1);
	}

	if ((cp = strchr(argv[0], '@')) == NULL) {
		(void) fprintf(stderr, gettext("Error: "
		    "Unsupported flag with filesystem or bookmark.\n"));
		return (1);
	}
	*cp = '\0';
	toname = cp + 1;
	zhp = zfs_open(g_zfs, argv[0], ZFS_TYPE_FILESYSTEM | ZFS_TYPE_VOLUME);
	if (zhp == NULL)
		return (1);

	/*
	 * If they specified the full path to the snapshot, chop off
	 * everything except the short name of the snapshot, but special
	 * case if they specify the origin.
	 */
	if (fromname && (cp = strchr(fromname, '@')) != NULL) {
		char origin[ZFS_MAX_DATASET_NAME_LEN];
		zprop_source_t src;

		(void) zfs_prop_get(zhp, ZFS_PROP_ORIGIN,
		    origin, sizeof (origin), &src, NULL, 0, B_FALSE);

		if (strcmp(origin, fromname) == 0) {
			fromname = NULL;
			flags.fromorigin = B_TRUE;
		} else {
			*cp = '\0';
			if (cp != fromname && strcmp(argv[0], fromname)) {
				(void) fprintf(stderr,
				    gettext("incremental source must be "
				    "in same filesystem\n"));
				usage(B_FALSE);
			}
			fromname = cp + 1;
			if (strchr(fromname, '@') || strchr(fromname, '/')) {
				(void) fprintf(stderr,
				    gettext("invalid incremental source\n"));
				usage(B_FALSE);
			}
		}
	}

	if (flags.replicate && fromname == NULL)
		flags.doall = B_TRUE;

	err = zfs_send(zhp, fromname, toname, &flags, STDOUT_FILENO, NULL, 0,
	    flags.verbosity >= 3 ? &dbgnv : NULL);

	if (flags.verbosity >= 3 && dbgnv != NULL) {
		/*
		 * dump_nvlist prints to stdout, but that's been
		 * redirected to a file.  Make it print to stderr
		 * instead.
		 */
		(void) dup2(STDERR_FILENO, STDOUT_FILENO);
		dump_nvlist(dbgnv, 0);
		nvlist_free(dbgnv);
	}
	zfs_close(zhp);

	return (err != 0);
}

/*
 * Restore a backup stream from stdin.
 */
static int
zfs_do_receive(int argc, char **argv)
{
	int c, err = 0;
	recvflags_t flags = { 0 };
	boolean_t abort_resumable = B_FALSE;
	nvlist_t *props;

	if (nvlist_alloc(&props, NV_UNIQUE_NAME, 0) != 0)
		nomem();

	/* check options */
	while ((c = getopt(argc, argv, ":o:x:dehMnuvFsA")) != -1) {
		switch (c) {
		case 'o':
			if (!parseprop(props, optarg)) {
				nvlist_free(props);
				usage(B_FALSE);
			}
			break;
		case 'x':
			if (!parsepropname(props, optarg)) {
				nvlist_free(props);
				usage(B_FALSE);
			}
			break;
		case 'd':
			if (flags.istail) {
				(void) fprintf(stderr, gettext("invalid option "
				    "combination: -d and -e are mutually "
				    "exclusive\n"));
				usage(B_FALSE);
			}
			flags.isprefix = B_TRUE;
			break;
		case 'e':
			if (flags.isprefix) {
				(void) fprintf(stderr, gettext("invalid option "
				    "combination: -d and -e are mutually "
				    "exclusive\n"));
				usage(B_FALSE);
			}
			flags.istail = B_TRUE;
			break;
		case 'h':
			flags.skipholds = B_TRUE;
			break;
		case 'M':
			flags.forceunmount = B_TRUE;
			break;
		case 'n':
			flags.dryrun = B_TRUE;
			break;
		case 'u':
			flags.nomount = B_TRUE;
			break;
		case 'v':
			flags.verbose = B_TRUE;
			break;
		case 's':
			flags.resumable = B_TRUE;
			break;
		case 'F':
			flags.force = B_TRUE;
			break;
		case 'A':
			abort_resumable = B_TRUE;
			break;
		case ':':
			(void) fprintf(stderr, gettext("missing argument for "
			    "'%c' option\n"), optopt);
			usage(B_FALSE);
			break;
		case '?':
			(void) fprintf(stderr, gettext("invalid option '%c'\n"),
			    optopt);
			usage(B_FALSE);
		}
	}

	argc -= optind;
	argv += optind;

	/* zfs recv -e (use "tail" name) implies -d (remove dataset "head") */
	if (flags.istail)
		flags.isprefix = B_TRUE;

	/* check number of arguments */
	if (argc < 1) {
		(void) fprintf(stderr, gettext("missing snapshot argument\n"));
		usage(B_FALSE);
	}
	if (argc > 1) {
		(void) fprintf(stderr, gettext("too many arguments\n"));
		usage(B_FALSE);
	}

	if (abort_resumable) {
		if (flags.isprefix || flags.istail || flags.dryrun ||
		    flags.resumable || flags.nomount) {
			(void) fprintf(stderr, gettext("invalid option\n"));
			usage(B_FALSE);
		}

		char namebuf[ZFS_MAX_DATASET_NAME_LEN];
		(void) snprintf(namebuf, sizeof (namebuf),
		    "%s/%%recv", argv[0]);

		if (zfs_dataset_exists(g_zfs, namebuf,
		    ZFS_TYPE_FILESYSTEM | ZFS_TYPE_VOLUME)) {
			zfs_handle_t *zhp = zfs_open(g_zfs,
			    namebuf, ZFS_TYPE_FILESYSTEM | ZFS_TYPE_VOLUME);
			if (zhp == NULL) {
				nvlist_free(props);
				return (1);
			}
			err = zfs_destroy(zhp, B_FALSE);
			zfs_close(zhp);
		} else {
			zfs_handle_t *zhp = zfs_open(g_zfs,
			    argv[0], ZFS_TYPE_FILESYSTEM | ZFS_TYPE_VOLUME);
			if (zhp == NULL)
				usage(B_FALSE);
			if (!zfs_prop_get_int(zhp, ZFS_PROP_INCONSISTENT) ||
			    zfs_prop_get(zhp, ZFS_PROP_RECEIVE_RESUME_TOKEN,
			    NULL, 0, NULL, NULL, 0, B_TRUE) == -1) {
				(void) fprintf(stderr,
				    gettext("'%s' does not have any "
				    "resumable receive state to abort\n"),
				    argv[0]);
				nvlist_free(props);
				zfs_close(zhp);
				return (1);
			}
			err = zfs_destroy(zhp, B_FALSE);
			zfs_close(zhp);
		}
		nvlist_free(props);
		return (err != 0);
	}

	if (isatty(STDIN_FILENO)) {
		(void) fprintf(stderr,
		    gettext("Error: Backup stream can not be read "
		    "from a terminal.\n"
		    "You must redirect standard input.\n"));
		nvlist_free(props);
		return (1);
	}
	err = zfs_receive(g_zfs, argv[0], props, &flags, STDIN_FILENO, NULL);
	nvlist_free(props);

	return (err != 0);
}

/*
 * allow/unallow stuff
 */
/* copied from zfs/sys/dsl_deleg.h */
#define	ZFS_DELEG_PERM_CREATE		"create"
#define	ZFS_DELEG_PERM_DESTROY		"destroy"
#define	ZFS_DELEG_PERM_SNAPSHOT		"snapshot"
#define	ZFS_DELEG_PERM_ROLLBACK		"rollback"
#define	ZFS_DELEG_PERM_CLONE		"clone"
#define	ZFS_DELEG_PERM_PROMOTE		"promote"
#define	ZFS_DELEG_PERM_RENAME		"rename"
#define	ZFS_DELEG_PERM_MOUNT		"mount"
#define	ZFS_DELEG_PERM_SHARE		"share"
#define	ZFS_DELEG_PERM_SEND		"send"
#define	ZFS_DELEG_PERM_RECEIVE		"receive"
#define	ZFS_DELEG_PERM_ALLOW		"allow"
#define	ZFS_DELEG_PERM_USERPROP		"userprop"
#define	ZFS_DELEG_PERM_VSCAN		"vscan" /* ??? */
#define	ZFS_DELEG_PERM_USERQUOTA	"userquota"
#define	ZFS_DELEG_PERM_GROUPQUOTA	"groupquota"
#define	ZFS_DELEG_PERM_USERUSED		"userused"
#define	ZFS_DELEG_PERM_GROUPUSED	"groupused"
#define	ZFS_DELEG_PERM_USEROBJQUOTA	"userobjquota"
#define	ZFS_DELEG_PERM_GROUPOBJQUOTA	"groupobjquota"
#define	ZFS_DELEG_PERM_USEROBJUSED	"userobjused"
#define	ZFS_DELEG_PERM_GROUPOBJUSED	"groupobjused"

#define	ZFS_DELEG_PERM_HOLD		"hold"
#define	ZFS_DELEG_PERM_RELEASE		"release"
#define	ZFS_DELEG_PERM_DIFF		"diff"
#define	ZFS_DELEG_PERM_BOOKMARK		"bookmark"
#define	ZFS_DELEG_PERM_LOAD_KEY		"load-key"
#define	ZFS_DELEG_PERM_CHANGE_KEY	"change-key"

#define	ZFS_DELEG_PERM_PROJECTUSED	"projectused"
#define	ZFS_DELEG_PERM_PROJECTQUOTA	"projectquota"
#define	ZFS_DELEG_PERM_PROJECTOBJUSED	"projectobjused"
#define	ZFS_DELEG_PERM_PROJECTOBJQUOTA	"projectobjquota"

#define	ZFS_NUM_DELEG_NOTES ZFS_DELEG_NOTE_NONE

static zfs_deleg_perm_tab_t zfs_deleg_perm_tbl[] = {
	{ ZFS_DELEG_PERM_ALLOW, ZFS_DELEG_NOTE_ALLOW },
	{ ZFS_DELEG_PERM_CLONE, ZFS_DELEG_NOTE_CLONE },
	{ ZFS_DELEG_PERM_CREATE, ZFS_DELEG_NOTE_CREATE },
	{ ZFS_DELEG_PERM_DESTROY, ZFS_DELEG_NOTE_DESTROY },
	{ ZFS_DELEG_PERM_DIFF, ZFS_DELEG_NOTE_DIFF},
	{ ZFS_DELEG_PERM_HOLD, ZFS_DELEG_NOTE_HOLD },
	{ ZFS_DELEG_PERM_MOUNT, ZFS_DELEG_NOTE_MOUNT },
	{ ZFS_DELEG_PERM_PROMOTE, ZFS_DELEG_NOTE_PROMOTE },
	{ ZFS_DELEG_PERM_RECEIVE, ZFS_DELEG_NOTE_RECEIVE },
	{ ZFS_DELEG_PERM_RELEASE, ZFS_DELEG_NOTE_RELEASE },
	{ ZFS_DELEG_PERM_RENAME, ZFS_DELEG_NOTE_RENAME },
	{ ZFS_DELEG_PERM_ROLLBACK, ZFS_DELEG_NOTE_ROLLBACK },
	{ ZFS_DELEG_PERM_SEND, ZFS_DELEG_NOTE_SEND },
	{ ZFS_DELEG_PERM_SHARE, ZFS_DELEG_NOTE_SHARE },
	{ ZFS_DELEG_PERM_SNAPSHOT, ZFS_DELEG_NOTE_SNAPSHOT },
	{ ZFS_DELEG_PERM_BOOKMARK, ZFS_DELEG_NOTE_BOOKMARK },
	{ ZFS_DELEG_PERM_LOAD_KEY, ZFS_DELEG_NOTE_LOAD_KEY },
	{ ZFS_DELEG_PERM_CHANGE_KEY, ZFS_DELEG_NOTE_CHANGE_KEY },

	{ ZFS_DELEG_PERM_GROUPQUOTA, ZFS_DELEG_NOTE_GROUPQUOTA },
	{ ZFS_DELEG_PERM_GROUPUSED, ZFS_DELEG_NOTE_GROUPUSED },
	{ ZFS_DELEG_PERM_USERPROP, ZFS_DELEG_NOTE_USERPROP },
	{ ZFS_DELEG_PERM_USERQUOTA, ZFS_DELEG_NOTE_USERQUOTA },
	{ ZFS_DELEG_PERM_USERUSED, ZFS_DELEG_NOTE_USERUSED },
	{ ZFS_DELEG_PERM_USEROBJQUOTA, ZFS_DELEG_NOTE_USEROBJQUOTA },
	{ ZFS_DELEG_PERM_USEROBJUSED, ZFS_DELEG_NOTE_USEROBJUSED },
	{ ZFS_DELEG_PERM_GROUPOBJQUOTA, ZFS_DELEG_NOTE_GROUPOBJQUOTA },
	{ ZFS_DELEG_PERM_GROUPOBJUSED, ZFS_DELEG_NOTE_GROUPOBJUSED },
	{ ZFS_DELEG_PERM_PROJECTUSED, ZFS_DELEG_NOTE_PROJECTUSED },
	{ ZFS_DELEG_PERM_PROJECTQUOTA, ZFS_DELEG_NOTE_PROJECTQUOTA },
	{ ZFS_DELEG_PERM_PROJECTOBJUSED, ZFS_DELEG_NOTE_PROJECTOBJUSED },
	{ ZFS_DELEG_PERM_PROJECTOBJQUOTA, ZFS_DELEG_NOTE_PROJECTOBJQUOTA },
	{ NULL, ZFS_DELEG_NOTE_NONE }
};

/* permission structure */
typedef struct deleg_perm {
	zfs_deleg_who_type_t	dp_who_type;
	const char		*dp_name;
	boolean_t		dp_local;
	boolean_t		dp_descend;
} deleg_perm_t;

/* */
typedef struct deleg_perm_node {
	deleg_perm_t		dpn_perm;

	uu_avl_node_t		dpn_avl_node;
} deleg_perm_node_t;

typedef struct fs_perm fs_perm_t;

/* permissions set */
typedef struct who_perm {
	zfs_deleg_who_type_t	who_type;
	const char		*who_name;		/* id */
	char			who_ug_name[256];	/* user/group name */
	fs_perm_t		*who_fsperm;		/* uplink */

	uu_avl_t		*who_deleg_perm_avl;	/* permissions */
} who_perm_t;

/* */
typedef struct who_perm_node {
	who_perm_t	who_perm;
	uu_avl_node_t	who_avl_node;
} who_perm_node_t;

typedef struct fs_perm_set fs_perm_set_t;
/* fs permissions */
struct fs_perm {
	const char		*fsp_name;

	uu_avl_t		*fsp_sc_avl;	/* sets,create */
	uu_avl_t		*fsp_uge_avl;	/* user,group,everyone */

	fs_perm_set_t		*fsp_set;	/* uplink */
};

/* */
typedef struct fs_perm_node {
	fs_perm_t	fspn_fsperm;
	uu_avl_t	*fspn_avl;

	uu_list_node_t	fspn_list_node;
} fs_perm_node_t;

/* top level structure */
struct fs_perm_set {
	uu_list_pool_t	*fsps_list_pool;
	uu_list_t	*fsps_list; /* list of fs_perms */

	uu_avl_pool_t	*fsps_named_set_avl_pool;
	uu_avl_pool_t	*fsps_who_perm_avl_pool;
	uu_avl_pool_t	*fsps_deleg_perm_avl_pool;
};

static inline const char *
deleg_perm_type(zfs_deleg_note_t note)
{
	/* subcommands */
	switch (note) {
		/* SUBCOMMANDS */
		/* OTHER */
	case ZFS_DELEG_NOTE_GROUPQUOTA:
	case ZFS_DELEG_NOTE_GROUPUSED:
	case ZFS_DELEG_NOTE_USERPROP:
	case ZFS_DELEG_NOTE_USERQUOTA:
	case ZFS_DELEG_NOTE_USERUSED:
	case ZFS_DELEG_NOTE_USEROBJQUOTA:
	case ZFS_DELEG_NOTE_USEROBJUSED:
	case ZFS_DELEG_NOTE_GROUPOBJQUOTA:
	case ZFS_DELEG_NOTE_GROUPOBJUSED:
	case ZFS_DELEG_NOTE_PROJECTUSED:
	case ZFS_DELEG_NOTE_PROJECTQUOTA:
	case ZFS_DELEG_NOTE_PROJECTOBJUSED:
	case ZFS_DELEG_NOTE_PROJECTOBJQUOTA:
		/* other */
		return (gettext("other"));
	default:
		return (gettext("subcommand"));
	}
}

static int
who_type2weight(zfs_deleg_who_type_t who_type)
{
	int res;
	switch (who_type) {
		case ZFS_DELEG_NAMED_SET_SETS:
		case ZFS_DELEG_NAMED_SET:
			res = 0;
			break;
		case ZFS_DELEG_CREATE_SETS:
		case ZFS_DELEG_CREATE:
			res = 1;
			break;
		case ZFS_DELEG_USER_SETS:
		case ZFS_DELEG_USER:
			res = 2;
			break;
		case ZFS_DELEG_GROUP_SETS:
		case ZFS_DELEG_GROUP:
			res = 3;
			break;
		case ZFS_DELEG_EVERYONE_SETS:
		case ZFS_DELEG_EVERYONE:
			res = 4;
			break;
		default:
			res = -1;
	}

	return (res);
}

/* ARGSUSED */
static int
who_perm_compare(const void *larg, const void *rarg, void *unused)
{
	const who_perm_node_t *l = larg;
	const who_perm_node_t *r = rarg;
	zfs_deleg_who_type_t ltype = l->who_perm.who_type;
	zfs_deleg_who_type_t rtype = r->who_perm.who_type;
	int lweight = who_type2weight(ltype);
	int rweight = who_type2weight(rtype);
	int res = lweight - rweight;
	if (res == 0)
		res = strncmp(l->who_perm.who_name, r->who_perm.who_name,
		    ZFS_MAX_DELEG_NAME-1);

	if (res == 0)
		return (0);
	if (res > 0)
		return (1);
	else
		return (-1);
}

/* ARGSUSED */
static int
deleg_perm_compare(const void *larg, const void *rarg, void *unused)
{
	const deleg_perm_node_t *l = larg;
	const deleg_perm_node_t *r = rarg;
	int res =  strncmp(l->dpn_perm.dp_name, r->dpn_perm.dp_name,
	    ZFS_MAX_DELEG_NAME-1);

	if (res == 0)
		return (0);

	if (res > 0)
		return (1);
	else
		return (-1);
}

static inline void
fs_perm_set_init(fs_perm_set_t *fspset)
{
	bzero(fspset, sizeof (fs_perm_set_t));

	if ((fspset->fsps_list_pool = uu_list_pool_create("fsps_list_pool",
	    sizeof (fs_perm_node_t), offsetof(fs_perm_node_t, fspn_list_node),
	    NULL, UU_DEFAULT)) == NULL)
		nomem();
	if ((fspset->fsps_list = uu_list_create(fspset->fsps_list_pool, NULL,
	    UU_DEFAULT)) == NULL)
		nomem();

	if ((fspset->fsps_named_set_avl_pool = uu_avl_pool_create(
	    "named_set_avl_pool", sizeof (who_perm_node_t), offsetof(
	    who_perm_node_t, who_avl_node), who_perm_compare,
	    UU_DEFAULT)) == NULL)
		nomem();

	if ((fspset->fsps_who_perm_avl_pool = uu_avl_pool_create(
	    "who_perm_avl_pool", sizeof (who_perm_node_t), offsetof(
	    who_perm_node_t, who_avl_node), who_perm_compare,
	    UU_DEFAULT)) == NULL)
		nomem();

	if ((fspset->fsps_deleg_perm_avl_pool = uu_avl_pool_create(
	    "deleg_perm_avl_pool", sizeof (deleg_perm_node_t), offsetof(
	    deleg_perm_node_t, dpn_avl_node), deleg_perm_compare, UU_DEFAULT))
	    == NULL)
		nomem();
}

static inline void fs_perm_fini(fs_perm_t *);
static inline void who_perm_fini(who_perm_t *);

static inline void
fs_perm_set_fini(fs_perm_set_t *fspset)
{
	fs_perm_node_t *node = uu_list_first(fspset->fsps_list);

	while (node != NULL) {
		fs_perm_node_t *next_node =
		    uu_list_next(fspset->fsps_list, node);
		fs_perm_t *fsperm = &node->fspn_fsperm;
		fs_perm_fini(fsperm);
		uu_list_remove(fspset->fsps_list, node);
		free(node);
		node = next_node;
	}

	uu_avl_pool_destroy(fspset->fsps_named_set_avl_pool);
	uu_avl_pool_destroy(fspset->fsps_who_perm_avl_pool);
	uu_avl_pool_destroy(fspset->fsps_deleg_perm_avl_pool);
}

static inline void
deleg_perm_init(deleg_perm_t *deleg_perm, zfs_deleg_who_type_t type,
    const char *name)
{
	deleg_perm->dp_who_type = type;
	deleg_perm->dp_name = name;
}

static inline void
who_perm_init(who_perm_t *who_perm, fs_perm_t *fsperm,
    zfs_deleg_who_type_t type, const char *name)
{
	uu_avl_pool_t	*pool;
	pool = fsperm->fsp_set->fsps_deleg_perm_avl_pool;

	bzero(who_perm, sizeof (who_perm_t));

	if ((who_perm->who_deleg_perm_avl = uu_avl_create(pool, NULL,
	    UU_DEFAULT)) == NULL)
		nomem();

	who_perm->who_type = type;
	who_perm->who_name = name;
	who_perm->who_fsperm = fsperm;
}

static inline void
who_perm_fini(who_perm_t *who_perm)
{
	deleg_perm_node_t *node = uu_avl_first(who_perm->who_deleg_perm_avl);

	while (node != NULL) {
		deleg_perm_node_t *next_node =
		    uu_avl_next(who_perm->who_deleg_perm_avl, node);

		uu_avl_remove(who_perm->who_deleg_perm_avl, node);
		free(node);
		node = next_node;
	}

	uu_avl_destroy(who_perm->who_deleg_perm_avl);
}

static inline void
fs_perm_init(fs_perm_t *fsperm, fs_perm_set_t *fspset, const char *fsname)
{
	uu_avl_pool_t	*nset_pool = fspset->fsps_named_set_avl_pool;
	uu_avl_pool_t	*who_pool = fspset->fsps_who_perm_avl_pool;

	bzero(fsperm, sizeof (fs_perm_t));

	if ((fsperm->fsp_sc_avl = uu_avl_create(nset_pool, NULL, UU_DEFAULT))
	    == NULL)
		nomem();

	if ((fsperm->fsp_uge_avl = uu_avl_create(who_pool, NULL, UU_DEFAULT))
	    == NULL)
		nomem();

	fsperm->fsp_set = fspset;
	fsperm->fsp_name = fsname;
}

static inline void
fs_perm_fini(fs_perm_t *fsperm)
{
	who_perm_node_t *node = uu_avl_first(fsperm->fsp_sc_avl);
	while (node != NULL) {
		who_perm_node_t *next_node = uu_avl_next(fsperm->fsp_sc_avl,
		    node);
		who_perm_t *who_perm = &node->who_perm;
		who_perm_fini(who_perm);
		uu_avl_remove(fsperm->fsp_sc_avl, node);
		free(node);
		node = next_node;
	}

	node = uu_avl_first(fsperm->fsp_uge_avl);
	while (node != NULL) {
		who_perm_node_t *next_node = uu_avl_next(fsperm->fsp_uge_avl,
		    node);
		who_perm_t *who_perm = &node->who_perm;
		who_perm_fini(who_perm);
		uu_avl_remove(fsperm->fsp_uge_avl, node);
		free(node);
		node = next_node;
	}

	uu_avl_destroy(fsperm->fsp_sc_avl);
	uu_avl_destroy(fsperm->fsp_uge_avl);
}

static void
set_deleg_perm_node(uu_avl_t *avl, deleg_perm_node_t *node,
    zfs_deleg_who_type_t who_type, const char *name, char locality)
{
	uu_avl_index_t idx = 0;

	deleg_perm_node_t *found_node = NULL;
	deleg_perm_t	*deleg_perm = &node->dpn_perm;

	deleg_perm_init(deleg_perm, who_type, name);

	if ((found_node = uu_avl_find(avl, node, NULL, &idx))
	    == NULL)
		uu_avl_insert(avl, node, idx);
	else {
		node = found_node;
		deleg_perm = &node->dpn_perm;
	}


	switch (locality) {
	case ZFS_DELEG_LOCAL:
		deleg_perm->dp_local = B_TRUE;
		break;
	case ZFS_DELEG_DESCENDENT:
		deleg_perm->dp_descend = B_TRUE;
		break;
	case ZFS_DELEG_NA:
		break;
	default:
		assert(B_FALSE); /* invalid locality */
	}
}

static inline int
parse_who_perm(who_perm_t *who_perm, nvlist_t *nvl, char locality)
{
	nvpair_t *nvp = NULL;
	fs_perm_set_t *fspset = who_perm->who_fsperm->fsp_set;
	uu_avl_t *avl = who_perm->who_deleg_perm_avl;
	zfs_deleg_who_type_t who_type = who_perm->who_type;

	while ((nvp = nvlist_next_nvpair(nvl, nvp)) != NULL) {
		const char *name = nvpair_name(nvp);
		data_type_t type = nvpair_type(nvp);
		uu_avl_pool_t *avl_pool = fspset->fsps_deleg_perm_avl_pool;
		deleg_perm_node_t *node =
		    safe_malloc(sizeof (deleg_perm_node_t));

		VERIFY(type == DATA_TYPE_BOOLEAN);

		uu_avl_node_init(node, &node->dpn_avl_node, avl_pool);
		set_deleg_perm_node(avl, node, who_type, name, locality);
	}

	return (0);
}

static inline int
parse_fs_perm(fs_perm_t *fsperm, nvlist_t *nvl)
{
	nvpair_t *nvp = NULL;
	fs_perm_set_t *fspset = fsperm->fsp_set;

	while ((nvp = nvlist_next_nvpair(nvl, nvp)) != NULL) {
		nvlist_t *nvl2 = NULL;
		const char *name = nvpair_name(nvp);
		uu_avl_t *avl = NULL;
		uu_avl_pool_t *avl_pool = NULL;
		zfs_deleg_who_type_t perm_type = name[0];
		char perm_locality = name[1];
		const char *perm_name = name + 3;
		who_perm_t *who_perm = NULL;

		assert('$' == name[2]);

		if (nvpair_value_nvlist(nvp, &nvl2) != 0)
			return (-1);

		switch (perm_type) {
		case ZFS_DELEG_CREATE:
		case ZFS_DELEG_CREATE_SETS:
		case ZFS_DELEG_NAMED_SET:
		case ZFS_DELEG_NAMED_SET_SETS:
			avl_pool = fspset->fsps_named_set_avl_pool;
			avl = fsperm->fsp_sc_avl;
			break;
		case ZFS_DELEG_USER:
		case ZFS_DELEG_USER_SETS:
		case ZFS_DELEG_GROUP:
		case ZFS_DELEG_GROUP_SETS:
		case ZFS_DELEG_EVERYONE:
		case ZFS_DELEG_EVERYONE_SETS:
			avl_pool = fspset->fsps_who_perm_avl_pool;
			avl = fsperm->fsp_uge_avl;
			break;

		default:
			assert(!"unhandled zfs_deleg_who_type_t");
		}

		who_perm_node_t *found_node = NULL;
		who_perm_node_t *node = safe_malloc(
		    sizeof (who_perm_node_t));
		who_perm = &node->who_perm;
		uu_avl_index_t idx = 0;

		uu_avl_node_init(node, &node->who_avl_node, avl_pool);
		who_perm_init(who_perm, fsperm, perm_type, perm_name);

		if ((found_node = uu_avl_find(avl, node, NULL, &idx))
		    == NULL) {
			if (avl == fsperm->fsp_uge_avl) {
				uid_t rid = 0;
				struct passwd *p = NULL;
				struct group *g = NULL;
				const char *nice_name = NULL;

				switch (perm_type) {
				case ZFS_DELEG_USER_SETS:
				case ZFS_DELEG_USER:
					rid = atoi(perm_name);
					p = getpwuid(rid);
					if (p)
						nice_name = p->pw_name;
					break;
				case ZFS_DELEG_GROUP_SETS:
				case ZFS_DELEG_GROUP:
					rid = atoi(perm_name);
					g = getgrgid(rid);
					if (g)
						nice_name = g->gr_name;
					break;

				default:
					break;
				}

				if (nice_name != NULL) {
					(void) strlcpy(
					    node->who_perm.who_ug_name,
					    nice_name, 256);
				} else {
					/* User or group unknown */
					(void) snprintf(
					    node->who_perm.who_ug_name,
					    sizeof (node->who_perm.who_ug_name),
					    "(unknown: %d)", rid);
				}
			}

			uu_avl_insert(avl, node, idx);
		} else {
			node = found_node;
			who_perm = &node->who_perm;
		}

		assert(who_perm != NULL);
		(void) parse_who_perm(who_perm, nvl2, perm_locality);
	}

	return (0);
}

static inline int
parse_fs_perm_set(fs_perm_set_t *fspset, nvlist_t *nvl)
{
	nvpair_t *nvp = NULL;
	uu_avl_index_t idx = 0;

	while ((nvp = nvlist_next_nvpair(nvl, nvp)) != NULL) {
		nvlist_t *nvl2 = NULL;
		const char *fsname = nvpair_name(nvp);
		data_type_t type = nvpair_type(nvp);
		fs_perm_t *fsperm = NULL;
		fs_perm_node_t *node = safe_malloc(sizeof (fs_perm_node_t));
		if (node == NULL)
			nomem();

		fsperm = &node->fspn_fsperm;

		VERIFY(DATA_TYPE_NVLIST == type);

		uu_list_node_init(node, &node->fspn_list_node,
		    fspset->fsps_list_pool);

		idx = uu_list_numnodes(fspset->fsps_list);
		fs_perm_init(fsperm, fspset, fsname);

		if (nvpair_value_nvlist(nvp, &nvl2) != 0)
			return (-1);

		(void) parse_fs_perm(fsperm, nvl2);

		uu_list_insert(fspset->fsps_list, node, idx);
	}

	return (0);
}

static inline const char *
deleg_perm_comment(zfs_deleg_note_t note)
{
	const char *str = "";

	/* subcommands */
	switch (note) {
		/* SUBCOMMANDS */
	case ZFS_DELEG_NOTE_ALLOW:
		str = gettext("Must also have the permission that is being"
		    "\n\t\t\t\tallowed");
		break;
	case ZFS_DELEG_NOTE_CLONE:
		str = gettext("Must also have the 'create' ability and 'mount'"
		    "\n\t\t\t\tability in the origin file system");
		break;
	case ZFS_DELEG_NOTE_CREATE:
		str = gettext("Must also have the 'mount' ability");
		break;
	case ZFS_DELEG_NOTE_DESTROY:
		str = gettext("Must also have the 'mount' ability");
		break;
	case ZFS_DELEG_NOTE_DIFF:
		str = gettext("Allows lookup of paths within a dataset;"
		    "\n\t\t\t\tgiven an object number. Ordinary users need this"
		    "\n\t\t\t\tin order to use zfs diff");
		break;
	case ZFS_DELEG_NOTE_HOLD:
		str = gettext("Allows adding a user hold to a snapshot");
		break;
	case ZFS_DELEG_NOTE_MOUNT:
		str = gettext("Allows mount/umount of ZFS datasets");
		break;
	case ZFS_DELEG_NOTE_PROMOTE:
		str = gettext("Must also have the 'mount'\n\t\t\t\tand"
		    " 'promote' ability in the origin file system");
		break;
	case ZFS_DELEG_NOTE_RECEIVE:
		str = gettext("Must also have the 'mount' and 'create'"
		    " ability");
		break;
	case ZFS_DELEG_NOTE_RELEASE:
		str = gettext("Allows releasing a user hold which\n\t\t\t\t"
		    "might destroy the snapshot");
		break;
	case ZFS_DELEG_NOTE_RENAME:
		str = gettext("Must also have the 'mount' and 'create'"
		    "\n\t\t\t\tability in the new parent");
		break;
	case ZFS_DELEG_NOTE_ROLLBACK:
		str = gettext("");
		break;
	case ZFS_DELEG_NOTE_SEND:
		str = gettext("");
		break;
	case ZFS_DELEG_NOTE_SHARE:
		str = gettext("Allows sharing file systems over NFS or SMB"
		    "\n\t\t\t\tprotocols");
		break;
	case ZFS_DELEG_NOTE_SNAPSHOT:
		str = gettext("");
		break;
	case ZFS_DELEG_NOTE_LOAD_KEY:
		str = gettext("Allows loading or unloading an encryption key");
		break;
	case ZFS_DELEG_NOTE_CHANGE_KEY:
		str = gettext("Allows changing or adding an encryption key");
		break;
/*
 *	case ZFS_DELEG_NOTE_VSCAN:
 *		str = gettext("");
 *		break;
 */
		/* OTHER */
	case ZFS_DELEG_NOTE_GROUPQUOTA:
		str = gettext("Allows accessing any groupquota@... property");
		break;
	case ZFS_DELEG_NOTE_GROUPUSED:
		str = gettext("Allows reading any groupused@... property");
		break;
	case ZFS_DELEG_NOTE_USERPROP:
		str = gettext("Allows changing any user property");
		break;
	case ZFS_DELEG_NOTE_USERQUOTA:
		str = gettext("Allows accessing any userquota@... property");
		break;
	case ZFS_DELEG_NOTE_USERUSED:
		str = gettext("Allows reading any userused@... property");
		break;
	case ZFS_DELEG_NOTE_USEROBJQUOTA:
		str = gettext("Allows accessing any userobjquota@... property");
		break;
	case ZFS_DELEG_NOTE_GROUPOBJQUOTA:
		str = gettext("Allows accessing any \n\t\t\t\t"
		    "groupobjquota@... property");
		break;
	case ZFS_DELEG_NOTE_GROUPOBJUSED:
		str = gettext("Allows reading any groupobjused@... property");
		break;
	case ZFS_DELEG_NOTE_USEROBJUSED:
		str = gettext("Allows reading any userobjused@... property");
		break;
	case ZFS_DELEG_NOTE_PROJECTQUOTA:
		str = gettext("Allows accessing any projectquota@... property");
		break;
	case ZFS_DELEG_NOTE_PROJECTOBJQUOTA:
		str = gettext("Allows accessing any \n\t\t\t\t"
		    "projectobjquota@... property");
		break;
	case ZFS_DELEG_NOTE_PROJECTUSED:
		str = gettext("Allows reading any projectused@... property");
		break;
	case ZFS_DELEG_NOTE_PROJECTOBJUSED:
		str = gettext("Allows accessing any \n\t\t\t\t"
		    "projectobjused@... property");
		break;
		/* other */
	default:
		str = "";
	}

	return (str);
}

struct allow_opts {
	boolean_t local;
	boolean_t descend;
	boolean_t user;
	boolean_t group;
	boolean_t everyone;
	boolean_t create;
	boolean_t set;
	boolean_t recursive; /* unallow only */
	boolean_t prt_usage;

	boolean_t prt_perms;
	char *who;
	char *perms;
	const char *dataset;
};

static inline int
prop_cmp(const void *a, const void *b)
{
	const char *str1 = *(const char **)a;
	const char *str2 = *(const char **)b;
	return (strcmp(str1, str2));
}

static void
allow_usage(boolean_t un, boolean_t requested, const char *msg)
{
	const char *opt_desc[] = {
		"-h", gettext("show this help message and exit"),
		"-l", gettext("set permission locally"),
		"-d", gettext("set permission for descents"),
		"-u", gettext("set permission for user"),
		"-g", gettext("set permission for group"),
		"-e", gettext("set permission for everyone"),
		"-c", gettext("set create time permission"),
		"-s", gettext("define permission set"),
		/* unallow only */
		"-r", gettext("remove permissions recursively"),
	};
	size_t unallow_size = sizeof (opt_desc) / sizeof (char *);
	size_t allow_size = unallow_size - 2;
	const char *props[ZFS_NUM_PROPS];
	int i;
	size_t count = 0;
	FILE *fp = requested ? stdout : stderr;
	zprop_desc_t *pdtbl = zfs_prop_get_table();
	const char *fmt = gettext("%-16s %-14s\t%s\n");

	(void) fprintf(fp, gettext("Usage: %s\n"), get_usage(un ? HELP_UNALLOW :
	    HELP_ALLOW));
	(void) fprintf(fp, gettext("Options:\n"));
	for (i = 0; i < (un ? unallow_size : allow_size); i += 2) {
		const char *opt = opt_desc[i];
		const char *optdsc = opt_desc[i + 1];
		(void) fprintf(fp, gettext("  %-10s  %s\n"), opt, optdsc);
	}

	(void) fprintf(fp, gettext("\nThe following permissions are "
	    "supported:\n\n"));
	(void) fprintf(fp, fmt, gettext("NAME"), gettext("TYPE"),
	    gettext("NOTES"));
	for (i = 0; i < ZFS_NUM_DELEG_NOTES; i++) {
		const char *perm_name = zfs_deleg_perm_tbl[i].z_perm;
		zfs_deleg_note_t perm_note = zfs_deleg_perm_tbl[i].z_note;
		const char *perm_type = deleg_perm_type(perm_note);
		const char *perm_comment = deleg_perm_comment(perm_note);
		(void) fprintf(fp, fmt, perm_name, perm_type, perm_comment);
	}

	for (i = 0; i < ZFS_NUM_PROPS; i++) {
		zprop_desc_t *pd = &pdtbl[i];
		if (pd->pd_visible != B_TRUE)
			continue;

		if (pd->pd_attr == PROP_READONLY)
			continue;

		props[count++] = pd->pd_name;
	}
	props[count] = NULL;

	qsort(props, count, sizeof (char *), prop_cmp);

	for (i = 0; i < count; i++)
		(void) fprintf(fp, fmt, props[i], gettext("property"), "");

	if (msg != NULL)
		(void) fprintf(fp, gettext("\nzfs: error: %s"), msg);

	exit(requested ? 0 : 2);
}

static inline const char *
munge_args(int argc, char **argv, boolean_t un, size_t expected_argc,
    char **permsp)
{
	if (un && argc == expected_argc - 1)
		*permsp = NULL;
	else if (argc == expected_argc)
		*permsp = argv[argc - 2];
	else
		allow_usage(un, B_FALSE,
		    gettext("wrong number of parameters\n"));

	return (argv[argc - 1]);
}

static void
parse_allow_args(int argc, char **argv, boolean_t un, struct allow_opts *opts)
{
	int uge_sum = opts->user + opts->group + opts->everyone;
	int csuge_sum = opts->create + opts->set + uge_sum;
	int ldcsuge_sum = csuge_sum + opts->local + opts->descend;
	int all_sum = un ? ldcsuge_sum + opts->recursive : ldcsuge_sum;

	if (uge_sum > 1)
		allow_usage(un, B_FALSE,
		    gettext("-u, -g, and -e are mutually exclusive\n"));

	if (opts->prt_usage) {
		if (argc == 0 && all_sum == 0)
			allow_usage(un, B_TRUE, NULL);
		else
			usage(B_FALSE);
	}

	if (opts->set) {
		if (csuge_sum > 1)
			allow_usage(un, B_FALSE,
			    gettext("invalid options combined with -s\n"));

		opts->dataset = munge_args(argc, argv, un, 3, &opts->perms);
		if (argv[0][0] != '@')
			allow_usage(un, B_FALSE,
			    gettext("invalid set name: missing '@' prefix\n"));
		opts->who = argv[0];
	} else if (opts->create) {
		if (ldcsuge_sum > 1)
			allow_usage(un, B_FALSE,
			    gettext("invalid options combined with -c\n"));
		opts->dataset = munge_args(argc, argv, un, 2, &opts->perms);
	} else if (opts->everyone) {
		if (csuge_sum > 1)
			allow_usage(un, B_FALSE,
			    gettext("invalid options combined with -e\n"));
		opts->dataset = munge_args(argc, argv, un, 2, &opts->perms);
	} else if (uge_sum == 0 && argc > 0 && strcmp(argv[0], "everyone")
	    == 0) {
		opts->everyone = B_TRUE;
		argc--;
		argv++;
		opts->dataset = munge_args(argc, argv, un, 2, &opts->perms);
	} else if (argc == 1 && !un) {
		opts->prt_perms = B_TRUE;
		opts->dataset = argv[argc-1];
	} else {
		opts->dataset = munge_args(argc, argv, un, 3, &opts->perms);
		opts->who = argv[0];
	}

	if (!opts->local && !opts->descend) {
		opts->local = B_TRUE;
		opts->descend = B_TRUE;
	}
}

static void
store_allow_perm(zfs_deleg_who_type_t type, boolean_t local, boolean_t descend,
    const char *who, char *perms, nvlist_t *top_nvl)
{
	int i;
	char ld[2] = { '\0', '\0' };
	char who_buf[MAXNAMELEN + 32];
	char base_type = '\0';
	char set_type = '\0';
	nvlist_t *base_nvl = NULL;
	nvlist_t *set_nvl = NULL;
	nvlist_t *nvl;

	if (nvlist_alloc(&base_nvl, NV_UNIQUE_NAME, 0) != 0)
		nomem();
	if (nvlist_alloc(&set_nvl, NV_UNIQUE_NAME, 0) !=  0)
		nomem();

	switch (type) {
	case ZFS_DELEG_NAMED_SET_SETS:
	case ZFS_DELEG_NAMED_SET:
		set_type = ZFS_DELEG_NAMED_SET_SETS;
		base_type = ZFS_DELEG_NAMED_SET;
		ld[0] = ZFS_DELEG_NA;
		break;
	case ZFS_DELEG_CREATE_SETS:
	case ZFS_DELEG_CREATE:
		set_type = ZFS_DELEG_CREATE_SETS;
		base_type = ZFS_DELEG_CREATE;
		ld[0] = ZFS_DELEG_NA;
		break;
	case ZFS_DELEG_USER_SETS:
	case ZFS_DELEG_USER:
		set_type = ZFS_DELEG_USER_SETS;
		base_type = ZFS_DELEG_USER;
		if (local)
			ld[0] = ZFS_DELEG_LOCAL;
		if (descend)
			ld[1] = ZFS_DELEG_DESCENDENT;
		break;
	case ZFS_DELEG_GROUP_SETS:
	case ZFS_DELEG_GROUP:
		set_type = ZFS_DELEG_GROUP_SETS;
		base_type = ZFS_DELEG_GROUP;
		if (local)
			ld[0] = ZFS_DELEG_LOCAL;
		if (descend)
			ld[1] = ZFS_DELEG_DESCENDENT;
		break;
	case ZFS_DELEG_EVERYONE_SETS:
	case ZFS_DELEG_EVERYONE:
		set_type = ZFS_DELEG_EVERYONE_SETS;
		base_type = ZFS_DELEG_EVERYONE;
		if (local)
			ld[0] = ZFS_DELEG_LOCAL;
		if (descend)
			ld[1] = ZFS_DELEG_DESCENDENT;
		break;

	default:
		assert(set_type != '\0' && base_type != '\0');
	}

	if (perms != NULL) {
		char *curr = perms;
		char *end = curr + strlen(perms);

		while (curr < end) {
			char *delim = strchr(curr, ',');
			if (delim == NULL)
				delim = end;
			else
				*delim = '\0';

			if (curr[0] == '@')
				nvl = set_nvl;
			else
				nvl = base_nvl;

			(void) nvlist_add_boolean(nvl, curr);
			if (delim != end)
				*delim = ',';
			curr = delim + 1;
		}

		for (i = 0; i < 2; i++) {
			char locality = ld[i];
			if (locality == 0)
				continue;

			if (!nvlist_empty(base_nvl)) {
				if (who != NULL)
					(void) snprintf(who_buf,
					    sizeof (who_buf), "%c%c$%s",
					    base_type, locality, who);
				else
					(void) snprintf(who_buf,
					    sizeof (who_buf), "%c%c$",
					    base_type, locality);

				(void) nvlist_add_nvlist(top_nvl, who_buf,
				    base_nvl);
			}


			if (!nvlist_empty(set_nvl)) {
				if (who != NULL)
					(void) snprintf(who_buf,
					    sizeof (who_buf), "%c%c$%s",
					    set_type, locality, who);
				else
					(void) snprintf(who_buf,
					    sizeof (who_buf), "%c%c$",
					    set_type, locality);

				(void) nvlist_add_nvlist(top_nvl, who_buf,
				    set_nvl);
			}
		}
	} else {
		for (i = 0; i < 2; i++) {
			char locality = ld[i];
			if (locality == 0)
				continue;

			if (who != NULL)
				(void) snprintf(who_buf, sizeof (who_buf),
				    "%c%c$%s", base_type, locality, who);
			else
				(void) snprintf(who_buf, sizeof (who_buf),
				    "%c%c$", base_type, locality);
			(void) nvlist_add_boolean(top_nvl, who_buf);

			if (who != NULL)
				(void) snprintf(who_buf, sizeof (who_buf),
				    "%c%c$%s", set_type, locality, who);
			else
				(void) snprintf(who_buf, sizeof (who_buf),
				    "%c%c$", set_type, locality);
			(void) nvlist_add_boolean(top_nvl, who_buf);
		}
	}
}

static int
construct_fsacl_list(boolean_t un, struct allow_opts *opts, nvlist_t **nvlp)
{
	if (nvlist_alloc(nvlp, NV_UNIQUE_NAME, 0) != 0)
		nomem();

	if (opts->set) {
		store_allow_perm(ZFS_DELEG_NAMED_SET, opts->local,
		    opts->descend, opts->who, opts->perms, *nvlp);
	} else if (opts->create) {
		store_allow_perm(ZFS_DELEG_CREATE, opts->local,
		    opts->descend, NULL, opts->perms, *nvlp);
	} else if (opts->everyone) {
		store_allow_perm(ZFS_DELEG_EVERYONE, opts->local,
		    opts->descend, NULL, opts->perms, *nvlp);
	} else {
		char *curr = opts->who;
		char *end = curr + strlen(curr);

		while (curr < end) {
			const char *who;
			zfs_deleg_who_type_t who_type = ZFS_DELEG_WHO_UNKNOWN;
			char *endch;
			char *delim = strchr(curr, ',');
			char errbuf[256];
			char id[64];
			struct passwd *p = NULL;
			struct group *g = NULL;

			uid_t rid;
			if (delim == NULL)
				delim = end;
			else
				*delim = '\0';

			rid = (uid_t)strtol(curr, &endch, 0);
			if (opts->user) {
				who_type = ZFS_DELEG_USER;
				if (*endch != '\0')
					p = getpwnam(curr);
				else
					p = getpwuid(rid);

				if (p != NULL)
					rid = p->pw_uid;
				else if (*endch != '\0') {
					(void) snprintf(errbuf, 256, gettext(
					    "invalid user %s\n"), curr);
					allow_usage(un, B_TRUE, errbuf);
				}
			} else if (opts->group) {
				who_type = ZFS_DELEG_GROUP;
				if (*endch != '\0')
					g = getgrnam(curr);
				else
					g = getgrgid(rid);

				if (g != NULL)
					rid = g->gr_gid;
				else if (*endch != '\0') {
					(void) snprintf(errbuf, 256, gettext(
					    "invalid group %s\n"),  curr);
					allow_usage(un, B_TRUE, errbuf);
				}
			} else {
				if (*endch != '\0') {
					p = getpwnam(curr);
				} else {
					p = getpwuid(rid);
				}

				if (p == NULL) {
					if (*endch != '\0') {
						g = getgrnam(curr);
					} else {
						g = getgrgid(rid);
					}
				}

				if (p != NULL) {
					who_type = ZFS_DELEG_USER;
					rid = p->pw_uid;
				} else if (g != NULL) {
					who_type = ZFS_DELEG_GROUP;
					rid = g->gr_gid;
				} else {
					(void) snprintf(errbuf, 256, gettext(
					    "invalid user/group %s\n"), curr);
					allow_usage(un, B_TRUE, errbuf);
				}
			}

			(void) sprintf(id, "%u", rid);
			who = id;

			store_allow_perm(who_type, opts->local,
			    opts->descend, who, opts->perms, *nvlp);
			curr = delim + 1;
		}
	}

	return (0);
}

static void
print_set_creat_perms(uu_avl_t *who_avl)
{
	const char *sc_title[] = {
		gettext("Permission sets:\n"),
		gettext("Create time permissions:\n"),
		NULL
	};
	who_perm_node_t *who_node = NULL;
	int prev_weight = -1;

	for (who_node = uu_avl_first(who_avl); who_node != NULL;
	    who_node = uu_avl_next(who_avl, who_node)) {
		uu_avl_t *avl = who_node->who_perm.who_deleg_perm_avl;
		zfs_deleg_who_type_t who_type = who_node->who_perm.who_type;
		const char *who_name = who_node->who_perm.who_name;
		int weight = who_type2weight(who_type);
		boolean_t first = B_TRUE;
		deleg_perm_node_t *deleg_node;

		if (prev_weight != weight) {
			(void) printf("%s", sc_title[weight]);
			prev_weight = weight;
		}

		if (who_name == NULL || strnlen(who_name, 1) == 0)
			(void) printf("\t");
		else
			(void) printf("\t%s ", who_name);

		for (deleg_node = uu_avl_first(avl); deleg_node != NULL;
		    deleg_node = uu_avl_next(avl, deleg_node)) {
			if (first) {
				(void) printf("%s",
				    deleg_node->dpn_perm.dp_name);
				first = B_FALSE;
			} else
				(void) printf(",%s",
				    deleg_node->dpn_perm.dp_name);
		}

		(void) printf("\n");
	}
}

static void
print_uge_deleg_perms(uu_avl_t *who_avl, boolean_t local, boolean_t descend,
    const char *title)
{
	who_perm_node_t *who_node = NULL;
	boolean_t prt_title = B_TRUE;
	uu_avl_walk_t *walk;

	if ((walk = uu_avl_walk_start(who_avl, UU_WALK_ROBUST)) == NULL)
		nomem();

	while ((who_node = uu_avl_walk_next(walk)) != NULL) {
		const char *who_name = who_node->who_perm.who_name;
		const char *nice_who_name = who_node->who_perm.who_ug_name;
		uu_avl_t *avl = who_node->who_perm.who_deleg_perm_avl;
		zfs_deleg_who_type_t who_type = who_node->who_perm.who_type;
		char delim = ' ';
		deleg_perm_node_t *deleg_node;
		boolean_t prt_who = B_TRUE;

		for (deleg_node = uu_avl_first(avl);
		    deleg_node != NULL;
		    deleg_node = uu_avl_next(avl, deleg_node)) {
			if (local != deleg_node->dpn_perm.dp_local ||
			    descend != deleg_node->dpn_perm.dp_descend)
				continue;

			if (prt_who) {
				const char *who = NULL;
				if (prt_title) {
					prt_title = B_FALSE;
					(void) printf("%s", title);
				}

				switch (who_type) {
				case ZFS_DELEG_USER_SETS:
				case ZFS_DELEG_USER:
					who = gettext("user");
					if (nice_who_name)
						who_name  = nice_who_name;
					break;
				case ZFS_DELEG_GROUP_SETS:
				case ZFS_DELEG_GROUP:
					who = gettext("group");
					if (nice_who_name)
						who_name  = nice_who_name;
					break;
				case ZFS_DELEG_EVERYONE_SETS:
				case ZFS_DELEG_EVERYONE:
					who = gettext("everyone");
					who_name = NULL;
					break;

				default:
					assert(who != NULL);
				}

				prt_who = B_FALSE;
				if (who_name == NULL)
					(void) printf("\t%s", who);
				else
					(void) printf("\t%s %s", who, who_name);
			}

			(void) printf("%c%s", delim,
			    deleg_node->dpn_perm.dp_name);
			delim = ',';
		}

		if (!prt_who)
			(void) printf("\n");
	}

	uu_avl_walk_end(walk);
}

static void
print_fs_perms(fs_perm_set_t *fspset)
{
	fs_perm_node_t *node = NULL;
	char buf[MAXNAMELEN + 32];
	const char *dsname = buf;

	for (node = uu_list_first(fspset->fsps_list); node != NULL;
	    node = uu_list_next(fspset->fsps_list, node)) {
		uu_avl_t *sc_avl = node->fspn_fsperm.fsp_sc_avl;
		uu_avl_t *uge_avl = node->fspn_fsperm.fsp_uge_avl;
		int left = 0;

		(void) snprintf(buf, sizeof (buf),
		    gettext("---- Permissions on %s "),
		    node->fspn_fsperm.fsp_name);
		(void) printf("%s", dsname);
		left = 70 - strlen(buf);
		while (left-- > 0)
			(void) printf("-");
		(void) printf("\n");

		print_set_creat_perms(sc_avl);
		print_uge_deleg_perms(uge_avl, B_TRUE, B_FALSE,
		    gettext("Local permissions:\n"));
		print_uge_deleg_perms(uge_avl, B_FALSE, B_TRUE,
		    gettext("Descendent permissions:\n"));
		print_uge_deleg_perms(uge_avl, B_TRUE, B_TRUE,
		    gettext("Local+Descendent permissions:\n"));
	}
}

static fs_perm_set_t fs_perm_set = { NULL, NULL, NULL, NULL };

struct deleg_perms {
	boolean_t un;
	nvlist_t *nvl;
};

static int
set_deleg_perms(zfs_handle_t *zhp, void *data)
{
	struct deleg_perms *perms = (struct deleg_perms *)data;
	zfs_type_t zfs_type = zfs_get_type(zhp);

	if (zfs_type != ZFS_TYPE_FILESYSTEM && zfs_type != ZFS_TYPE_VOLUME)
		return (0);

	return (zfs_set_fsacl(zhp, perms->un, perms->nvl));
}

static int
zfs_do_allow_unallow_impl(int argc, char **argv, boolean_t un)
{
	zfs_handle_t *zhp;
	nvlist_t *perm_nvl = NULL;
	nvlist_t *update_perm_nvl = NULL;
	int error = 1;
	int c;
	struct allow_opts opts = { 0 };

	const char *optstr = un ? "ldugecsrh" : "ldugecsh";

	/* check opts */
	while ((c = getopt(argc, argv, optstr)) != -1) {
		switch (c) {
		case 'l':
			opts.local = B_TRUE;
			break;
		case 'd':
			opts.descend = B_TRUE;
			break;
		case 'u':
			opts.user = B_TRUE;
			break;
		case 'g':
			opts.group = B_TRUE;
			break;
		case 'e':
			opts.everyone = B_TRUE;
			break;
		case 's':
			opts.set = B_TRUE;
			break;
		case 'c':
			opts.create = B_TRUE;
			break;
		case 'r':
			opts.recursive = B_TRUE;
			break;
		case ':':
			(void) fprintf(stderr, gettext("missing argument for "
			    "'%c' option\n"), optopt);
			usage(B_FALSE);
			break;
		case 'h':
			opts.prt_usage = B_TRUE;
			break;
		case '?':
			(void) fprintf(stderr, gettext("invalid option '%c'\n"),
			    optopt);
			usage(B_FALSE);
		}
	}

	argc -= optind;
	argv += optind;

	/* check arguments */
	parse_allow_args(argc, argv, un, &opts);

	/* try to open the dataset */
	if ((zhp = zfs_open(g_zfs, opts.dataset, ZFS_TYPE_FILESYSTEM |
	    ZFS_TYPE_VOLUME)) == NULL) {
		(void) fprintf(stderr, "Failed to open dataset: %s\n",
		    opts.dataset);
		return (-1);
	}

	if (zfs_get_fsacl(zhp, &perm_nvl) != 0)
		goto cleanup2;

	fs_perm_set_init(&fs_perm_set);
	if (parse_fs_perm_set(&fs_perm_set, perm_nvl) != 0) {
		(void) fprintf(stderr, "Failed to parse fsacl permissions\n");
		goto cleanup1;
	}

	if (opts.prt_perms)
		print_fs_perms(&fs_perm_set);
	else {
		(void) construct_fsacl_list(un, &opts, &update_perm_nvl);
		if (zfs_set_fsacl(zhp, un, update_perm_nvl) != 0)
			goto cleanup0;

		if (un && opts.recursive) {
			struct deleg_perms data = { un, update_perm_nvl };
			if (zfs_iter_filesystems(zhp, set_deleg_perms,
			    &data) != 0)
				goto cleanup0;
		}
	}

	error = 0;

cleanup0:
	nvlist_free(perm_nvl);
	nvlist_free(update_perm_nvl);
cleanup1:
	fs_perm_set_fini(&fs_perm_set);
cleanup2:
	zfs_close(zhp);

	return (error);
}

static int
zfs_do_allow(int argc, char **argv)
{
	return (zfs_do_allow_unallow_impl(argc, argv, B_FALSE));
}

static int
zfs_do_unallow(int argc, char **argv)
{
	return (zfs_do_allow_unallow_impl(argc, argv, B_TRUE));
}

static int
zfs_do_hold_rele_impl(int argc, char **argv, boolean_t holding)
{
	int errors = 0;
	int i;
	const char *tag;
	boolean_t recursive = B_FALSE;
	const char *opts = holding ? "rt" : "r";
	int c;

	/* check options */
	while ((c = getopt(argc, argv, opts)) != -1) {
		switch (c) {
		case 'r':
			recursive = B_TRUE;
			break;
		case '?':
			(void) fprintf(stderr, gettext("invalid option '%c'\n"),
			    optopt);
			usage(B_FALSE);
		}
	}

	argc -= optind;
	argv += optind;

	/* check number of arguments */
	if (argc < 2)
		usage(B_FALSE);

	tag = argv[0];
	--argc;
	++argv;

	if (holding && tag[0] == '.') {
		/* tags starting with '.' are reserved for libzfs */
		(void) fprintf(stderr, gettext("tag may not start with '.'\n"));
		usage(B_FALSE);
	}

	for (i = 0; i < argc; ++i) {
		zfs_handle_t *zhp;
		char parent[ZFS_MAX_DATASET_NAME_LEN];
		const char *delim;
		char *path = argv[i];

		delim = strchr(path, '@');
		if (delim == NULL) {
			(void) fprintf(stderr,
			    gettext("'%s' is not a snapshot\n"), path);
			++errors;
			continue;
		}
		(void) strncpy(parent, path, delim - path);
		parent[delim - path] = '\0';

		zhp = zfs_open(g_zfs, parent,
		    ZFS_TYPE_FILESYSTEM | ZFS_TYPE_VOLUME);
		if (zhp == NULL) {
			++errors;
			continue;
		}
		if (holding) {
			if (zfs_hold(zhp, delim+1, tag, recursive, -1) != 0)
				++errors;
		} else {
			if (zfs_release(zhp, delim+1, tag, recursive) != 0)
				++errors;
		}
		zfs_close(zhp);
	}

	return (errors != 0);
}

/*
 * zfs hold [-r] [-t] <tag> <snap> ...
 *
 *	-r	Recursively hold
 *
 * Apply a user-hold with the given tag to the list of snapshots.
 */
static int
zfs_do_hold(int argc, char **argv)
{
	return (zfs_do_hold_rele_impl(argc, argv, B_TRUE));
}

/*
 * zfs release [-r] <tag> <snap> ...
 *
 *	-r	Recursively release
 *
 * Release a user-hold with the given tag from the list of snapshots.
 */
static int
zfs_do_release(int argc, char **argv)
{
	return (zfs_do_hold_rele_impl(argc, argv, B_FALSE));
}

typedef struct holds_cbdata {
	boolean_t	cb_recursive;
	const char	*cb_snapname;
	nvlist_t	**cb_nvlp;
	size_t		cb_max_namelen;
	size_t		cb_max_taglen;
} holds_cbdata_t;

#define	STRFTIME_FMT_STR "%a %b %e %H:%M %Y"
#define	DATETIME_BUF_LEN (32)
/*
 *
 */
static void
print_holds(boolean_t scripted, int nwidth, int tagwidth, nvlist_t *nvl)
{
	int i;
	nvpair_t *nvp = NULL;
	char *hdr_cols[] = { "NAME", "TAG", "TIMESTAMP" };
	const char *col;

	if (!scripted) {
		for (i = 0; i < 3; i++) {
			col = gettext(hdr_cols[i]);
			if (i < 2)
				(void) printf("%-*s  ", i ? tagwidth : nwidth,
				    col);
			else
				(void) printf("%s\n", col);
		}
	}

	while ((nvp = nvlist_next_nvpair(nvl, nvp)) != NULL) {
		char *zname = nvpair_name(nvp);
		nvlist_t *nvl2;
		nvpair_t *nvp2 = NULL;
		(void) nvpair_value_nvlist(nvp, &nvl2);
		while ((nvp2 = nvlist_next_nvpair(nvl2, nvp2)) != NULL) {
			char tsbuf[DATETIME_BUF_LEN];
			char *tagname = nvpair_name(nvp2);
			uint64_t val = 0;
			time_t time;
			struct tm t;

			(void) nvpair_value_uint64(nvp2, &val);
			time = (time_t)val;
			(void) localtime_r(&time, &t);
			(void) strftime(tsbuf, DATETIME_BUF_LEN,
			    gettext(STRFTIME_FMT_STR), &t);

			if (scripted) {
				(void) printf("%s\t%s\t%s\n", zname,
				    tagname, tsbuf);
			} else {
				(void) printf("%-*s  %-*s  %s\n", nwidth,
				    zname, tagwidth, tagname, tsbuf);
			}
		}
	}
}

/*
 * Generic callback function to list a dataset or snapshot.
 */
static int
holds_callback(zfs_handle_t *zhp, void *data)
{
	holds_cbdata_t *cbp = data;
	nvlist_t *top_nvl = *cbp->cb_nvlp;
	nvlist_t *nvl = NULL;
	nvpair_t *nvp = NULL;
	const char *zname = zfs_get_name(zhp);
	size_t znamelen = strlen(zname);

	if (cbp->cb_recursive) {
		const char *snapname;
		char *delim  = strchr(zname, '@');
		if (delim == NULL)
			return (0);

		snapname = delim + 1;
		if (strcmp(cbp->cb_snapname, snapname))
			return (0);
	}

	if (zfs_get_holds(zhp, &nvl) != 0)
		return (-1);

	if (znamelen > cbp->cb_max_namelen)
		cbp->cb_max_namelen  = znamelen;

	while ((nvp = nvlist_next_nvpair(nvl, nvp)) != NULL) {
		const char *tag = nvpair_name(nvp);
		size_t taglen = strlen(tag);
		if (taglen > cbp->cb_max_taglen)
			cbp->cb_max_taglen  = taglen;
	}

	return (nvlist_add_nvlist(top_nvl, zname, nvl));
}

/*
 * zfs holds [-rH] <snap> ...
 *
 *	-r	Lists holds that are set on the named snapshots recursively.
 *	-H	Scripted mode; elide headers and separate columns by tabs.
 */
static int
zfs_do_holds(int argc, char **argv)
{
	int errors = 0;
	int c;
	int i;
	boolean_t scripted = B_FALSE;
	boolean_t recursive = B_FALSE;
	const char *opts = "rH";
	nvlist_t *nvl;

	int types = ZFS_TYPE_SNAPSHOT;
	holds_cbdata_t cb = { 0 };

	int limit = 0;
	int ret = 0;
	int flags = 0;

	/* check options */
	while ((c = getopt(argc, argv, opts)) != -1) {
		switch (c) {
		case 'r':
			recursive = B_TRUE;
			break;
		case 'H':
			scripted = B_TRUE;
			break;
		case '?':
			(void) fprintf(stderr, gettext("invalid option '%c'\n"),
			    optopt);
			usage(B_FALSE);
		}
	}

	if (recursive) {
		types |= ZFS_TYPE_FILESYSTEM | ZFS_TYPE_VOLUME;
		flags |= ZFS_ITER_RECURSE;
	}

	argc -= optind;
	argv += optind;

	/* check number of arguments */
	if (argc < 1)
		usage(B_FALSE);

	if (nvlist_alloc(&nvl, NV_UNIQUE_NAME, 0) != 0)
		nomem();

	for (i = 0; i < argc; ++i) {
		char *snapshot = argv[i];
		const char *delim;
		const char *snapname;

		delim = strchr(snapshot, '@');
		if (delim == NULL) {
			(void) fprintf(stderr,
			    gettext("'%s' is not a snapshot\n"), snapshot);
			++errors;
			continue;
		}
		snapname = delim + 1;
		if (recursive)
			snapshot[delim - snapshot] = '\0';

		cb.cb_recursive = recursive;
		cb.cb_snapname = snapname;
		cb.cb_nvlp = &nvl;

		/*
		 *  1. collect holds data, set format options
		 */
		ret = zfs_for_each(argc, argv, flags, types, NULL, NULL, limit,
		    holds_callback, &cb);
		if (ret != 0)
			++errors;
	}

	/*
	 *  2. print holds data
	 */
	print_holds(scripted, cb.cb_max_namelen, cb.cb_max_taglen, nvl);

	if (nvlist_empty(nvl))
		(void) fprintf(stderr, gettext("no datasets available\n"));

	nvlist_free(nvl);

	return (0 != errors);
}

#define	CHECK_SPINNER 30
#define	SPINNER_TIME 3		/* seconds */
#define	MOUNT_TIME 1		/* seconds */

typedef struct get_all_state {
	boolean_t	ga_verbose;
	get_all_cb_t	*ga_cbp;
} get_all_state_t;

static int
get_one_dataset(zfs_handle_t *zhp, void *data)
{
	static char *spin[] = { "-", "\\", "|", "/" };
	static int spinval = 0;
	static int spincheck = 0;
	static time_t last_spin_time = (time_t)0;
	get_all_state_t *state = data;
	zfs_type_t type = zfs_get_type(zhp);

	if (state->ga_verbose) {
		if (--spincheck < 0) {
			time_t now = time(NULL);
			if (last_spin_time + SPINNER_TIME < now) {
				update_progress(spin[spinval++ % 4]);
				last_spin_time = now;
			}
			spincheck = CHECK_SPINNER;
		}
	}

	/*
	 * Iterate over any nested datasets.
	 */
	if (zfs_iter_filesystems(zhp, get_one_dataset, data) != 0) {
		zfs_close(zhp);
		return (1);
	}

	/*
	 * Skip any datasets whose type does not match.
	 */
	if ((type & ZFS_TYPE_FILESYSTEM) == 0) {
		zfs_close(zhp);
		return (0);
	}
	libzfs_add_handle(state->ga_cbp, zhp);
	assert(state->ga_cbp->cb_used <= state->ga_cbp->cb_alloc);

	return (0);
}

static void
get_all_datasets(get_all_cb_t *cbp, boolean_t verbose)
{
	get_all_state_t state = {
	    .ga_verbose = verbose,
	    .ga_cbp = cbp
	};

	if (verbose)
		set_progress_header(gettext("Reading ZFS config"));
	(void) zfs_iter_root(g_zfs, get_one_dataset, &state);

	if (verbose)
		finish_progress(gettext("done."));
}

/*
 * Generic callback for sharing or mounting filesystems.  Because the code is so
 * similar, we have a common function with an extra parameter to determine which
 * mode we are using.
 */
typedef enum { OP_SHARE, OP_MOUNT } share_mount_op_t;

typedef struct share_mount_state {
	share_mount_op_t	sm_op;
	boolean_t	sm_verbose;
	int	sm_flags;
	char	*sm_options;
	char	*sm_proto; /* only valid for OP_SHARE */
	pthread_mutex_t	sm_lock; /* protects the remaining fields */
	uint_t	sm_total; /* number of filesystems to process */
	uint_t	sm_done; /* number of filesystems processed */
	int	sm_status; /* -1 if any of the share/mount operations failed */
} share_mount_state_t;

/*
 * Share or mount a dataset.
 */
static int
share_mount_one(zfs_handle_t *zhp, int op, int flags, char *protocol,
    boolean_t explicit, const char *options)
{
	char mountpoint[ZFS_MAXPROPLEN];
	char shareopts[ZFS_MAXPROPLEN];
	char smbshareopts[ZFS_MAXPROPLEN];
	const char *cmdname = op == OP_SHARE ? "share" : "mount";
	struct mnttab mnt;
	uint64_t zoned, canmount;
	boolean_t shared_nfs, shared_smb;

	assert(zfs_get_type(zhp) & ZFS_TYPE_FILESYSTEM);

	/*
	 * Check to make sure we can mount/share this dataset.  If we
	 * are in the global zone and the filesystem is exported to a
	 * local zone, or if we are in a local zone and the
	 * filesystem is not exported, then it is an error.
	 */
	zoned = zfs_prop_get_int(zhp, ZFS_PROP_ZONED);

	if (zoned && getzoneid() == GLOBAL_ZONEID) {
		if (!explicit)
			return (0);

		(void) fprintf(stderr, gettext("cannot %s '%s': "
		    "dataset is exported to a local zone\n"), cmdname,
		    zfs_get_name(zhp));
		return (1);

	} else if (!zoned && getzoneid() != GLOBAL_ZONEID) {
		if (!explicit)
			return (0);

		(void) fprintf(stderr, gettext("cannot %s '%s': "
		    "permission denied\n"), cmdname,
		    zfs_get_name(zhp));
		return (1);
	}

	/*
	 * Ignore any filesystems which don't apply to us. This
	 * includes those with a legacy mountpoint, or those with
	 * legacy share options.
	 */
	verify(zfs_prop_get(zhp, ZFS_PROP_MOUNTPOINT, mountpoint,
	    sizeof (mountpoint), NULL, NULL, 0, B_FALSE) == 0);
	verify(zfs_prop_get(zhp, ZFS_PROP_SHARENFS, shareopts,
	    sizeof (shareopts), NULL, NULL, 0, B_FALSE) == 0);
	verify(zfs_prop_get(zhp, ZFS_PROP_SHARESMB, smbshareopts,
	    sizeof (smbshareopts), NULL, NULL, 0, B_FALSE) == 0);

	if (op == OP_SHARE && strcmp(shareopts, "off") == 0 &&
	    strcmp(smbshareopts, "off") == 0) {
		if (!explicit)
			return (0);

		(void) fprintf(stderr, gettext("cannot share '%s': "
		    "legacy share\n"), zfs_get_name(zhp));
		(void) fprintf(stderr, gettext("use share(1M) to "
		    "share this filesystem, or set "
		    "sharenfs property on\n"));
		return (1);
	}

	/*
	 * We cannot share or mount legacy filesystems. If the
	 * shareopts is non-legacy but the mountpoint is legacy, we
	 * treat it as a legacy share.
	 */
	if (strcmp(mountpoint, "legacy") == 0) {
		if (!explicit)
			return (0);

		(void) fprintf(stderr, gettext("cannot %s '%s': "
		    "legacy mountpoint\n"), cmdname, zfs_get_name(zhp));
		(void) fprintf(stderr, gettext("use %s(1M) to "
		    "%s this filesystem\n"), cmdname, cmdname);
		return (1);
	}

	if (strcmp(mountpoint, "none") == 0) {
		if (!explicit)
			return (0);

		(void) fprintf(stderr, gettext("cannot %s '%s': no "
		    "mountpoint set\n"), cmdname, zfs_get_name(zhp));
		return (1);
	}

	/*
	 * canmount	explicit	outcome
	 * on		no		pass through
	 * on		yes		pass through
	 * off		no		return 0
	 * off		yes		display error, return 1
	 * noauto	no		return 0
	 * noauto	yes		pass through
	 */
	canmount = zfs_prop_get_int(zhp, ZFS_PROP_CANMOUNT);
	if (canmount == ZFS_CANMOUNT_OFF) {
		if (!explicit)
			return (0);

		(void) fprintf(stderr, gettext("cannot %s '%s': "
		    "'canmount' property is set to 'off'\n"), cmdname,
		    zfs_get_name(zhp));
		return (1);
	} else if (canmount == ZFS_CANMOUNT_NOAUTO && !explicit) {
		/*
		 * When performing a 'zfs mount -a', we skip any mounts for
		 * datasets that have 'noauto' set. Sharing a dataset with
		 * 'noauto' set is only allowed if it's mounted.
		 */
		if (op == OP_MOUNT)
			return (0);
		if (op == OP_SHARE && !zfs_is_mounted(zhp, NULL)) {
			/* also purge it from existing exports */
			zfs_unshareall_bypath(zhp, mountpoint);
			return (0);
		}
	}

	/*
	 * If this filesystem is encrypted and does not have
	 * a loaded key, we can not mount it.
	 */
	if ((flags & MS_CRYPT) == 0 &&
	    zfs_prop_get_int(zhp, ZFS_PROP_ENCRYPTION) != ZIO_CRYPT_OFF &&
	    zfs_prop_get_int(zhp, ZFS_PROP_KEYSTATUS) ==
	    ZFS_KEYSTATUS_UNAVAILABLE) {
		if (!explicit)
			return (0);

		(void) fprintf(stderr, gettext("cannot %s '%s': "
		    "encryption key not loaded\n"), cmdname, zfs_get_name(zhp));
		return (1);
	}

	/*
	 * If this filesystem is inconsistent and has a receive resume
	 * token, we can not mount it.
	 */
	if (zfs_prop_get_int(zhp, ZFS_PROP_INCONSISTENT) &&
	    zfs_prop_get(zhp, ZFS_PROP_RECEIVE_RESUME_TOKEN,
	    NULL, 0, NULL, NULL, 0, B_TRUE) == 0) {
		if (!explicit)
			return (0);

		(void) fprintf(stderr, gettext("cannot %s '%s': "
		    "Contains partially-completed state from "
		    "\"zfs receive -s\", which can be resumed with "
		    "\"zfs send -t\"\n"),
		    cmdname, zfs_get_name(zhp));
		return (1);
	}

	if (zfs_prop_get_int(zhp, ZFS_PROP_REDACTED) && !(flags & MS_FORCE)) {
		if (!explicit)
			return (0);

		(void) fprintf(stderr, gettext("cannot %s '%s': "
		    "Dataset is not complete, was created by receiving "
		    "a redacted zfs send stream.\n"), cmdname,
		    zfs_get_name(zhp));
		return (1);
	}

	/*
	 * At this point, we have verified that the mountpoint and/or
	 * shareopts are appropriate for auto management. If the
	 * filesystem is already mounted or shared, return (failing
	 * for explicit requests); otherwise mount or share the
	 * filesystem.
	 */
	switch (op) {
	case OP_SHARE:

		shared_nfs = zfs_is_shared_nfs(zhp, NULL);
		shared_smb = zfs_is_shared_smb(zhp, NULL);

		if ((shared_nfs && shared_smb) ||
		    (shared_nfs && strcmp(shareopts, "on") == 0 &&
		    strcmp(smbshareopts, "off") == 0) ||
		    (shared_smb && strcmp(smbshareopts, "on") == 0 &&
		    strcmp(shareopts, "off") == 0)) {
			if (!explicit)
				return (0);

			(void) fprintf(stderr, gettext("cannot share "
			    "'%s': filesystem already shared\n"),
			    zfs_get_name(zhp));
			return (1);
		}

		if (!zfs_is_mounted(zhp, NULL) &&
		    zfs_mount(zhp, NULL, flags) != 0)
			return (1);

		if (protocol == NULL) {
			if (zfs_shareall(zhp) != 0)
				return (1);
		} else if (strcmp(protocol, "nfs") == 0) {
			if (zfs_share_nfs(zhp))
				return (1);
		} else if (strcmp(protocol, "smb") == 0) {
			if (zfs_share_smb(zhp))
				return (1);
		} else {
			(void) fprintf(stderr, gettext("cannot share "
			    "'%s': invalid share type '%s' "
			    "specified\n"),
			    zfs_get_name(zhp), protocol);
			return (1);
		}

		break;

	case OP_MOUNT:
		if (options == NULL)
			mnt.mnt_mntopts = "";
		else
			mnt.mnt_mntopts = (char *)options;

		if (!hasmntopt(&mnt, MNTOPT_REMOUNT) &&
		    zfs_is_mounted(zhp, NULL)) {
			if (!explicit)
				return (0);

			(void) fprintf(stderr, gettext("cannot mount "
			    "'%s': filesystem already mounted\n"),
			    zfs_get_name(zhp));
			return (1);
		}

		if (zfs_mount(zhp, options, flags) != 0)
			return (1);
		break;
	}

	return (0);
}

/*
 * Reports progress in the form "(current/total)".  Not thread-safe.
 */
static void
report_mount_progress(int current, int total)
{
	static time_t last_progress_time = 0;
	time_t now = time(NULL);
	char info[32];

	/* report 1..n instead of 0..n-1 */
	++current;

	/* display header if we're here for the first time */
	if (current == 1) {
		set_progress_header(gettext("Mounting ZFS filesystems"));
	} else if (current != total && last_progress_time + MOUNT_TIME >= now) {
		/* too soon to report again */
		return;
	}

	last_progress_time = now;

	(void) sprintf(info, "(%d/%d)", current, total);

	if (current == total)
		finish_progress(info);
	else
		update_progress(info);
}

/*
 * zfs_foreach_mountpoint() callback that mounts or shares one filesystem and
 * updates the progress meter.
 */
static int
share_mount_one_cb(zfs_handle_t *zhp, void *arg)
{
	share_mount_state_t *sms = arg;
	int ret;

	ret = share_mount_one(zhp, sms->sm_op, sms->sm_flags, sms->sm_proto,
	    B_FALSE, sms->sm_options);

	pthread_mutex_lock(&sms->sm_lock);
	if (ret != 0)
		sms->sm_status = ret;
	sms->sm_done++;
	if (sms->sm_verbose)
		report_mount_progress(sms->sm_done, sms->sm_total);
	pthread_mutex_unlock(&sms->sm_lock);
	return (ret);
}

static void
append_options(char *mntopts, char *newopts)
{
	int len = strlen(mntopts);

	/* original length plus new string to append plus 1 for the comma */
	if (len + 1 + strlen(newopts) >= MNT_LINE_MAX) {
		(void) fprintf(stderr, gettext("the opts argument for "
		    "'%s' option is too long (more than %d chars)\n"),
		    "-o", MNT_LINE_MAX);
		usage(B_FALSE);
	}

	if (*mntopts)
		mntopts[len++] = ',';

	(void) strcpy(&mntopts[len], newopts);
}

static int
share_mount(int op, int argc, char **argv)
{
	int do_all = 0;
	boolean_t verbose = B_FALSE;
	int c, ret = 0;
	char *options = NULL;
	int flags = 0;

	/* check options */
	while ((c = getopt(argc, argv, op == OP_MOUNT ? ":alvo:Of" : "al"))
	    != -1) {
		switch (c) {
		case 'a':
			do_all = 1;
			break;
		case 'v':
			verbose = B_TRUE;
			break;
		case 'l':
			flags |= MS_CRYPT;
			break;
		case 'o':
			if (*optarg == '\0') {
				(void) fprintf(stderr, gettext("empty mount "
				    "options (-o) specified\n"));
				usage(B_FALSE);
			}

			if (options == NULL)
				options = safe_malloc(MNT_LINE_MAX + 1);

			/* option validation is done later */
			append_options(options, optarg);
			break;
		case 'O':
			flags |= MS_OVERLAY;
			break;
		case 'f':
			flags |= MS_FORCE;
			break;
		case ':':
			(void) fprintf(stderr, gettext("missing argument for "
			    "'%c' option\n"), optopt);
			usage(B_FALSE);
			break;
		case '?':
			(void) fprintf(stderr, gettext("invalid option '%c'\n"),
			    optopt);
			usage(B_FALSE);
		}
	}

	argc -= optind;
	argv += optind;

	/* check number of arguments */
	if (do_all) {
		char *protocol = NULL;

		if (op == OP_SHARE && argc > 0) {
			if (strcmp(argv[0], "nfs") != 0 &&
			    strcmp(argv[0], "smb") != 0) {
				(void) fprintf(stderr, gettext("share type "
				    "must be 'nfs' or 'smb'\n"));
				usage(B_FALSE);
			}
<<<<<<< HEAD
=======

>>>>>>> cab24ec5
			protocol = argv[0];
			argc--;
			argv++;
		}

		if (argc != 0) {
			(void) fprintf(stderr, gettext("too many arguments\n"));
			usage(B_FALSE);
		}

		start_progress_timer();
		get_all_cb_t cb = { 0 };
		get_all_datasets(&cb, verbose);

		if (cb.cb_used == 0) {
			if (options != NULL)
				free(options);
			return (0);
		}

		share_mount_state_t share_mount_state = { 0 };
		share_mount_state.sm_op = op;
		share_mount_state.sm_verbose = verbose;
		share_mount_state.sm_flags = flags;
		share_mount_state.sm_options = options;
		share_mount_state.sm_proto = protocol;
		share_mount_state.sm_total = cb.cb_used;
		pthread_mutex_init(&share_mount_state.sm_lock, NULL);

		/*
		 * libshare isn't mt-safe, so only do the operation in parallel
		 * if we're mounting. Additionally, the key-loading option must
		 * be serialized so that we can prompt the user for their keys
		 * in a consistent manner.
		 */
		zfs_foreach_mountpoint(g_zfs, cb.cb_handles, cb.cb_used,
		    share_mount_one_cb, &share_mount_state,
		    op == OP_MOUNT && !(flags & MS_CRYPT));
		zfs_commit_all_shares();
<<<<<<< HEAD
=======

>>>>>>> cab24ec5
		ret = share_mount_state.sm_status;

		for (int i = 0; i < cb.cb_used; i++)
			zfs_close(cb.cb_handles[i]);
		free(cb.cb_handles);
	} else if (argc == 0) {
		struct mnttab entry;

		if ((op == OP_SHARE) || (options != NULL)) {
			(void) fprintf(stderr, gettext("missing filesystem "
			    "argument (specify -a for all)\n"));
			usage(B_FALSE);
		}

		/*
		 * When mount is given no arguments, go through
		 * /proc/self/mounts and display any active ZFS mounts.
		 * We hide any snapshots, since they are controlled
		 * automatically.
		 */

		/* Reopen MNTTAB to prevent reading stale data from open file */
		if (freopen(MNTTAB, "r", mnttab_file) == NULL) {
			if (options != NULL)
				free(options);
			return (ENOENT);
		}

		while (getmntent(mnttab_file, &entry) == 0) {
			if (strcmp(entry.mnt_fstype, MNTTYPE_ZFS) != 0 ||
			    strchr(entry.mnt_special, '@') != NULL)
				continue;

			(void) printf("%-30s  %s\n", entry.mnt_special,
			    entry.mnt_mountp);
		}

	} else {
		zfs_handle_t *zhp;

		if (argc > 1) {
			(void) fprintf(stderr,
			    gettext("too many arguments\n"));
			usage(B_FALSE);
		}

		if ((zhp = zfs_open(g_zfs, argv[0],
		    ZFS_TYPE_FILESYSTEM)) == NULL) {
			ret = 1;
		} else {
			ret = share_mount_one(zhp, op, flags, NULL, B_TRUE,
			    options);
			zfs_commit_all_shares();
			zfs_close(zhp);
		}
	}

	if (options != NULL)
		free(options);

	return (ret);
}

/*
 * zfs mount -a [nfs]
 * zfs mount filesystem
 *
 * Mount all filesystems, or mount the given filesystem.
 */
static int
zfs_do_mount(int argc, char **argv)
{
	return (share_mount(OP_MOUNT, argc, argv));
}

/*
 * zfs share -a [nfs | smb]
 * zfs share filesystem
 *
 * Share all filesystems, or share the given filesystem.
 */
static int
zfs_do_share(int argc, char **argv)
{
	return (share_mount(OP_SHARE, argc, argv));
}

typedef struct unshare_unmount_node {
	zfs_handle_t	*un_zhp;
	char		*un_mountp;
	uu_avl_node_t	un_avlnode;
} unshare_unmount_node_t;

/* ARGSUSED */
static int
unshare_unmount_compare(const void *larg, const void *rarg, void *unused)
{
	const unshare_unmount_node_t *l = larg;
	const unshare_unmount_node_t *r = rarg;

	return (strcmp(l->un_mountp, r->un_mountp));
}

/*
 * Convenience routine used by zfs_do_umount() and manual_unmount().  Given an
 * absolute path, find the entry /proc/self/mounts, verify that it's a
 * ZFS filesystem, and unmount it appropriately.
 */
static int
unshare_unmount_path(int op, char *path, int flags, boolean_t is_manual)
{
	zfs_handle_t *zhp;
	int ret = 0;
	struct stat64 statbuf;
	struct extmnttab entry;
	const char *cmdname = (op == OP_SHARE) ? "unshare" : "unmount";
	ino_t path_inode;

	/*
	 * Search for the given (major,minor) pair in the mount table.
	 */

	/* Reopen MNTTAB to prevent reading stale data from open file */
	if (freopen(MNTTAB, "r", mnttab_file) == NULL)
		return (ENOENT);

	if (getextmntent(path, &entry, &statbuf) != 0) {
		if (op == OP_SHARE) {
			(void) fprintf(stderr, gettext("cannot %s '%s': not "
			    "currently mounted\n"), cmdname, path);
			return (1);
		}
		(void) fprintf(stderr, gettext("warning: %s not in"
		    "/proc/self/mounts\n"), path);
		if ((ret = umount2(path, flags)) != 0)
			(void) fprintf(stderr, gettext("%s: %s\n"), path,
			    strerror(errno));
		return (ret != 0);
	}
	path_inode = statbuf.st_ino;

	if (strcmp(entry.mnt_fstype, MNTTYPE_ZFS) != 0) {
		(void) fprintf(stderr, gettext("cannot %s '%s': not a ZFS "
		    "filesystem\n"), cmdname, path);
		return (1);
	}

	if ((zhp = zfs_open(g_zfs, entry.mnt_special,
	    ZFS_TYPE_FILESYSTEM)) == NULL)
		return (1);

	ret = 1;
	if (stat64(entry.mnt_mountp, &statbuf) != 0) {
		(void) fprintf(stderr, gettext("cannot %s '%s': %s\n"),
		    cmdname, path, strerror(errno));
		goto out;
	} else if (statbuf.st_ino != path_inode) {
		(void) fprintf(stderr, gettext("cannot "
		    "%s '%s': not a mountpoint\n"), cmdname, path);
		goto out;
	}

	if (op == OP_SHARE) {
		char nfs_mnt_prop[ZFS_MAXPROPLEN];
		char smbshare_prop[ZFS_MAXPROPLEN];

		verify(zfs_prop_get(zhp, ZFS_PROP_SHARENFS, nfs_mnt_prop,
		    sizeof (nfs_mnt_prop), NULL, NULL, 0, B_FALSE) == 0);
		verify(zfs_prop_get(zhp, ZFS_PROP_SHARESMB, smbshare_prop,
		    sizeof (smbshare_prop), NULL, NULL, 0, B_FALSE) == 0);

		if (strcmp(nfs_mnt_prop, "off") == 0 &&
		    strcmp(smbshare_prop, "off") == 0) {
			(void) fprintf(stderr, gettext("cannot unshare "
			    "'%s': legacy share\n"), path);
			(void) fprintf(stderr, gettext("use exportfs(8) "
			    "or smbcontrol(1) to unshare this filesystem\n"));
		} else if (!zfs_is_shared(zhp)) {
			(void) fprintf(stderr, gettext("cannot unshare '%s': "
			    "not currently shared\n"), path);
		} else {
			ret = zfs_unshareall_bypath(zhp, path);
			zfs_commit_all_shares();
		}
	} else {
		char mtpt_prop[ZFS_MAXPROPLEN];

		verify(zfs_prop_get(zhp, ZFS_PROP_MOUNTPOINT, mtpt_prop,
		    sizeof (mtpt_prop), NULL, NULL, 0, B_FALSE) == 0);

		if (is_manual) {
			ret = zfs_unmount(zhp, NULL, flags);
		} else if (strcmp(mtpt_prop, "legacy") == 0) {
			(void) fprintf(stderr, gettext("cannot unmount "
			    "'%s': legacy mountpoint\n"),
			    zfs_get_name(zhp));
			(void) fprintf(stderr, gettext("use umount(8) "
			    "to unmount this filesystem\n"));
		} else {
			ret = zfs_unmountall(zhp, flags);
		}
	}

out:
	zfs_close(zhp);

	return (ret != 0);
}

/*
 * Generic callback for unsharing or unmounting a filesystem.
 */
static int
unshare_unmount(int op, int argc, char **argv)
{
	int do_all = 0;
	int flags = 0;
	int ret = 0;
	int c;
	zfs_handle_t *zhp;
	char nfs_mnt_prop[ZFS_MAXPROPLEN];
	char sharesmb[ZFS_MAXPROPLEN];

	/* check options */
	while ((c = getopt(argc, argv, op == OP_SHARE ? ":a" : "afu")) != -1) {
		switch (c) {
		case 'a':
			do_all = 1;
			break;
		case 'f':
			flags |= MS_FORCE;
			break;
		case 'u':
			flags |= MS_CRYPT;
			break;
		case ':':
			(void) fprintf(stderr, gettext("missing argument for "
			    "'%c' option\n"), optopt);
			usage(B_FALSE);
			break;
		case '?':
			(void) fprintf(stderr, gettext("invalid option '%c'\n"),
			    optopt);
			usage(B_FALSE);
		}
	}

	argc -= optind;
	argv += optind;

	if (do_all) {
		/*
		 * We could make use of zfs_for_each() to walk all datasets in
		 * the system, but this would be very inefficient, especially
		 * since we would have to linearly search /proc/self/mounts for
		 * each one. Instead, do one pass through /proc/self/mounts
		 * looking for zfs entries and call zfs_unmount() for each one.
		 *
		 * Things get a little tricky if the administrator has created
		 * mountpoints beneath other ZFS filesystems.  In this case, we
		 * have to unmount the deepest filesystems first.  To accomplish
		 * this, we place all the mountpoints in an AVL tree sorted by
		 * the special type (dataset name), and walk the result in
		 * reverse to make sure to get any snapshots first.
		 */
		struct mnttab entry;
		uu_avl_pool_t *pool;
		uu_avl_t *tree = NULL;
		unshare_unmount_node_t *node;
		uu_avl_index_t idx;
		uu_avl_walk_t *walk;
		char *protocol = NULL;

		if (op == OP_SHARE && argc > 0) {
			if (strcmp(argv[0], "nfs") != 0 &&
			    strcmp(argv[0], "smb") != 0) {
				(void) fprintf(stderr, gettext("share type "
				    "must be 'nfs' or 'smb'\n"));
				usage(B_FALSE);
			}
			protocol = argv[0];
			argc--;
			argv++;
		}

		if (argc != 0) {
			(void) fprintf(stderr, gettext("too many arguments\n"));
			usage(B_FALSE);
		}

		if (((pool = uu_avl_pool_create("unmount_pool",
		    sizeof (unshare_unmount_node_t),
		    offsetof(unshare_unmount_node_t, un_avlnode),
		    unshare_unmount_compare, UU_DEFAULT)) == NULL) ||
		    ((tree = uu_avl_create(pool, NULL, UU_DEFAULT)) == NULL))
			nomem();

		/* Reopen MNTTAB to prevent reading stale data from open file */
		if (freopen(MNTTAB, "r", mnttab_file) == NULL)
			return (ENOENT);

		while (getmntent(mnttab_file, &entry) == 0) {

			/* ignore non-ZFS entries */
			if (strcmp(entry.mnt_fstype, MNTTYPE_ZFS) != 0)
				continue;

			/* ignore snapshots */
			if (strchr(entry.mnt_special, '@') != NULL)
				continue;

			if ((zhp = zfs_open(g_zfs, entry.mnt_special,
			    ZFS_TYPE_FILESYSTEM)) == NULL) {
				ret = 1;
				continue;
			}

			/*
			 * Ignore datasets that are excluded/restricted by
			 * parent pool name.
			 */
			if (zpool_skip_pool(zfs_get_pool_name(zhp))) {
				zfs_close(zhp);
				continue;
			}

			switch (op) {
			case OP_SHARE:
				verify(zfs_prop_get(zhp, ZFS_PROP_SHARENFS,
				    nfs_mnt_prop,
				    sizeof (nfs_mnt_prop),
				    NULL, NULL, 0, B_FALSE) == 0);
				if (strcmp(nfs_mnt_prop, "off") != 0)
					break;
				verify(zfs_prop_get(zhp, ZFS_PROP_SHARESMB,
				    nfs_mnt_prop,
				    sizeof (nfs_mnt_prop),
				    NULL, NULL, 0, B_FALSE) == 0);
				if (strcmp(nfs_mnt_prop, "off") == 0)
					continue;
				break;
			case OP_MOUNT:
				/* Ignore legacy mounts */
				verify(zfs_prop_get(zhp, ZFS_PROP_MOUNTPOINT,
				    nfs_mnt_prop,
				    sizeof (nfs_mnt_prop),
				    NULL, NULL, 0, B_FALSE) == 0);
				if (strcmp(nfs_mnt_prop, "legacy") == 0)
					continue;
				/* Ignore canmount=noauto mounts */
				if (zfs_prop_get_int(zhp, ZFS_PROP_CANMOUNT) ==
				    ZFS_CANMOUNT_NOAUTO)
					continue;
			default:
				break;
			}

			node = safe_malloc(sizeof (unshare_unmount_node_t));
			node->un_zhp = zhp;
			node->un_mountp = safe_strdup(entry.mnt_mountp);

			uu_avl_node_init(node, &node->un_avlnode, pool);

			if (uu_avl_find(tree, node, NULL, &idx) == NULL) {
				uu_avl_insert(tree, node, idx);
			} else {
				zfs_close(node->un_zhp);
				free(node->un_mountp);
				free(node);
			}
		}

		/*
		 * Walk the AVL tree in reverse, unmounting each filesystem and
		 * removing it from the AVL tree in the process.
		 */
		if ((walk = uu_avl_walk_start(tree,
		    UU_WALK_REVERSE | UU_WALK_ROBUST)) == NULL)
			nomem();

		while ((node = uu_avl_walk_next(walk)) != NULL) {
			const char *mntarg = NULL;

			uu_avl_remove(tree, node);
			switch (op) {
			case OP_SHARE:
				if (zfs_unshareall_bytype(node->un_zhp,
				    node->un_mountp, protocol) != 0)
					ret = 1;
				break;

			case OP_MOUNT:
				if (zfs_unmount(node->un_zhp,
				    mntarg, flags) != 0)
					ret = 1;
				break;
			}

			zfs_close(node->un_zhp);
			free(node->un_mountp);
			free(node);
		}

		if (op == OP_SHARE)
			zfs_commit_shares(protocol);

		uu_avl_walk_end(walk);
		uu_avl_destroy(tree);
		uu_avl_pool_destroy(pool);

	} else {
		if (argc != 1) {
			if (argc == 0)
				(void) fprintf(stderr,
				    gettext("missing filesystem argument\n"));
			else
				(void) fprintf(stderr,
				    gettext("too many arguments\n"));
			usage(B_FALSE);
		}

		/*
		 * We have an argument, but it may be a full path or a ZFS
		 * filesystem.  Pass full paths off to unmount_path() (shared by
		 * manual_unmount), otherwise open the filesystem and pass to
		 * zfs_unmount().
		 */
		if (argv[0][0] == '/')
			return (unshare_unmount_path(op, argv[0],
			    flags, B_FALSE));

		if ((zhp = zfs_open(g_zfs, argv[0],
		    ZFS_TYPE_FILESYSTEM)) == NULL)
			return (1);

		verify(zfs_prop_get(zhp, op == OP_SHARE ?
		    ZFS_PROP_SHARENFS : ZFS_PROP_MOUNTPOINT,
		    nfs_mnt_prop, sizeof (nfs_mnt_prop), NULL,
		    NULL, 0, B_FALSE) == 0);

		switch (op) {
		case OP_SHARE:
			verify(zfs_prop_get(zhp, ZFS_PROP_SHARENFS,
			    nfs_mnt_prop,
			    sizeof (nfs_mnt_prop),
			    NULL, NULL, 0, B_FALSE) == 0);
			verify(zfs_prop_get(zhp, ZFS_PROP_SHARESMB,
			    sharesmb, sizeof (sharesmb), NULL, NULL,
			    0, B_FALSE) == 0);

			if (strcmp(nfs_mnt_prop, "off") == 0 &&
			    strcmp(sharesmb, "off") == 0) {
				(void) fprintf(stderr, gettext("cannot "
				    "unshare '%s': legacy share\n"),
				    zfs_get_name(zhp));
				(void) fprintf(stderr, gettext("use "
				    "unshare(1M) to unshare this "
				    "filesystem\n"));
				ret = 1;
			} else if (!zfs_is_shared(zhp)) {
				(void) fprintf(stderr, gettext("cannot "
				    "unshare '%s': not currently "
				    "shared\n"), zfs_get_name(zhp));
				ret = 1;
			} else if (zfs_unshareall(zhp) != 0) {
				ret = 1;
			}
			break;

		case OP_MOUNT:
			if (strcmp(nfs_mnt_prop, "legacy") == 0) {
				(void) fprintf(stderr, gettext("cannot "
				    "unmount '%s': legacy "
				    "mountpoint\n"), zfs_get_name(zhp));
				(void) fprintf(stderr, gettext("use "
				    "umount(1M) to unmount this "
				    "filesystem\n"));
				ret = 1;
			} else if (!zfs_is_mounted(zhp, NULL)) {
				(void) fprintf(stderr, gettext("cannot "
				    "unmount '%s': not currently "
				    "mounted\n"),
				    zfs_get_name(zhp));
				ret = 1;
			} else if (zfs_unmountall(zhp, flags) != 0) {
				ret = 1;
			}
			break;
		}

		zfs_close(zhp);
	}

	return (ret);
}

/*
 * zfs unmount [-fu] -a
 * zfs unmount [-fu] filesystem
 *
 * Unmount all filesystems, or a specific ZFS filesystem.
 */
static int
zfs_do_unmount(int argc, char **argv)
{
	return (unshare_unmount(OP_MOUNT, argc, argv));
}

/*
 * zfs unshare -a
 * zfs unshare filesystem
 *
 * Unshare all filesystems, or a specific ZFS filesystem.
 */
static int
zfs_do_unshare(int argc, char **argv)
{
	return (unshare_unmount(OP_SHARE, argc, argv));
}

static int
find_command_idx(char *command, int *idx)
{
	int i;

	for (i = 0; i < NCOMMAND; i++) {
		if (command_table[i].name == NULL)
			continue;

		if (strcmp(command, command_table[i].name) == 0) {
			*idx = i;
			return (0);
		}
	}
	return (1);
}

static int
zfs_do_diff(int argc, char **argv)
{
	zfs_handle_t *zhp;
	int flags = 0;
	char *tosnap = NULL;
	char *fromsnap = NULL;
	char *atp, *copy;
	int err = 0;
	int c;
	struct sigaction sa;

	while ((c = getopt(argc, argv, "FHt")) != -1) {
		switch (c) {
		case 'F':
			flags |= ZFS_DIFF_CLASSIFY;
			break;
		case 'H':
			flags |= ZFS_DIFF_PARSEABLE;
			break;
		case 't':
			flags |= ZFS_DIFF_TIMESTAMP;
			break;
		default:
			(void) fprintf(stderr,
			    gettext("invalid option '%c'\n"), optopt);
			usage(B_FALSE);
		}
	}

	argc -= optind;
	argv += optind;

	if (argc < 1) {
		(void) fprintf(stderr,
		    gettext("must provide at least one snapshot name\n"));
		usage(B_FALSE);
	}

	if (argc > 2) {
		(void) fprintf(stderr, gettext("too many arguments\n"));
		usage(B_FALSE);
	}

	fromsnap = argv[0];
	tosnap = (argc == 2) ? argv[1] : NULL;

	copy = NULL;
	if (*fromsnap != '@')
		copy = strdup(fromsnap);
	else if (tosnap)
		copy = strdup(tosnap);
	if (copy == NULL)
		usage(B_FALSE);

	if ((atp = strchr(copy, '@')) != NULL)
		*atp = '\0';

	if ((zhp = zfs_open(g_zfs, copy, ZFS_TYPE_FILESYSTEM)) == NULL) {
		free(copy);
		return (1);
	}
	free(copy);

	/*
	 * Ignore SIGPIPE so that the library can give us
	 * information on any failure
	 */
	if (sigemptyset(&sa.sa_mask) == -1) {
		err = errno;
		goto out;
	}
	sa.sa_flags = 0;
	sa.sa_handler = SIG_IGN;
	if (sigaction(SIGPIPE, &sa, NULL) == -1) {
		err = errno;
		goto out;
	}

	err = zfs_show_diffs(zhp, STDOUT_FILENO, fromsnap, tosnap, flags);
out:
	zfs_close(zhp);

	return (err != 0);
}

/*
 * zfs bookmark <fs@source>|<fs#source> <fs#bookmark>
 *
 * Creates a bookmark with the given name from the source snapshot
 * or creates a copy of an existing source bookmark.
 */
static int
zfs_do_bookmark(int argc, char **argv)
{
	char *source, *bookname;
	char expbuf[ZFS_MAX_DATASET_NAME_LEN];
	int source_type;
	nvlist_t *nvl;
	int ret = 0;
	int c;

	/* check options */
	while ((c = getopt(argc, argv, "")) != -1) {
		switch (c) {
		case '?':
			(void) fprintf(stderr,
			    gettext("invalid option '%c'\n"), optopt);
			goto usage;
		}
	}

	argc -= optind;
	argv += optind;

	/* check number of arguments */
	if (argc < 1) {
		(void) fprintf(stderr, gettext("missing source argument\n"));
		goto usage;
	}
	if (argc < 2) {
		(void) fprintf(stderr, gettext("missing bookmark argument\n"));
		goto usage;
	}

	source = argv[0];
	bookname = argv[1];

	if (strchr(source, '@') == NULL && strchr(source, '#') == NULL) {
		(void) fprintf(stderr,
		    gettext("invalid source name '%s': "
		    "must contain a '@' or '#'\n"), source);
		goto usage;
	}
	if (strchr(bookname, '#') == NULL) {
		(void) fprintf(stderr,
		    gettext("invalid bookmark name '%s': "
		    "must contain a '#'\n"), bookname);
		goto usage;
	}

	/*
	 * expand source or bookname to full path:
	 * one of them may be specified as short name
	 */
	{
		char **expand;
		char *source_short, *bookname_short;
		source_short = strpbrk(source, "@#");
		bookname_short = strpbrk(bookname, "#");
		if (source_short == source &&
		    bookname_short == bookname) {
			(void) fprintf(stderr, gettext(
			    "either source or bookmark must be specified as "
			    "full dataset paths"));
			goto usage;
		} else if (source_short != source &&
		    bookname_short != bookname) {
			expand = NULL;
		} else if (source_short != source) {
			strlcpy(expbuf, source, sizeof (expbuf));
			expand = &bookname;
		} else if (bookname_short != bookname) {
			strlcpy(expbuf, bookname, sizeof (expbuf));
			expand = &source;
		} else {
			abort();
		}
		if (expand != NULL) {
			*strpbrk(expbuf, "@#") = '\0'; /* dataset name in buf */
			(void) strlcat(expbuf, *expand, sizeof (expbuf));
			*expand = expbuf;
		}
	}

	/* determine source type */
	switch (*strpbrk(source, "@#")) {
		case '@': source_type = ZFS_TYPE_SNAPSHOT; break;
		case '#': source_type = ZFS_TYPE_BOOKMARK; break;
		default: abort();
	}

	/* test the source exists */
	zfs_handle_t *zhp;
	zhp = zfs_open(g_zfs, source, source_type);
	if (zhp == NULL)
		goto usage;
	zfs_close(zhp);

	nvl = fnvlist_alloc();
	fnvlist_add_string(nvl, bookname, source);
	ret = lzc_bookmark(nvl, NULL);
	fnvlist_free(nvl);

	if (ret != 0) {
		const char *err_msg = NULL;
		char errbuf[1024];

		(void) snprintf(errbuf, sizeof (errbuf),
		    dgettext(TEXT_DOMAIN,
		    "cannot create bookmark '%s'"), bookname);

		switch (ret) {
		case EXDEV:
			err_msg = "bookmark is in a different pool";
			break;
		case ZFS_ERR_BOOKMARK_SOURCE_NOT_ANCESTOR:
			err_msg = "source is not an ancestor of the "
			    "new bookmark's dataset";
			break;
		case EEXIST:
			err_msg = "bookmark exists";
			break;
		case EINVAL:
			err_msg = "invalid argument";
			break;
		case ENOTSUP:
			err_msg = "bookmark feature not enabled";
			break;
		case ENOSPC:
			err_msg = "out of space";
			break;
		case ENOENT:
			err_msg = "dataset does not exist";
			break;
		default:
			(void) zfs_standard_error(g_zfs, ret, errbuf);
			break;
		}
		if (err_msg != NULL) {
			(void) fprintf(stderr, "%s: %s\n", errbuf,
			    dgettext(TEXT_DOMAIN, err_msg));
		}
	}

	return (ret != 0);

usage:
	usage(B_FALSE);
	return (-1);
}

static int
zfs_do_channel_program(int argc, char **argv)
{
	int ret, fd, c;
	char *progbuf, *filename, *poolname;
	size_t progsize, progread;
	nvlist_t *outnvl = NULL;
	uint64_t instrlimit = ZCP_DEFAULT_INSTRLIMIT;
	uint64_t memlimit = ZCP_DEFAULT_MEMLIMIT;
	boolean_t sync_flag = B_TRUE, json_output = B_FALSE;
	zpool_handle_t *zhp;

	/* check options */
	while ((c = getopt(argc, argv, "nt:m:j")) != -1) {
		switch (c) {
		case 't':
		case 'm': {
			uint64_t arg;
			char *endp;

			errno = 0;
			arg = strtoull(optarg, &endp, 0);
			if (errno != 0 || *endp != '\0') {
				(void) fprintf(stderr, gettext(
				    "invalid argument "
				    "'%s': expected integer\n"), optarg);
				goto usage;
			}

			if (c == 't') {
				instrlimit = arg;
			} else {
				ASSERT3U(c, ==, 'm');
				memlimit = arg;
			}
			break;
		}
		case 'n': {
			sync_flag = B_FALSE;
			break;
		}
		case 'j': {
			json_output = B_TRUE;
			break;
		}
		case '?':
			(void) fprintf(stderr, gettext("invalid option '%c'\n"),
			    optopt);
			goto usage;
		}
	}

	argc -= optind;
	argv += optind;

	if (argc < 2) {
		(void) fprintf(stderr,
		    gettext("invalid number of arguments\n"));
		goto usage;
	}

	poolname = argv[0];
	filename = argv[1];
	if (strcmp(filename, "-") == 0) {
		fd = 0;
		filename = "standard input";
	} else if ((fd = open(filename, O_RDONLY)) < 0) {
		(void) fprintf(stderr, gettext("cannot open '%s': %s\n"),
		    filename, strerror(errno));
		return (1);
	}

	if ((zhp = zpool_open(g_zfs, poolname)) == NULL) {
		(void) fprintf(stderr, gettext("cannot open pool '%s'\n"),
		    poolname);
		if (fd != 0)
			(void) close(fd);
		return (1);
	}
	zpool_close(zhp);

	/*
	 * Read in the channel program, expanding the program buffer as
	 * necessary.
	 */
	progread = 0;
	progsize = 1024;
	progbuf = safe_malloc(progsize);
	do {
		ret = read(fd, progbuf + progread, progsize - progread);
		progread += ret;
		if (progread == progsize && ret > 0) {
			progsize *= 2;
			progbuf = safe_realloc(progbuf, progsize);
		}
	} while (ret > 0);

	if (fd != 0)
		(void) close(fd);
	if (ret < 0) {
		free(progbuf);
		(void) fprintf(stderr,
		    gettext("cannot read '%s': %s\n"),
		    filename, strerror(errno));
		return (1);
	}
	progbuf[progread] = '\0';

	/*
	 * Any remaining arguments are passed as arguments to the lua script as
	 * a string array:
	 * {
	 *	"argv" -> [ "arg 1", ... "arg n" ],
	 * }
	 */
	nvlist_t *argnvl = fnvlist_alloc();
	fnvlist_add_string_array(argnvl, ZCP_ARG_CLIARGV, argv + 2, argc - 2);

	if (sync_flag) {
		ret = lzc_channel_program(poolname, progbuf,
		    instrlimit, memlimit, argnvl, &outnvl);
	} else {
		ret = lzc_channel_program_nosync(poolname, progbuf,
		    instrlimit, memlimit, argnvl, &outnvl);
	}

	if (ret != 0) {
		/*
		 * On error, report the error message handed back by lua if one
		 * exists.  Otherwise, generate an appropriate error message,
		 * falling back on strerror() for an unexpected return code.
		 */
		char *errstring = NULL;
		const char *msg = gettext("Channel program execution failed");
		uint64_t instructions = 0;
		if (outnvl != NULL && nvlist_exists(outnvl, ZCP_RET_ERROR)) {
			(void) nvlist_lookup_string(outnvl,
			    ZCP_RET_ERROR, &errstring);
			if (errstring == NULL)
				errstring = strerror(ret);
			if (ret == ETIME) {
				(void) nvlist_lookup_uint64(outnvl,
				    ZCP_ARG_INSTRLIMIT, &instructions);
			}
		} else {
			switch (ret) {
			case EINVAL:
				errstring =
				    "Invalid instruction or memory limit.";
				break;
			case ENOMEM:
				errstring = "Return value too large.";
				break;
			case ENOSPC:
				errstring = "Memory limit exhausted.";
				break;
			case ETIME:
				errstring = "Timed out.";
				break;
			case EPERM:
				errstring = "Permission denied. Channel "
				    "programs must be run as root.";
				break;
			default:
				(void) zfs_standard_error(g_zfs, ret, msg);
			}
		}
		if (errstring != NULL)
			(void) fprintf(stderr, "%s:\n%s\n", msg, errstring);

		if (ret == ETIME && instructions != 0)
			(void) fprintf(stderr,
			    gettext("%llu Lua instructions\n"),
			    (u_longlong_t)instructions);
	} else {
		if (json_output) {
			(void) nvlist_print_json(stdout, outnvl);
		} else if (nvlist_empty(outnvl)) {
			(void) fprintf(stdout, gettext("Channel program fully "
			    "executed and did not produce output.\n"));
		} else {
			(void) fprintf(stdout, gettext("Channel program fully "
			    "executed and produced output:\n"));
			dump_nvlist(outnvl, 4);
		}
	}

	free(progbuf);
	fnvlist_free(outnvl);
	fnvlist_free(argnvl);
	return (ret != 0);

usage:
	usage(B_FALSE);
	return (-1);
}


typedef struct loadkey_cbdata {
	boolean_t cb_loadkey;
	boolean_t cb_recursive;
	boolean_t cb_noop;
	char *cb_keylocation;
	uint64_t cb_numfailed;
	uint64_t cb_numattempted;
} loadkey_cbdata_t;

static int
load_key_callback(zfs_handle_t *zhp, void *data)
{
	int ret;
	boolean_t is_encroot;
	loadkey_cbdata_t *cb = data;
	uint64_t keystatus = zfs_prop_get_int(zhp, ZFS_PROP_KEYSTATUS);

	/*
	 * If we are working recursively, we want to skip loading / unloading
	 * keys for non-encryption roots and datasets whose keys are already
	 * in the desired end-state.
	 */
	if (cb->cb_recursive) {
		ret = zfs_crypto_get_encryption_root(zhp, &is_encroot, NULL);
		if (ret != 0)
			return (ret);
		if (!is_encroot)
			return (0);

		if ((cb->cb_loadkey && keystatus == ZFS_KEYSTATUS_AVAILABLE) ||
		    (!cb->cb_loadkey && keystatus == ZFS_KEYSTATUS_UNAVAILABLE))
			return (0);
	}

	cb->cb_numattempted++;

	if (cb->cb_loadkey)
		ret = zfs_crypto_load_key(zhp, cb->cb_noop, cb->cb_keylocation);
	else
		ret = zfs_crypto_unload_key(zhp);

	if (ret != 0) {
		cb->cb_numfailed++;
		return (ret);
	}

	return (0);
}

static int
load_unload_keys(int argc, char **argv, boolean_t loadkey)
{
	int c, ret = 0, flags = 0;
	boolean_t do_all = B_FALSE;
	loadkey_cbdata_t cb = { 0 };

	cb.cb_loadkey = loadkey;

	while ((c = getopt(argc, argv, "anrL:")) != -1) {
		/* noop and alternate keylocations only apply to zfs load-key */
		if (loadkey) {
			switch (c) {
			case 'n':
				cb.cb_noop = B_TRUE;
				continue;
			case 'L':
				cb.cb_keylocation = optarg;
				continue;
			default:
				break;
			}
		}

		switch (c) {
		case 'a':
			do_all = B_TRUE;
			cb.cb_recursive = B_TRUE;
			break;
		case 'r':
			flags |= ZFS_ITER_RECURSE;
			cb.cb_recursive = B_TRUE;
			break;
		default:
			(void) fprintf(stderr,
			    gettext("invalid option '%c'\n"), optopt);
			usage(B_FALSE);
		}
	}

	argc -= optind;
	argv += optind;

	if (!do_all && argc == 0) {
		(void) fprintf(stderr,
		    gettext("Missing dataset argument or -a option\n"));
		usage(B_FALSE);
	}

	if (do_all && argc != 0) {
		(void) fprintf(stderr,
		    gettext("Cannot specify dataset with -a option\n"));
		usage(B_FALSE);
	}

	if (cb.cb_recursive && cb.cb_keylocation != NULL &&
	    strcmp(cb.cb_keylocation, "prompt") != 0) {
		(void) fprintf(stderr, gettext("alternate keylocation may only "
		    "be 'prompt' with -r or -a\n"));
		usage(B_FALSE);
	}

	ret = zfs_for_each(argc, argv, flags,
	    ZFS_TYPE_FILESYSTEM | ZFS_TYPE_VOLUME, NULL, NULL, 0,
	    load_key_callback, &cb);

	if (cb.cb_noop || (cb.cb_recursive && cb.cb_numattempted != 0)) {
		(void) printf(gettext("%llu / %llu key(s) successfully %s\n"),
		    (u_longlong_t)(cb.cb_numattempted - cb.cb_numfailed),
		    (u_longlong_t)cb.cb_numattempted,
		    loadkey ? (cb.cb_noop ? "verified" : "loaded") :
		    "unloaded");
	}

	if (cb.cb_numfailed != 0)
		ret = -1;

	return (ret);
}

static int
zfs_do_load_key(int argc, char **argv)
{
	return (load_unload_keys(argc, argv, B_TRUE));
}


static int
zfs_do_unload_key(int argc, char **argv)
{
	return (load_unload_keys(argc, argv, B_FALSE));
}

static int
zfs_do_change_key(int argc, char **argv)
{
	int c, ret;
	uint64_t keystatus;
	boolean_t loadkey = B_FALSE, inheritkey = B_FALSE;
	zfs_handle_t *zhp = NULL;
	nvlist_t *props = fnvlist_alloc();

	while ((c = getopt(argc, argv, "lio:")) != -1) {
		switch (c) {
		case 'l':
			loadkey = B_TRUE;
			break;
		case 'i':
			inheritkey = B_TRUE;
			break;
		case 'o':
			if (!parseprop(props, optarg)) {
				nvlist_free(props);
				return (1);
			}
			break;
		default:
			(void) fprintf(stderr,
			    gettext("invalid option '%c'\n"), optopt);
			usage(B_FALSE);
		}
	}

	if (inheritkey && !nvlist_empty(props)) {
		(void) fprintf(stderr,
		    gettext("Properties not allowed for inheriting\n"));
		usage(B_FALSE);
	}

	argc -= optind;
	argv += optind;

	if (argc < 1) {
		(void) fprintf(stderr, gettext("Missing dataset argument\n"));
		usage(B_FALSE);
	}

	if (argc > 1) {
		(void) fprintf(stderr, gettext("Too many arguments\n"));
		usage(B_FALSE);
	}

	zhp = zfs_open(g_zfs, argv[argc - 1],
	    ZFS_TYPE_FILESYSTEM | ZFS_TYPE_VOLUME);
	if (zhp == NULL)
		usage(B_FALSE);

	if (loadkey) {
		keystatus = zfs_prop_get_int(zhp, ZFS_PROP_KEYSTATUS);
		if (keystatus != ZFS_KEYSTATUS_AVAILABLE) {
			ret = zfs_crypto_load_key(zhp, B_FALSE, NULL);
			if (ret != 0) {
				nvlist_free(props);
				zfs_close(zhp);
				return (-1);
			}
		}

		/* refresh the properties so the new keystatus is visible */
		zfs_refresh_properties(zhp);
	}

	ret = zfs_crypto_rewrap(zhp, props, inheritkey);
	if (ret != 0) {
		nvlist_free(props);
		zfs_close(zhp);
		return (-1);
	}

	nvlist_free(props);
	zfs_close(zhp);
	return (0);
}

/*
 * 1) zfs project [-d|-r] <file|directory ...>
 *    List project ID and inherit flag of file(s) or directories.
 *    -d: List the directory itself, not its children.
 *    -r: List subdirectories recursively.
 *
 * 2) zfs project -C [-k] [-r] <file|directory ...>
 *    Clear project inherit flag and/or ID on the file(s) or directories.
 *    -k: Keep the project ID unchanged. If not specified, the project ID
 *	  will be reset as zero.
 *    -r: Clear on subdirectories recursively.
 *
 * 3) zfs project -c [-0] [-d|-r] [-p id] <file|directory ...>
 *    Check project ID and inherit flag on the file(s) or directories,
 *    report the outliers.
 *    -0: Print file name followed by a NUL instead of newline.
 *    -d: Check the directory itself, not its children.
 *    -p: Specify the referenced ID for comparing with the target file(s)
 *	  or directories' project IDs. If not specified, the target (top)
 *	  directory's project ID will be used as the referenced one.
 *    -r: Check subdirectories recursively.
 *
 * 4) zfs project [-p id] [-r] [-s] <file|directory ...>
 *    Set project ID and/or inherit flag on the file(s) or directories.
 *    -p: Set the project ID as the given id.
 *    -r: Set on subdirectories recursively. If not specify "-p" option,
 *	  it will use top-level directory's project ID as the given id,
 *	  then set both project ID and inherit flag on all descendants
 *	  of the top-level directory.
 *    -s: Set project inherit flag.
 */
static int
zfs_do_project(int argc, char **argv)
{
	zfs_project_control_t zpc = {
		.zpc_expected_projid = ZFS_INVALID_PROJID,
		.zpc_op = ZFS_PROJECT_OP_DEFAULT,
		.zpc_dironly = B_FALSE,
		.zpc_keep_projid = B_FALSE,
		.zpc_newline = B_TRUE,
		.zpc_recursive = B_FALSE,
		.zpc_set_flag = B_FALSE,
	};
	int ret = 0, c;

	if (argc < 2)
		usage(B_FALSE);

	while ((c = getopt(argc, argv, "0Ccdkp:rs")) != -1) {
		switch (c) {
		case '0':
			zpc.zpc_newline = B_FALSE;
			break;
		case 'C':
			if (zpc.zpc_op != ZFS_PROJECT_OP_DEFAULT) {
				(void) fprintf(stderr, gettext("cannot "
				    "specify '-C' '-c' '-s' together\n"));
				usage(B_FALSE);
			}

			zpc.zpc_op = ZFS_PROJECT_OP_CLEAR;
			break;
		case 'c':
			if (zpc.zpc_op != ZFS_PROJECT_OP_DEFAULT) {
				(void) fprintf(stderr, gettext("cannot "
				    "specify '-C' '-c' '-s' together\n"));
				usage(B_FALSE);
			}

			zpc.zpc_op = ZFS_PROJECT_OP_CHECK;
			break;
		case 'd':
			zpc.zpc_dironly = B_TRUE;
			/* overwrite "-r" option */
			zpc.zpc_recursive = B_FALSE;
			break;
		case 'k':
			zpc.zpc_keep_projid = B_TRUE;
			break;
		case 'p': {
			char *endptr;

			errno = 0;
			zpc.zpc_expected_projid = strtoull(optarg, &endptr, 0);
			if (errno != 0 || *endptr != '\0') {
				(void) fprintf(stderr,
				    gettext("project ID must be less than "
				    "%u\n"), UINT32_MAX);
				usage(B_FALSE);
			}
			if (zpc.zpc_expected_projid >= UINT32_MAX) {
				(void) fprintf(stderr,
				    gettext("invalid project ID\n"));
				usage(B_FALSE);
			}
			break;
		}
		case 'r':
			zpc.zpc_recursive = B_TRUE;
			/* overwrite "-d" option */
			zpc.zpc_dironly = B_FALSE;
			break;
		case 's':
			if (zpc.zpc_op != ZFS_PROJECT_OP_DEFAULT) {
				(void) fprintf(stderr, gettext("cannot "
				    "specify '-C' '-c' '-s' together\n"));
				usage(B_FALSE);
			}

			zpc.zpc_set_flag = B_TRUE;
			zpc.zpc_op = ZFS_PROJECT_OP_SET;
			break;
		default:
			(void) fprintf(stderr, gettext("invalid option '%c'\n"),
			    optopt);
			usage(B_FALSE);
		}
	}

	if (zpc.zpc_op == ZFS_PROJECT_OP_DEFAULT) {
		if (zpc.zpc_expected_projid != ZFS_INVALID_PROJID)
			zpc.zpc_op = ZFS_PROJECT_OP_SET;
		else
			zpc.zpc_op = ZFS_PROJECT_OP_LIST;
	}

	switch (zpc.zpc_op) {
	case ZFS_PROJECT_OP_LIST:
		if (zpc.zpc_keep_projid) {
			(void) fprintf(stderr,
			    gettext("'-k' is only valid together with '-C'\n"));
			usage(B_FALSE);
		}
		if (!zpc.zpc_newline) {
			(void) fprintf(stderr,
			    gettext("'-0' is only valid together with '-c'\n"));
			usage(B_FALSE);
		}
		break;
	case ZFS_PROJECT_OP_CHECK:
		if (zpc.zpc_keep_projid) {
			(void) fprintf(stderr,
			    gettext("'-k' is only valid together with '-C'\n"));
			usage(B_FALSE);
		}
		break;
	case ZFS_PROJECT_OP_CLEAR:
		if (zpc.zpc_dironly) {
			(void) fprintf(stderr,
			    gettext("'-d' is useless together with '-C'\n"));
			usage(B_FALSE);
		}
		if (!zpc.zpc_newline) {
			(void) fprintf(stderr,
			    gettext("'-0' is only valid together with '-c'\n"));
			usage(B_FALSE);
		}
		if (zpc.zpc_expected_projid != ZFS_INVALID_PROJID) {
			(void) fprintf(stderr,
			    gettext("'-p' is useless together with '-C'\n"));
			usage(B_FALSE);
		}
		break;
	case ZFS_PROJECT_OP_SET:
		if (zpc.zpc_dironly) {
			(void) fprintf(stderr,
			    gettext("'-d' is useless for set project ID and/or "
			    "inherit flag\n"));
			usage(B_FALSE);
		}
		if (zpc.zpc_keep_projid) {
			(void) fprintf(stderr,
			    gettext("'-k' is only valid together with '-C'\n"));
			usage(B_FALSE);
		}
		if (!zpc.zpc_newline) {
			(void) fprintf(stderr,
			    gettext("'-0' is only valid together with '-c'\n"));
			usage(B_FALSE);
		}
		break;
	default:
		ASSERT(0);
		break;
	}

	argv += optind;
	argc -= optind;
	if (argc == 0) {
		(void) fprintf(stderr,
		    gettext("missing file or directory target(s)\n"));
		usage(B_FALSE);
	}

	for (int i = 0; i < argc; i++) {
		int err;

		err = zfs_project_handle(argv[i], &zpc);
		if (err && !ret)
			ret = err;
	}

	return (ret);
}

static int
zfs_do_wait(int argc, char **argv)
{
	boolean_t enabled[ZFS_WAIT_NUM_ACTIVITIES];
	int error, i;
	char c;

	/* By default, wait for all types of activity. */
	for (i = 0; i < ZFS_WAIT_NUM_ACTIVITIES; i++)
		enabled[i] = B_TRUE;

	while ((c = getopt(argc, argv, "t:")) != -1) {
		switch (c) {
		case 't':
		{
			static char *col_subopts[] = { "deleteq", NULL };
			char *value;

			/* Reset activities array */
			bzero(&enabled, sizeof (enabled));
			while (*optarg != '\0') {
				int activity = getsubopt(&optarg, col_subopts,
				    &value);

				if (activity < 0) {
					(void) fprintf(stderr,
					    gettext("invalid activity '%s'\n"),
					    value);
					usage(B_FALSE);
				}

				enabled[activity] = B_TRUE;
			}
			break;
		}
		case '?':
			(void) fprintf(stderr, gettext("invalid option '%c'\n"),
			    optopt);
			usage(B_FALSE);
		}
	}

	argv += optind;
	argc -= optind;
	if (argc < 1) {
		(void) fprintf(stderr, gettext("missing 'filesystem' "
		    "argument\n"));
		usage(B_FALSE);
	}
	if (argc > 1) {
		(void) fprintf(stderr, gettext("too many arguments\n"));
		usage(B_FALSE);
	}

	zfs_handle_t *zhp = zfs_open(g_zfs, argv[0], ZFS_TYPE_FILESYSTEM);
	if (zhp == NULL)
		return (1);

	for (;;) {
		boolean_t missing = B_FALSE;
		boolean_t any_waited = B_FALSE;

		for (int i = 0; i < ZFS_WAIT_NUM_ACTIVITIES; i++) {
			boolean_t waited;

			if (!enabled[i])
				continue;

			error = zfs_wait_status(zhp, i, &missing, &waited);
			if (error != 0 || missing)
				break;

			any_waited = (any_waited || waited);
		}

		if (error != 0 || missing || !any_waited)
			break;
	}

	zfs_close(zhp);

	return (error);
}

/*
 * Display version message
 */
static int
zfs_do_version(int argc, char **argv)
{
	if (zfs_version_print() == -1)
		return (1);

	return (0);
}

int
main(int argc, char **argv)
{
	int ret = 0;
	int i = 0;
	char *cmdname;
	char **newargv;

	(void) setlocale(LC_ALL, "");
	(void) setlocale(LC_NUMERIC, "C");
	(void) textdomain(TEXT_DOMAIN);

	opterr = 0;

	/*
	 * Make sure the user has specified some command.
	 */
	if (argc < 2) {
		(void) fprintf(stderr, gettext("missing command\n"));
		usage(B_FALSE);
	}

	cmdname = argv[1];

	/*
	 * The 'umount' command is an alias for 'unmount'
	 */
	if (strcmp(cmdname, "umount") == 0)
		cmdname = "unmount";

	/*
	 * The 'recv' command is an alias for 'receive'
	 */
	if (strcmp(cmdname, "recv") == 0)
		cmdname = "receive";

	/*
	 * The 'snap' command is an alias for 'snapshot'
	 */
	if (strcmp(cmdname, "snap") == 0)
		cmdname = "snapshot";

	/*
	 * Special case '-?'
	 */
	if ((strcmp(cmdname, "-?") == 0) ||
	    (strcmp(cmdname, "--help") == 0))
		usage(B_TRUE);

	/*
	 * Special case '-V|--version'
	 */
	if ((strcmp(cmdname, "-V") == 0) || (strcmp(cmdname, "--version") == 0))
		return (zfs_do_version(argc, argv));

	if ((g_zfs = libzfs_init()) == NULL) {
		(void) fprintf(stderr, "%s\n", libzfs_error_init(errno));
		return (1);
	}

	mnttab_file = g_zfs->libzfs_mnttab;

	zfs_save_arguments(argc, argv, history_str, sizeof (history_str));

	libzfs_print_on_error(g_zfs, B_TRUE);

	/*
	 * Many commands modify input strings for string parsing reasons.
	 * We create a copy to protect the original argv.
	 */
	newargv = malloc((argc + 1) * sizeof (newargv[0]));
	for (i = 0; i < argc; i++)
		newargv[i] = strdup(argv[i]);
	newargv[argc] = NULL;

	/*
	 * Run the appropriate command.
	 */
	libzfs_mnttab_cache(g_zfs, B_TRUE);
	if (find_command_idx(cmdname, &i) == 0) {
		current_command = &command_table[i];
		ret = command_table[i].func(argc - 1, newargv + 1);
	} else if (strchr(cmdname, '=') != NULL) {
		verify(find_command_idx("set", &i) == 0);
		current_command = &command_table[i];
		ret = command_table[i].func(argc, newargv);
	} else {
		(void) fprintf(stderr, gettext("unrecognized "
		    "command '%s'\n"), cmdname);
		usage(B_FALSE);
		ret = 1;
	}

	for (i = 0; i < argc; i++)
		free(newargv[i]);
	free(newargv);

	if (ret == 0 && log_history)
		(void) zpool_log_history(g_zfs, history_str);

	libzfs_fini(g_zfs);

	/*
	 * The 'ZFS_ABORT' environment variable causes us to dump core on exit
	 * for the purposes of running ::findleaks.
	 */
	if (getenv("ZFS_ABORT") != NULL) {
		(void) printf("dumping core by request\n");
		abort();
	}

	return (ret);
}

#ifdef __FreeBSD__
#include <sys/jail.h>
#include <jail.h>
/*
 * Attach/detach the given dataset to/from the given jail
 */
/* ARGSUSED */
static int
zfs_do_jail_impl(int argc, char **argv, boolean_t attach)
{
	zfs_handle_t *zhp;
	int jailid, ret;

	/* check number of arguments */
	if (argc < 3) {
		(void) fprintf(stderr, gettext("missing argument(s)\n"));
		usage(B_FALSE);
	}
	if (argc > 3) {
		(void) fprintf(stderr, gettext("too many arguments\n"));
		usage(B_FALSE);
	}

	jailid = jail_getid(argv[1]);
	if (jailid < 0) {
		(void) fprintf(stderr, gettext("invalid jail id or name\n"));
		usage(B_FALSE);
	}

	zhp = zfs_open(g_zfs, argv[2], ZFS_TYPE_FILESYSTEM);
	if (zhp == NULL)
		return (1);

	ret = (zfs_jail(zhp, jailid, attach) != 0);

	zfs_close(zhp);
	return (ret);
}

/*
 * zfs jail jailid filesystem
 *
 * Attach the given dataset to the given jail
 */
/* ARGSUSED */
static int
zfs_do_jail(int argc, char **argv)
{
	return (zfs_do_jail_impl(argc, argv, B_TRUE));
}

/*
 * zfs unjail jailid filesystem
 *
 * Detach the given dataset from the given jail
 */
/* ARGSUSED */
static int
zfs_do_unjail(int argc, char **argv)
{
	return (zfs_do_jail_impl(argc, argv, B_FALSE));
}
#endif<|MERGE_RESOLUTION|>--- conflicted
+++ resolved
@@ -123,14 +123,11 @@
 static int zfs_do_version(int argc, char **argv);
 static int zfs_do_redact(int argc, char **argv);
 static int zfs_do_wait(int argc, char **argv);
-<<<<<<< HEAD
-=======
 
 #ifdef __FreeBSD__
 static int zfs_do_jail(int argc, char **argv);
 static int zfs_do_unjail(int argc, char **argv);
 #endif
->>>>>>> cab24ec5
 
 /*
  * Enable a reasonable set of defaults for libumem debugging on DEBUG builds.
@@ -186,11 +183,8 @@
 	HELP_CHANGE_KEY,
 	HELP_VERSION,
 	HELP_REDACT,
-<<<<<<< HEAD
-=======
 	HELP_JAIL,
 	HELP_UNJAIL,
->>>>>>> cab24ec5
 	HELP_WAIT,
 } zfs_help_t;
 
@@ -257,14 +251,11 @@
 	{ "change-key",	zfs_do_change_key,	HELP_CHANGE_KEY		},
 	{ "redact",	zfs_do_redact,		HELP_REDACT		},
 	{ "wait",	zfs_do_wait,		HELP_WAIT		},
-<<<<<<< HEAD
-=======
 
 #ifdef __FreeBSD__
 	{ "jail",	zfs_do_jail,		HELP_JAIL		},
 	{ "unjail",	zfs_do_unjail,		HELP_UNJAIL		},
 #endif
->>>>>>> cab24ec5
 };
 
 #define	NCOMMAND	(sizeof (command_table) / sizeof (command_table[0]))
@@ -419,13 +410,10 @@
 	case HELP_REDACT:
 		return (gettext("\tredact <snapshot> <bookmark> "
 		    "<redaction_snapshot> ...\n"));
-<<<<<<< HEAD
-=======
 	case HELP_JAIL:
 		return (gettext("\tjail <jailid|jailname> <filesystem>\n"));
 	case HELP_UNJAIL:
 		return (gettext("\tunjail <jailid|jailname> <filesystem>\n"));
->>>>>>> cab24ec5
 	case HELP_WAIT:
 		return (gettext("\twait [-t <activity>] <filesystem>\n"));
 	}
@@ -6866,7 +6854,7 @@
 static int
 share_mount(int op, int argc, char **argv)
 {
-	int do_all = 0;
+	boolean_t do_all = B_FALSE;
 	boolean_t verbose = B_FALSE;
 	int c, ret = 0;
 	char *options = NULL;
@@ -6877,7 +6865,7 @@
 	    != -1) {
 		switch (c) {
 		case 'a':
-			do_all = 1;
+			do_all = B_TRUE;
 			break;
 		case 'v':
 			verbose = B_TRUE;
@@ -6930,10 +6918,7 @@
 				    "must be 'nfs' or 'smb'\n"));
 				usage(B_FALSE);
 			}
-<<<<<<< HEAD
-=======
-
->>>>>>> cab24ec5
+
 			protocol = argv[0];
 			argc--;
 			argv++;
@@ -6973,10 +6958,7 @@
 		    share_mount_one_cb, &share_mount_state,
 		    op == OP_MOUNT && !(flags & MS_CRYPT));
 		zfs_commit_all_shares();
-<<<<<<< HEAD
-=======
-
->>>>>>> cab24ec5
+
 		ret = share_mount_state.sm_status;
 
 		for (int i = 0; i < cb.cb_used; i++)
