--- conflicted
+++ resolved
@@ -264,12 +264,9 @@
     'rsend/rsend_024_pos': ['FAIL', '5665'],
     'rsend/send-c_volume': ['FAIL', '6087'],
     'snapshot/clone_001_pos': ['FAIL', known_reason],
-<<<<<<< HEAD
     'snapshot/rollback_003_pos': ['FAIL', '6143'],
-=======
     'snapshot/snapshot_009_pos': ['FAIL', '7961'],
     'snapshot/snapshot_010_pos': ['FAIL', '7961'],
->>>>>>> 838bd5ff
     'snapused/snapused_004_pos': ['FAIL', '5513'],
     'tmpfile/setup': ['SKIP', tmpfile_reason],
     'threadsappend/threadsappend_001_pos': ['FAIL', '6136'],
