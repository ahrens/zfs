--- conflicted
+++ resolved
@@ -13,10 +13,7 @@
 	zfs_share_009_neg.ksh \
 	zfs_share_010_neg.ksh \
 	zfs_share_011_pos.ksh \
-<<<<<<< HEAD
-=======
 	zfs_share_012_pos.ksh \
->>>>>>> cab24ec5
 	zfs_share_concurrent_shares.ksh
 
 dist_pkgdata_DATA = \
