--- conflicted
+++ resolved
@@ -712,12 +712,8 @@
 tags = ['functional', 'redacted_send']
 
 [tests/functional/raidz]
-<<<<<<< HEAD
 tests = ['raidz_001_neg', 'raidz_002_pos', 'raidz_003_pos', 'raidz_004_pos',
     'raidz_expand_001_pos', 'raidz_expand_002_pos']
-=======
-tests = ['raidz_001_neg', 'raidz_002_pos', 'raidz_003_pos', 'raidz_004_pos']
->>>>>>> b2255edc
 tags = ['functional', 'raidz']
 timeout = 1200
 
