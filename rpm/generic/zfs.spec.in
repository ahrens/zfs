%global _sbindir    /sbin
%global _libdir     /%{_lib}

# Set the default udev directory based on distribution.
%if %{undefined _udevdir}
%if 0%{?fedora} >= 17 || 0%{?rhel} >= 7 || 0%{?centos} >= 7
%global _udevdir    %{_prefix}/lib/udev
%else
%global _udevdir    /lib/udev
%endif
%endif

# Set the default udevrule directory based on distribution.
%if %{undefined _udevruledir}
%if 0%{?fedora} >= 17 || 0%{?rhel} >= 7 || 0%{?centos} >= 7
%global _udevruledir    %{_prefix}/lib/udev/rules.d
%else
%global _udevruledir    /lib/udev/rules.d
%endif
%endif

# Set the default dracut directory based on distribution.
%if %{undefined _dracutdir}
%if 0%{?fedora} >= 17 || 0%{?rhel} >= 7 || 0%{?centos} >= 7
%global _dracutdir  %{_prefix}/lib/dracut
%else
%global _dracutdir  %{_prefix}/share/dracut
%endif
%endif

%if %{undefined _initconfdir}
%global _initconfdir /etc/sysconfig
%endif

%if %{undefined _unitdir}
%global _unitdir %{_prefix}/lib/systemd/system
%endif

%if %{undefined _presetdir}
%global _presetdir %{_prefix}/lib/systemd/system-preset
%endif

%if %{undefined _modulesloaddir}
%global _modulesloaddir %{_prefix}/lib/modules-load.d
%endif

%if %{undefined _systemdgeneratordir}
%global _systemdgeneratordir %{_prefix}/lib/systemd/system-generators
%endif

%if %{undefined _pkgconfigdir}
%global _pkgconfigdir %{_prefix}/%{_lib}/pkgconfig
%endif

%bcond_with    debug
%bcond_with    debuginfo
%bcond_with    asan
%bcond_with    systemd
%bcond_with    pam

# Generic enable switch for systemd
%if %{with systemd}
%define _systemd 1
%endif

# RHEL >= 7 comes with systemd
%if 0%{?rhel} >= 7
%define _systemd 1
%endif

# Fedora >= 15 comes with systemd, but only >= 18 has
# the proper macros
%if 0%{?fedora} >= 18
%define _systemd 1
%endif

# opensuse >= 12.1 comes with systemd, but only >= 13.1
# has the proper macros
%if 0%{?suse_version} >= 1310
%define _systemd 1
%endif

# When not specified default to distribution provided version.  This
# is normally Python 3, but for RHEL <= 7 only Python 2 is provided.
%if %{undefined __use_python}
%if 0%{?rhel} && 0%{?rhel} <= 7
%define __python                  /usr/bin/python2
%define __python_pkg_version      2
%define __python_cffi_pkg         python-cffi
%define __python_setuptools_pkg   python-setuptools
%else
%define __python                  /usr/bin/python3
%define __python_pkg_version      3
%define __python_cffi_pkg         python3-cffi
%define __python_setuptools_pkg   python3-setuptools
%endif
%else
%define __python                  %{__use_python}
%define __python_pkg_version      %{__use_python_pkg_version}
%define __python_cffi_pkg         python%{__python_pkg_version}-cffi
%define __python_setuptools_pkg   python%{__python_pkg_version}-setuptools
%endif
%define __python_sitelib          %(%{__python} -Esc "from distutils.sysconfig import get_python_lib; print(get_python_lib())")

# By default python-pyzfs is enabled, with the exception of
# RHEL 6 which by default uses Python 2.6 which is too old.
%if 0%{?rhel} == 6
%bcond_with    pyzfs
%else
%bcond_without pyzfs
%endif

Name:           @PACKAGE@
Version:        @VERSION@
Release:        @RELEASE@%{?dist}
Summary:        Commands to control the kernel modules and libraries

Group:          System Environment/Kernel
License:        @ZFS_META_LICENSE@
URL:            https://zfsonlinux.org/
Source0:        %{name}-%{version}.tar.gz
BuildRoot:      %{_tmppath}/%{name}-%{version}-%{release}-root-%(%{__id_u} -n)
Requires:       libzpool2 = %{version}
Requires:       libnvpair1 = %{version}
Requires:       libuutil1 = %{version}
Requires:       libzfs2 = %{version}
Requires:       %{name}-kmod = %{version}
Provides:       %{name}-kmod-common = %{version}
Obsoletes:      spl

# zfs-fuse provides the same commands and man pages that ZoL does. Renaming
# those on either side would conflict with all available documentation.
Conflicts:      zfs-fuse

%if 0%{?rhel}%{?fedora}%{?suse_version}
BuildRequires:  gcc, make
BuildRequires:  zlib-devel
BuildRequires:  libuuid-devel
BuildRequires:  libblkid-devel
BuildRequires:  libudev-devel
BuildRequires:  libattr-devel
BuildRequires:  openssl-devel
%if 0%{?fedora} >= 28 || 0%{?rhel} >= 8 || 0%{?centos} >= 8
BuildRequires:  libtirpc-devel
%endif
Requires:       openssl
%if 0%{?_systemd}
BuildRequires: systemd
%endif
%endif

%if 0%{?_systemd}
Requires(post): systemd
Requires(preun): systemd
Requires(postun): systemd
%endif

# The zpool iostat/status -c scripts call some utilities like lsblk and iostat
Requires:  util-linux
Requires:  sysstat

%description
This package contains the core ZFS command line utilities.

%package -n libzpool2
Summary:        Native ZFS pool library for Linux
Group:          System Environment/Kernel

%description -n libzpool2
This package contains the zpool library, which provides support
for managing zpools

%post -n libzpool2 -p /sbin/ldconfig
%postun -n libzpool2 -p /sbin/ldconfig

%package -n libnvpair1
Summary:        Solaris name-value library for Linux
Group:          System Environment/Kernel

%description -n libnvpair1
This package contains routines for packing and unpacking name-value
pairs.  This functionality is used to portably transport data across
process boundaries, between kernel and user space, and can be used
to write self describing data structures on disk.

%post -n libnvpair1 -p /sbin/ldconfig
%postun -n libnvpair1 -p /sbin/ldconfig

%package -n libuutil1
Summary:        Solaris userland utility library for Linux
Group:          System Environment/Kernel

%description -n libuutil1
This library provides a variety of compatibility functions for ZFS on Linux:
 * libspl: The Solaris Porting Layer userland library, which provides APIs
   that make it possible to run Solaris user code in a Linux environment
   with relatively minimal modification.
 * libavl: The Adelson-Velskii Landis balanced binary tree manipulation
   library.
 * libefi: The Extensible Firmware Interface library for GUID disk
   partitioning.
 * libshare: NFS, SMB, and iSCSI service integration for ZFS.

%post -n libuutil1 -p /sbin/ldconfig
%postun -n libuutil1 -p /sbin/ldconfig

%package -n libzfs2
Summary:        Native ZFS filesystem library for Linux
Group:          System Environment/Kernel

%description -n libzfs2
This package provides support for managing ZFS filesystems

%post -n libzfs2 -p /sbin/ldconfig
%postun -n libzfs2 -p /sbin/ldconfig

%package -n libzfs2-devel
Summary:        Development headers
Group:          System Environment/Kernel
Requires:       libzfs2 = %{version}
Requires:       libzpool2 = %{version}
Requires:       libnvpair1 = %{version}
Requires:       libuutil1 = %{version}
Provides:       libzpool2-devel
Provides:       libnvpair1-devel
Provides:       libuutil1-devel
Obsoletes:      zfs-devel

%description -n libzfs2-devel
This package contains the header files needed for building additional
applications against the ZFS libraries.

%package test
Summary:        Test infrastructure
Group:          System Environment/Kernel
Requires:       %{name}%{?_isa} = %{version}-%{release}
Requires:       parted
Requires:       lsscsi
Requires:       mdadm
Requires:       bc
Requires:       ksh
Requires:       fio
Requires:       acl
Requires:       sudo
Requires:       sysstat
Requires:       libaio
Requires:       python%{__python_pkg_version}
%if 0%{?rhel}%{?fedora}%{?suse_version}
BuildRequires:  libaio-devel
%endif
AutoReqProv:    no

%description test
This package contains test infrastructure and support scripts for
validating the file system.

%package dracut
Summary:        Dracut module
Group:          System Environment/Kernel
BuildArch:	noarch
Requires:       %{name} >= %{version}
Requires:       dracut
Requires:       /usr/bin/awk
Requires:       grep

%description dracut
This package contains a dracut module used to construct an initramfs
image which is ZFS aware.

%if %{with pyzfs}
%package -n python%{__python_pkg_version}-pyzfs
Summary:        Python %{python_version} wrapper for libzfs_core
Group:          Development/Languages/Python
License:        Apache-2.0
BuildArch:      noarch
Requires:       libzfs2 = %{version}
Requires:       libnvpair1 = %{version}
Requires:       libffi
Requires:       python%{__python_pkg_version}
Requires:       %{__python_cffi_pkg}
%if 0%{?rhel}%{?fedora}%{?suse_version}
BuildRequires:  python%{__python_pkg_version}-devel
BuildRequires:  %{__python_cffi_pkg}
BuildRequires:  %{__python_setuptools_pkg}
BuildRequires:  libffi-devel
%endif

%description -n python%{__python_pkg_version}-pyzfs
This package provides a python wrapper for the libzfs_core C library.
%endif

%if 0%{?_initramfs}
%package initramfs
Summary:        Initramfs module
Group:          System Environment/Kernel
Requires:       %{name}%{?_isa} = %{version}-%{release}
Requires:       %{name} = %{version}-%{release}
Requires:       initramfs-tools

%description initramfs
This package contains a initramfs module used to construct an initramfs
image which is ZFS aware.
%endif

%prep
%if %{with debug}
    %define debug --enable-debug
%else
    %define debug --disable-debug
%endif

%if %{with debuginfo}
    %define debuginfo --enable-debuginfo
%else
    %define debuginfo --disable-debuginfo
%endif

%if %{with asan}
    %define asan --enable-asan
%else
    %define asan --disable-asan
%endif

%if 0%{?_systemd}
    %define systemd --enable-systemd --with-systemdunitdir=%{_unitdir} --with-systemdpresetdir=%{_presetdir} --with-systemdmodulesloaddir=%{_modulesloaddir} --with-systemdgeneratordir=%{_systemdgeneratordir} --disable-sysvinit
    %define systemd_svcs zfs-import-cache.service zfs-import-scan.service zfs-mount.service zfs-share.service zfs-zed.service zfs.target zfs-import.target zfs-volume-wait.service zfs-volumes.target
%else
    %define systemd --enable-sysvinit --disable-systemd
%endif

%if %{with pyzfs}
    %define pyzfs --enable-pyzfs
%else
    %define pyzfs --disable-pyzfs
%endif

%if %{with pam}
    %define pam --enable-pam
%else
    %define pam --disable-pam
%endif

%setup -q

%build
%configure \
    --with-config=user \
    --with-udevdir=%{_udevdir} \
    --with-udevruledir=%{_udevruledir} \
    --with-dracutdir=%{_dracutdir} \
    --with-pamconfigsdir=%{_datadir}/pam-configs \
    --with-pammoduledir=%{_libdir}/security \
    --with-python=%{__python} \
    --with-pkgconfigdir=%{_pkgconfigdir} \
    --disable-static \
    %{debug} \
    %{debuginfo} \
    %{asan} \
    %{systemd} \
    %{pam} \
    %{pyzfs}
make %{?_smp_mflags}

%install
%{__rm} -rf $RPM_BUILD_ROOT
make install DESTDIR=%{?buildroot}
find %{?buildroot}%{_libdir} -name '*.la' -exec rm -f {} \;
%if 0%{!?__brp_mangle_shebangs:1}
find %{?buildroot}%{_bindir} \
    \( -name arc_summary -or -name arcstat -or -name dbufstat \) \
    -exec %{__sed} -i 's|^#!.*|#!%{__python}|' {} \;
find %{?buildroot}%{_datadir} \
    \( -name test-runner.py -or -name zts-report.py \) \
    -exec %{__sed} -i 's|^#!.*|#!%{__python}|' {} \;
%endif

%post
%if 0%{?_systemd}
%if 0%{?systemd_post:1}
%systemd_post %{systemd_svcs}
%else
if [ "$1" = "1" -o "$1" = "install" ] ; then
    # Initial installation
    systemctl preset %{systemd_svcs} >/dev/null || true
fi
%endif
%else
if [ -x /sbin/chkconfig ]; then
    /sbin/chkconfig --add zfs-import
    /sbin/chkconfig --add zfs-mount
    /sbin/chkconfig --add zfs-share
    /sbin/chkconfig --add zfs-zed
fi
%endif
exit 0

# On RHEL/CentOS 7 the static nodes aren't refreshed by default after
# installing a package.  This is the default behavior for Fedora.
%posttrans
%if 0%{?rhel} == 7 || 0%{?centos} == 7
systemctl restart kmod-static-nodes
systemctl restart systemd-tmpfiles-setup-dev
udevadm trigger
%endif

%preun
%if 0%{?_systemd}
%if 0%{?systemd_preun:1}
%systemd_preun %{systemd_svcs}
%else
if [ "$1" = "0" -o "$1" = "remove" ] ; then
    # Package removal, not upgrade
    systemctl --no-reload disable %{systemd_svcs} >/dev/null || true
    systemctl stop %{systemd_svcs} >/dev/null || true
fi
%endif
%else
if [ "$1" = "0" -o "$1" = "remove" ] && [ -x /sbin/chkconfig ]; then
    /sbin/chkconfig --del zfs-import
    /sbin/chkconfig --del zfs-mount
<<<<<<< HEAD
=======
    /sbin/chkconfig --del zfs-share
>>>>>>> cab24ec5
    /sbin/chkconfig --del zfs-zed
fi
%endif
exit 0

%postun
%if 0%{?_systemd}
%if 0%{?systemd_postun:1}
%systemd_postun %{systemd_svcs}
%else
systemctl --system daemon-reload >/dev/null || true
%endif
%endif

%files
# Core utilities
%{_sbindir}/*
%{_bindir}/raidz_test
%{_bindir}/zgenhostid
%{_bindir}/zvol_wait
# Optional Python 2/3 scripts
%{_bindir}/arc_summary
%{_bindir}/arcstat
%{_bindir}/dbufstat
# Man pages
%{_mandir}/man1/*
%{_mandir}/man5/*
%{_mandir}/man8/*
# Configuration files and scripts
%{_libexecdir}/%{name}
%{_udevdir}/vdev_id
%{_udevdir}/zvol_id
%{_udevdir}/rules.d/*
%if ! 0%{?_systemd} || 0%{?_initramfs}
# Files needed for sysvinit and initramfs-tools
%{_sysconfdir}/%{name}/zfs-functions
%config(noreplace) %{_initconfdir}/zfs
%else
%exclude %{_sysconfdir}/%{name}/zfs-functions
%exclude %{_initconfdir}/zfs
%endif
%if 0%{?_systemd}
%{_unitdir}/*
%{_presetdir}/*
%{_modulesloaddir}/*
%{_systemdgeneratordir}/*
%else
%config(noreplace) %{_sysconfdir}/init.d/*
%endif
%config(noreplace) %{_sysconfdir}/%{name}/zed.d/*
%config(noreplace) %{_sysconfdir}/%{name}/zpool.d/*
%config(noreplace) %{_sysconfdir}/%{name}/vdev_id.conf.*.example
%attr(440, root, root) %config(noreplace) %{_sysconfdir}/sudoers.d/*
%if %{with pam}
%{_libdir}/security/*
%{_datadir}/pam-configs/*
%endif

%files -n libzpool2
%{_libdir}/libzpool.so.*

%files -n libnvpair1
%{_libdir}/libnvpair.so.*

%files -n libuutil1
%{_libdir}/libuutil.so.*

%files -n libzfs2
%{_libdir}/libzfs*.so.*

%files -n libzfs2-devel
%{_pkgconfigdir}/libzfs.pc
%{_pkgconfigdir}/libzfs_core.pc
%{_libdir}/*.so
%{_includedir}/*
%doc AUTHORS COPYRIGHT LICENSE NOTICE README.md

%files test
%{_datadir}/%{name}

%files dracut
%doc contrib/dracut/README.dracut.markdown
%{_dracutdir}/modules.d/*

%if %{with pyzfs}
%files -n python%{__python_pkg_version}-pyzfs
%doc contrib/pyzfs/README
%doc contrib/pyzfs/LICENSE
%defattr(-,root,root,-)
%{__python_sitelib}/libzfs_core/*
%{__python_sitelib}/pyzfs*
%endif

%if 0%{?_initramfs}
%files initramfs
%doc contrib/initramfs/README.initramfs.markdown
/usr/share/initramfs-tools/*
%else
# Since we're not building the initramfs package,
# ignore those files.
%exclude /usr/share/initramfs-tools
%endif<|MERGE_RESOLUTION|>--- conflicted
+++ resolved
@@ -418,10 +418,7 @@
 if [ "$1" = "0" -o "$1" = "remove" ] && [ -x /sbin/chkconfig ]; then
     /sbin/chkconfig --del zfs-import
     /sbin/chkconfig --del zfs-mount
-<<<<<<< HEAD
-=======
     /sbin/chkconfig --del zfs-share
->>>>>>> cab24ec5
     /sbin/chkconfig --del zfs-zed
 fi
 %endif
